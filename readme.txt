GW1000 Driver

Description

The GW1000 driver is a WeeWX driver that supports the Ecowitt GW1000 WiFi
Gateway via the GW1000 API.

The GW1000 driver utilises the GW1000 API thus using a pull methodology for
obtaining data from the GW1000 rather than the push methodology used by current
drivers. This has the advantage of giving the user more control over when the
data is obtained from the GW1000 plus also giving access to a greater range of
metrics.

The GW1000 driver can be operated as a traditional WeeWX driver where it is the
source of loop data or it can be operated as a WeeWX service where it is used
to augment loop data produced by another driver.

Pre-Requisites

The GW1000 driver requires WeeWX v3.7.0 or greater and will operate under
Python2 or Python 3.

Installation Instructions

Note: Symbolic names are used below to refer to file locations on the WeeWX
      system. Symbolic names allow a common name to be used to refer to a
      directory that may be different from system to system. The following
      symbolic name is used below:

    $BIN_ROOT. The path to the directory where WeeWX executables are located.
    This directory varies depending on WeeWX installation method. Refer to
    http://weewx.com/docs/usersguide.htm#Where_to_find_things in the WeeWX
    User's Guide for further information.

Installation as a WeeWX driver

1.  If the GW1000 driver is to be installed on a fresh WeeWX installation
install WeeWX (refer to http://weewx.com/docs/usersguide.htm#installing) and
configure it to use the simulator.

2.  If installing the driver using the wee_extension utility (the recommended
method):

    -   download the GW1000 driver extension package:

<<<<<<< HEAD
        $ wget -P /var/tmp https://github.com/gjr80/weewx-gw1000/releases/download/v0.1.0b13/gw1000-0.1.0b13.tar.gz

    -   install the GW1000 driver extension:

        $ wee_extension --install=/var/tmp/gw1000-0.1.0b13.tar.gz
=======
        $ wget -P /var/tmp https://github.com/gjr80/weewx-gw1000/releases/download/v0.2.0b1/gw1000-0.2.0b1.tar.gz

    -   install the GW1000 driver extension:

        $ wee_extension --install=/var/tmp/gw1000-0.2.0b1.tar.gz
>>>>>>> 759c83f2
            
        Note: Depending on your system/installation the above command may need
              to be prefixed with sudo.

    -   skip to step 4

3.  If installing manually:

    -   download the GW1000 driver extension package:

<<<<<<< HEAD
        $ wget -P /var/tmp https://github.com/gjr80/weewx-gw1000/releases/download/v0.1.0b13/gw1000-0.1.0b13.tar.gz

    -   extract the contents of the GW1000 driver extension package:
    
        $ tar -xzf /var/tmp/gw1000-0.1.0b13.tar.gz -C /var/tmp
=======
        $ wget -P /var/tmp https://github.com/gjr80/weewx-gw1000/releases/download/v0.2.0b1/gw1000-0.2.0b1.tar.gz

    -   extract the contents of the GW1000 driver extension package:
    
        $ tar -xzf /var/tmp/gw1000-0.2.0b1.tar.gz -C /var/tmp
>>>>>>> 759c83f2
     
    -   copy the file gw1000.py to the $BIN_ROOT/user directory:
    
        $ cp /var/tmp/gw1000/bin/user/gw1000.py $BIN_ROOT/user

    -   add the following stanza to weewx.conf:

        [GW1000]
            # This section is for the GW1000

            # The driver itself
            driver = user.gw1000

    -   add the following stanza to weewx.conf:

        [Accumulator]
            [[lightning_strike_count]]
                extractor = sum
            [[lightning_last_det_time]]
                extractor = last
            [[lightning_distance]]
                extractor = last
            [[daymaxwind]]
                extractor = last
            [[stormRain]]
                extractor = last
            [[hourRain]]
                extractor = last
            [[dayRain]]
                extractor = last
            [[weekRain]]
                extractor = last
            [[monthRain]]
                extractor = last
            [[yearRain]]
                extractor = last
            [[totalRain]]
                extractor = last
            [[pm2_51_24hav]]
                extractor = last
            [[pm2_52_24hav]]
                extractor = last
            [[pm2_53_24hav]]
                extractor = last
            [[pm2_54_24hav]]
                extractor = last
            [[wh40_batt]]
                extractor = last
            [[wh26_batt]]
                extractor = last
            [[wh25_batt]]
                extractor = last
            [[wh65_batt]]
                extractor = last
            [[wh31_ch1_batt]]
                extractor = last
            [[wh31_ch2_batt]]
                extractor = last
            [[wh31_ch3_batt]]
                extractor = last
            [[wh31_ch4_batt]]
                extractor = last
            [[wh31_ch5_batt]]
                extractor = last
            [[wh31_ch6_batt]]
                extractor = last
            [[wh31_ch7_batt]]
                extractor = last
            [[wh31_ch8_batt]]
                extractor = last
            [[wh41_ch1_batt]]
                extractor = last
            [[wh41_ch2_batt]]
                extractor = last
            [[wh41_ch3_batt]]
                extractor = last
            [[wh41_ch4_batt]]
                extractor = last
            [[wh51_ch1_batt]]
                extractor = last
            [[wh51_ch2_batt]]
                extractor = last
            [[wh51_ch3_batt]]
                extractor = last
            [[wh51_ch4_batt]]
                extractor = last
            [[wh51_ch5_batt]]
                extractor = last
            [[wh51_ch6_batt]]
                extractor = last
            [[wh51_ch7_batt]]
                extractor = last
            [[wh51_ch8_batt]]
                extractor = last
            [[wh51_ch9_batt]]
                extractor = last
            [[wh51_ch10_batt]]
                extractor = last
            [[wh51_ch11_batt]]
                extractor = last
            [[wh51_ch12_batt]]
                extractor = last
            [[wh51_ch13_batt]]
                extractor = last
            [[wh51_ch14_batt]]
                extractor = last
            [[wh51_ch15_batt]]
                extractor = last
            [[wh51_ch16_batt]]
                extractor = last
            [[wh55_ch1_batt]]
                extractor = last
            [[wh55_ch2_batt]]
                extractor = last
            [[wh55_ch3_batt]]
                extractor = last
            [[wh55_ch4_batt]]
                extractor = last
            [[wh57_batt]]
                extractor = last
            [[wh68_batt]]
                extractor = last
            [[ws80_batt]]
                extractor = last
            [[wh40_sig]]
                extractor = last
            [[wh26_sig]]
                extractor = last
            [[wh25_sig]]
                extractor = last
            [[wh65_sig]]
                extractor = last
            [[wh31_ch1_sig]]
                extractor = last
            [[wh31_ch2_sig]]
                extractor = last
            [[wh31_ch3_sig]]
                extractor = last
            [[wh31_ch4_sig]]
                extractor = last
            [[wh31_ch5_sig]]
                extractor = last
            [[wh31_ch6_sig]]
                extractor = last
            [[wh31_ch7_sig]]
                extractor = last
            [[wh31_ch8_sig]]
                extractor = last
            [[wh41_ch1_sig]]
                extractor = last
            [[wh41_ch2_sig]]
                extractor = last
            [[wh41_ch3_sig]]
                extractor = last
            [[wh41_ch4_sig]]
                extractor = last
            [[wh51_ch1_sig]]
                extractor = last
            [[wh51_ch2_sig]]
                extractor = last
            [[wh51_ch3_sig]]
                extractor = last
            [[wh51_ch4_sig]]
                extractor = last
            [[wh51_ch5_sig]]
                extractor = last
            [[wh51_ch6_sig]]
                extractor = last
            [[wh51_ch7_sig]]
                extractor = last
            [[wh51_ch8_sig]]
                extractor = last
            [[wh51_ch9_sig]]
                extractor = last
            [[wh51_ch10_sig]]
                extractor = last
            [[wh51_ch11_sig]]
                extractor = last
            [[wh51_ch12_sig]]
                extractor = last
            [[wh51_ch13_sig]]
                extractor = last
            [[wh51_ch14_sig]]
                extractor = last
            [[wh51_ch15_sig]]
                extractor = last
            [[wh51_ch16_sig]]
                extractor = last
            [[wh55_ch1_sig]]
                extractor = last
            [[wh55_ch2_sig]]
                extractor = last
            [[wh55_ch3_sig]]
                extractor = last
            [[wh55_ch4_sig]]
                extractor = last
            [[wh57_sig]]
                extractor = last
            [[wh68_sig]]
                extractor = last
            [[ws80_sig]]
                extractor = last

        Note: If an [Accumulator] stanza already exists in weewx.conf just add
              the child settings.

4.  Confirm that WeeWX is set to use software record generation
(refer http://weewx.com/docs/usersguide.htm#record_generation). In weewx.conf
under [StdArchive] ensure the record_generation setting is set to software:

        [StdArchive]
            ....
            record_generation = software

    If record_generation is set to hardware change it to software.

5.  Test the GW1000 driver by running the driver file directly using the
--test-driver command line option:

    $ PYTHONPATH=/home/weewx/bin python -m user.gw1000 --test-driver

    for setup.py installs or for package installs use:

    $ PYTHONPATH=/usr/share/weewx python -m user.gw1000 --test-driver
    
    Note: Whilst the driver may be run independently of WeeWX the driver still
          requires WeeWX and it's dependencies be installed. Consequently, if 
          WeeWX 4.0.0 or later is installed the driver must be run under the 
          same Python version as WeeWX uses. This may be different to the Python 
          version invoked by the command 'python'. This means that on some 
          systems 'python' in the above commands may need to be changed to 
          'python2' or 'python3'.

    Note: If necessary you can specify the GW1000 IP address and port using the
          --ip-address and --port command line options. Refer to the GW1000
          driver help using --help for further information.

    You should observe loop packets being emitted on a regular basis. Once
    finished press ctrl-c to exit.

    Note: You will only see loop packets and not archive records when running
          the driver directly. This is because you are seeing output directly
          from the driver and not WeeWX.

6.  Configure the driver:

    $ wee_config --reconfigure --driver=user.gw1000

    Note: Depending on your system/installation the above command may need to
          be prefixed with *sudo*.

7.  You may chose to run WeeWX directly (refer http://weewx.com/docs/usersguide.htm#Running_directly)
to observe the loop packets and archive records being generated by WeeWX.

8.  Once satisfied that the GW1000 driver is operating correctly you can start
the WeeWX daemon:

    $ sudo /etc/init.d/weewx start
        
    or

    $ sudo service weewx start

    or

    $ sudo systemctl start weewx


Installation as a WeeWX service

1.  Install WeeWX (refer http://weewx.com/docs/usersguide.htm#installing) and
configure it to use either the simulator or another driver of your choice.

2.  If installing the driver using the wee_extension utility (the recommended
method) install the GW1000 driver extension using the wee_extension utility as
per Installation as a WeeWX driver step 2 above.

3.  If installing the driver manually install the GW1000 driver manually as per
Installation as a WeeWX driver step 3 above.

4.  Edit weewx.conf and under the [Engine] [[Services]] stanza add an entry
user.gw1000.Gw1000Service to the data_services option. It should look something
like:

    [Engine]

        [[Services]]
            ....
            data_services = user.gw1000.Gw1000Service

5.  Test the GW1000 service by running the driver file directly using the
--test-service command line option:

    $ PYTHONPATH=/home/weewx/bin python -m user.gw1000 --test-service

    for setup.py installs or for package installs use:

    $ PYTHONPATH=/usr/share/weewx python -m user.gw1000 --test-service
    
    Note: Whilst the driver may be run independently of WeeWX the driver still
          requires WeeWX and it's dependencies be installed. Consequently, if 
          WeeWX 4.0.0 or later is installed the driver must be run under the 
          same Python version as WeeWX uses. This may be different to the Python 
          version invoked by the command 'python'. This means that on some 
          systems 'python' in the above commands may need to be changed to 
          'python2' or 'python3'.
          
    Note: If necessary you can specify the GW1000 IP address and port using the
          --ip-address and --port command line options. Refer to the GW1000
          driver help using --help for further information.

    You should observe loop packets being emitted on a regular basis. Some, but
    not necessarily all, loop packets should include GW1000 data. Once finished
    press ctrl-c to exit.

    Note: When the GW1000 driver is run directly with the --test-service command
          line option a series of simulated loop packets are emitted every
          10 seconds to simulate a running WeeWX instance. The GW1000 is polled
          and the GW1000 data added to the loop packets when available. As the
          default GW1000 poll interval is 60 seconds not all loop packets will
          be augmented with GW1000 data.

    Note: You will only see loop packets and not archive records when running
          the service directly. This is because you are seeing the direct
          output of the driver and the GW1000 service and not WeeWX.

6.  You may chose to run WeeWX directly (refer http://weewx.com/docs/usersguide.htm#Running_directly)
to observe the loop packets and archive records being generated by WeeWX. Note
that depending on the frequency of the loop packets emitted by the in-use
driver and the polling interval of the GW1000 service not all loop packets may
include GW1000 data; however, provided that the GW1000 polling interval is less
than the frequency of the loop packets emitted by the in-use driver each
archive record should contain GW1000 data.

7.  Once satisfied that the GW1000 service is operating correctly you can
restart the WeeWX daemon:

    $ sudo /etc/init.d/weewx restart

    or

    $ sudo service weewx restart

    or

    $ sudo systemctl restart weewx<|MERGE_RESOLUTION|>--- conflicted
+++ resolved
@@ -43,19 +43,11 @@
 
     -   download the GW1000 driver extension package:
 
-<<<<<<< HEAD
-        $ wget -P /var/tmp https://github.com/gjr80/weewx-gw1000/releases/download/v0.1.0b13/gw1000-0.1.0b13.tar.gz
+        $ wget -P /var/tmp https://github.com/gjr80/weewx-gw1000/releases/download/v0.2.0b1/gw1000-0.2.0b1.tar.gz
 
     -   install the GW1000 driver extension:
 
-        $ wee_extension --install=/var/tmp/gw1000-0.1.0b13.tar.gz
-=======
-        $ wget -P /var/tmp https://github.com/gjr80/weewx-gw1000/releases/download/v0.2.0b1/gw1000-0.2.0b1.tar.gz
-
-    -   install the GW1000 driver extension:
-
         $ wee_extension --install=/var/tmp/gw1000-0.2.0b1.tar.gz
->>>>>>> 759c83f2
             
         Note: Depending on your system/installation the above command may need
               to be prefixed with sudo.
@@ -66,19 +58,11 @@
 
     -   download the GW1000 driver extension package:
 
-<<<<<<< HEAD
-        $ wget -P /var/tmp https://github.com/gjr80/weewx-gw1000/releases/download/v0.1.0b13/gw1000-0.1.0b13.tar.gz
-
-    -   extract the contents of the GW1000 driver extension package:
-    
-        $ tar -xzf /var/tmp/gw1000-0.1.0b13.tar.gz -C /var/tmp
-=======
         $ wget -P /var/tmp https://github.com/gjr80/weewx-gw1000/releases/download/v0.2.0b1/gw1000-0.2.0b1.tar.gz
 
     -   extract the contents of the GW1000 driver extension package:
     
         $ tar -xzf /var/tmp/gw1000-0.2.0b1.tar.gz -C /var/tmp
->>>>>>> 759c83f2
      
     -   copy the file gw1000.py to the $BIN_ROOT/user directory:
     
