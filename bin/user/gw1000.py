#!/usr/bin/env python
"""
gw1000.py

A WeeWX driver for the Ecowitt GW1000 Wi-Fi Gateway API.

The WeeWX GW1000 driver utilise the GW1000 API thus using a pull methodology for
obtaining data from the GW1000 rather than the push methodology used by current
drivers. This has the advantage of giving the user more control over when the
data is obtained from the GW1000 plus also giving access to a greater range of
metrics.

The GW1000 driver can be operated as a traditional WeeWX driver where it is the
source of loop data or it can be operated as a WeeWX service where it is used
to augment loop data produced by another driver.

Copyright (C) 2020 Gary Roderick                   gjroderick<at>gmail.com

This program is free software: you can redistribute it and/or modify it under
the terms of the GNU General Public License as published by the Free Software
Foundation, either version 3 of the License, or (at your option) any later
version.

This program is distributed in the hope that it will be useful, but WITHOUT ANY
WARRANTY; without even the implied warranty of MERCHANTABILITY or FITNESS FOR A
PARTICULAR PURPOSE.  See the GNU General Public License for more details.

You should have received a copy of the GNU General Public License along with
this program.  If not, see http://www.gnu.org/licenses/.

Version: 0.2.0b1                                  Date: 19 October 2020

Revision History
    19 October 2020          v0.2.0
        -   added basic test suite
        -   sensor signal levels added to loop packet
        -   added --get-services command line option to display GW1000
            supported weather services settings
        -   added --get-pm25-offset command line option to display GW1000 PM2.5
            sensor offset settings
        -   added --get-mulch-offset command line option to display GW1000
            multi-channel TH sensor calibration settings
        -   added --get-soil-calibration command line option to display GW1000
            soil moisture sensor calibration settings
        -   added --get-calibration command line option to display GW1000
            sensor calibration settings
        -   renamed --rain-data command line option to --get-rain-data
    1 September 2020        v0.1.0b13
        - initial release


Before using this driver:

Before running WeeWX with the GW1000 driver you may wish to run the driver
directly from the command line to ensure correct operation/assist in
configuration. To run the driver directly from the command line enter one of
the following commands depending on your WeeWX installation type:

    for a setup.py install:

        $ PYTHONPATH=/home/weewx/bin python -m user.gw1000 --help

    or for package installs use:

        $ PYTHONPATH=/usr/share/weewx python -m user.gw1000 --help

Note. Whilst the driver may be run independently of WeeWX the driver still
requires WeeWX and it's dependencies be installed. Consequently, if WeeWX 4.0.0
or later is installed the driver must be run under the same Python version as
WeeWX uses. This means that on some systems 'python' in the above commands may
need to be changed to 'python2' or 'python3'.

Note. The nature of the GW1000 API and the GW1000 driver mean that the GW1000
driver can be run directly from the command line while the GW1000 continues to
serve data to any existing drivers/services. This makes it possible to
configure and test the GW1000 driver without taking an existing GW1000 based
system off-line.

The --discover command line option is useful for discovering any GW1000 on the
local network. The IP address and port details returned by --discover can be
useful for configuring the driver IP address and port config options in
weewx.conf.

The --live-data command line option is useful for seeing what data is available
from a particular GW1000. Note the fields available will depend on the sensors
connected to the GW1000. As the field names returned by --live-data are GW1000
field names before they have been mapped to WeeWX fields names, the --live-data
output is useful for configuring the field map to be used by the GW1000 driver.

Once you believe the GW1000 driver is configured the --test-driver or
--test-service command line options can be used to confirm correct operation of
the GW1000 driver as a driver or as a service respectively.


To use the GW1000 driver as a WeeWX driver:

1.  If installing on a fresh WeeWX installation install WeeWX and configure it
to use the 'simulator'. Refer to http://weewx.com/docs/usersguide.htm#installing

2.  If installing the driver using the wee_extension utility (the recommended
method):

    -   download the GW1000 driver extension package:

        $ wget -P /var/tmp https://github.com/gjr80/weewx-gw1000/releases/download/v0.1.0/gw1000-0.1.0.tar.gz

    -   install the GW1000 driver extension:

        $ wee_extension --install=/var/tmp/gw1000-0.1.0.tar.gz

    -   skip to step 4

3.  If installing manually:

    -   put this file in $BIN_ROOT/user.

    -   add the following stanza to weewx.conf:

        [GW1000]
            # This section is for the GW1000

            # The driver itself
            driver = user.gw1000

    -   add the following stanza to weewx.conf:

        Note: If an [Accumulator] stanza already exists in weewx.conf just add
              the child settings.

        [Accumulator]
            [[lightning_strike_count]]
                extractor = sum
            [[lightning_last_det_time]]
                extractor = last
            [[daymaxwind]]
                extractor = last
            [[lightning_distance]]
                extractor = last
            [[stormRain]]
                extractor = last
            [[hourRain]]
                extractor = last
            [[dayRain]]
                extractor = last
            [[weekRain]]
                extractor = last
            [[monthRain]]
                extractor = last
            [[yearRain]]
                extractor = last
            [[totalRain]]
                extractor = last
            [[24havpm251]]
                extractor = last
            [[24havpm252]]
                extractor = last
            [[24havpm253]]
                extractor = last
            [[24havpm254]]
                extractor = last
            [[wh40_batt]]
                extractor = last
            [[wh26_batt]]
                extractor = last
            [[wh25_batt]]
                extractor = last
            [[wh65_batt]]
                extractor = last
            [[wh31_ch1_batt]]
                extractor = last
            [[wh31_ch2_batt]]
                extractor = last
            [[wh31_ch3_batt]]
                extractor = last
            [[wh31_ch4_batt]]
                extractor = last
            [[wh31_ch5_batt]]
                extractor = last
            [[wh31_ch6_batt]]
                extractor = last
            [[wh31_ch7_batt]]
                extractor = last
            [[wh31_ch8_batt]]
                extractor = last
            [[wh41_ch1_batt]]
                extractor = last
            [[wh41_ch2_batt]]
                extractor = last
            [[wh41_ch3_batt]]
                extractor = last
            [[wh41_ch4_batt]]
                extractor = last
            [[wh51_ch1_batt]]
                extractor = last
            [[wh51_ch2_batt]]
                extractor = last
            [[wh51_ch3_batt]]
                extractor = last
            [[wh51_ch4_batt]]
                extractor = last
            [[wh51_ch5_batt]]
                extractor = last
            [[wh51_ch6_batt]]
                extractor = last
            [[wh51_ch7_batt]]
                extractor = last
            [[wh51_ch8_batt]]
                extractor = last
            [[wh51_ch9_batt]]
                extractor = last
            [[wh51_ch10_batt]]
                extractor = last
            [[wh51_ch11_batt]]
                extractor = last
            [[wh51_ch12_batt]]
                extractor = last
            [[wh51_ch13_batt]]
                extractor = last
            [[wh51_ch14_batt]]
                extractor = last
            [[wh51_ch15_batt]]
                extractor = last
            [[wh51_ch16_batt]]
                extractor = last
            [[wh55_ch1_batt]]
                extractor = last
            [[wh55_ch2_batt]]
                extractor = last
            [[wh55_ch3_batt]]
                extractor = last
            [[wh55_ch4_batt]]
                extractor = last
            [[wh57_batt]]
                extractor = last
            [[wh68_batt]]
                extractor = last
            [[ws80_batt]]
                extractor = last

4.  Confirm that WeeWX is set to use software record generation
(refer http://weewx.com/docs/usersguide.htm#record_generation). In weewx.conf
under [StdArchive] ensure the record_generation setting is set to software:

        [StdArchive]
            ....
            record_generation = software

    If record_generation is set to hardware change it to software.

5.  Test the GW1000 driver by running the driver file directly using the
--test-driver command line option:

    $ PYTHONPATH=/home/weewx/bin python -m user.gw1000 --test-driver

    for setup.py installs or for package installs use:

    $ PYTHONPATH=/usr/share/weewx python -m user.gw1000 --test-driver

    Note: If necessary you can specify the GW1000 IP address and port using the
          --ip-address and --port command line options. Refer to the GW1000
          driver help using --help for further information.

    You should observe loop packets being emitted on a regular basis. Once
    finished press ctrl-c to exit.

    Note: You will only see loop packets and not archive records when running
          the driver directly. This is because you are seeing output directly
          from the driver and not WeeWX.

6.  Configure the driver:

    $ wee_config --reconfigure --driver=user.gw1000

    Note: Depending on your system/installation the above command may need to
          be prefixed with sudo.

7.  You may chose to run WeeWX directly (refer http://weewx.com/docs/usersguide.htm#Running_directly)
to observe the loop packets and archive records being generated by WeeWX.

8.  Once satisfied that the GW1000 driver is operating correctly you can start
the WeeWX daemon:

    $ sudo /etc/init.d/weewx start

    or

    $ sudo service weewx start

    or

    $ sudo systemctl start weewx


To use the GW1000 driver as a WeeWX service:

1.  Install WeeWX and configure it to use either the 'simulator' or another
driver of your choice. Refer to http://weewx.com/docs/usersguide.htm#installing.

2.  Install the GW1000 driver using the wee_extension utility (preferred) as
per 'To use the GW1000 driver as a WeeWX driver' step 2 above. If installing
manually copy this file to the $BIN_ROOT/user directory and then add the
[Accumulator] entries to weewx.conf as per 'To use the GW1000 driver as a WeeWX
driver' step 3 above.

3.  Under the [Engine] [[Services]] stanza in weewx.conf add an entry
'user.gw1000.Gw1000Service' to the data_services option. It should look
something like:

[Engine]

    [[Services]]
        ....
        data_services = user.gw1000.Gw1000Service

5.  Test the now configured GW1000 service using the --test-service command
line option. You should observe loop packets being emitted on a regular basis
that include GW1000 data. Note that depending on the frequency of the loop
packets emitted by the in-use driver and the polling interval of the GW1000
service it is likely that not all loop packets will include GW1000 data.

7.  You may chose to run WeeWX directly to observe the loop packets and archive
records being generated by WeeWX. Refer to
http://weewx.com/docs/usersguide.htm#Running_directly. Note that depending on
the frequency of the loop packets emitted by the in-use driver and the polling
interval of the GW1000 service it is likely that not all loop packets will
include GW1000 data.

8.  Once satisfied that the GW1000 service is operating correctly you can start
the WeeWX daemon:

    $ sudo /etc/init.d/weewx start

    or

    $ sudo service weewx start

    or

    $ sudo systemctl start weewx
"""
# TODO. Review against latest
# TODO. Confirm WH26/WH32 sensor ID
# TODO. Confirm sensor ID signal value meaning
# TODO. Confirm sensor ID battery meaning
# TODO. Confirm WH26/WH32 battery status
# TODO. Confirm WH68 battery status
# TODO. Confirm WS80 battery status
# TODO. Confirm WH55 battery status
# TODO. Confirm WH24 battery status
# TODO. Confirm WH25 battery status
# TODO. Confirm WH40 battery status
# TODO. Need to know date-time data format for decode date_time()
# TODO. Need to implement debug_wind reporting
# TODO. Review queue dwell times
# TODO. Move decoding of any response from GW1000 API to class Parser()

# Python imports
from __future__ import absolute_import
from __future__ import division
from __future__ import print_function


import re
import socket
import struct
import threading
import time
from operator import itemgetter

# Python 2/3 compatibility shim
import six

# WeeWX imports
import weecfg
import weeutil.weeutil
import weewx.drivers
import weewx.engine
import weewx.wxformulas
# import user.gw1000
from weeutil.weeutil import timestamp_to_string

# import/setup logging, WeeWX v3 is syslog based but WeeWX v4 is logging based,
# try v4 logging and if it fails use v3 logging
try:
    # WeeWX4 logging
    import logging
    from weeutil.logger import log_traceback

    log = logging.getLogger(__name__)


    def logdbg(msg):
        log.debug(msg)


    def loginf(msg):
        log.info(msg)


    def logerr(msg):
        log.error(msg)


    # log_traceback() generates the same output but the signature and code is
    # different between v3 and v4. We only need log_traceback at the log.error
    # level so define a suitable wrapper function.


    def log_traceback_critical(prefix=''):
        log_traceback(log.critical, prefix=prefix)


    def log_traceback_error(prefix=''):
        log_traceback(log.error, prefix=prefix)


    def log_traceback_debug(prefix=''):
        log_traceback(log.debug, prefix=prefix)

except ImportError:
    # WeeWX legacy (v3) logging via syslog
    import syslog
    from weeutil.weeutil import log_traceback


    def logmsg(level, msg):
        syslog.syslog(level, 'gw1000: %s' % msg)


    def logdbg(msg):
        logmsg(syslog.LOG_DEBUG, msg)


    def loginf(msg):
        logmsg(syslog.LOG_INFO, msg)


    def logerr(msg):
        logmsg(syslog.LOG_ERR, msg)


    # log_traceback() generates the same output but the signature and code is
    # different between v3 and v4. We only need log_traceback at the log.error
    # level so define a suitable wrapper function.


    def log_traceback_critical(prefix=''):
        log_traceback(prefix=prefix, loglevel=syslog.LOG_CRIT)


    def log_traceback_error(prefix=''):
        log_traceback(prefix=prefix, loglevel=syslog.LOG_ERR)


    def log_traceback_debug(prefix=''):
        log_traceback(prefix=prefix, loglevel=syslog.LOG_DEBUG)

DRIVER_NAME = 'GW1000'
DRIVER_VERSION = '0.2.0b1'

# various defaults used throughout
# default port used by GW1000
default_port = 45000
# default network broadcast address - the address that network broadcasts are
# sent to
default_broadcast_address = '255.255.255.255'
# default network broadcast port - the port that network broadcasts are sent to
default_broadcast_port = 46000
# default socket timeout
default_socket_timeout = 2
# default retry/wait time
default_retry_wait = 10
# default max tries when polling the API
default_max_tries = 3
# When run as a service the default age in seconds after which GW1000 API data
# is considered stale and will not be used to augment loop packets
default_max_age = 60
# default GW1000 poll interval
default_poll_interval = 20
# default period between lost contact log entries during an extended period of
# lost contact when run as a Service
default_lost_contact_log_period = 21600


# ============================================================================
#                          GW1000 API error classes
# ============================================================================


class InvalidApiResponse(Exception):
    """Exception raised when an API call response is invalid."""


class InvalidChecksum(Exception):
    """Exception raised when an API call response contains an invalid
    checksum."""


class GW1000IOError(Exception):
    """Exception raised when an input/output error with the GW1000 is
    encountered."""


class UnknownCommand(Exception):
    """Exception raised when an unknown API command is used."""


# ============================================================================
#                               class Gw1000
# ============================================================================


class Gw1000(object):
    """Base class for interacting with a GW1000.

    There are a number of common properties and methods (eg IP address,
    field map, rain calculation etc) when dealing with a GW1000 either as a
    driver or service. This class captures those common features.
    """

    # Default field map to map GW1000 sensor data to WeeWX fields. WeeWX field
    # names are used where there is a direct correlation to the WeeWX
    # wview_extended schema or weewx.units.obs_group_dict otherwise fields are
    # passed passed through as is.
    # Format is:
    #   WeeWX field name: GW1000 field name
    default_field_map = {
        'inTemp': 'intemp',
        'outTemp': 'outtemp',
        'dewpoint': 'dewpoint',
        'windchill': 'windchill',
        'heatindex': 'heatindex',
        'inHumidity': 'inhumid',
        'outHumidity': 'outhumid',
        'pressure': 'absbarometer',
        'relbarometer': 'relbarometer',
        'luminosity': 'light',
        'uvradiation': 'uv',
        'UV': 'uvi',
        'dateTime': 'datetime',
        'extraTemp1': 'temp1',
        'extraTemp2': 'temp2',
        'extraTemp3': 'temp3',
        'extraTemp4': 'temp4',
        'extraTemp5': 'temp5',
        'extraTemp6': 'temp6',
        'extraTemp7': 'temp7',
        'extraTemp8': 'temp8',
        'extraTemp9': 'temp9',
        'extraTemp10': 'temp10',
        'extraTemp11': 'temp11',
        'extraTemp12': 'temp12',
        'extraTemp13': 'temp13',
        'extraTemp14': 'temp14',
        'extraTemp15': 'temp15',
        'extraTemp16': 'temp16',
        'extraTemp17': 'temp17',
        'extraHumid1': 'humid1',
        'extraHumid2': 'humid2',
        'extraHumid3': 'humid3',
        'extraHumid4': 'humid4',
        'extraHumid5': 'humid5',
        'extraHumid6': 'humid6',
        'extraHumid7': 'humid7',
        'extraHumid8': 'humid8',
        'extraHumid17': 'humid17',
        'pm2_5': 'pm251',
        'pm2_52': 'pm252',
        'pm2_53': 'pm253',
        'pm2_54': 'pm254',
        'pm2_55': 'pm255',
        'pm10': 'pm10',
        'co2': 'co2',
        'soilTemp1': 'soiltemp1',
        'soilMoist1': 'soilmoist1',
        'soilTemp2': 'soiltemp2',
        'soilMoist2': 'soilmoist2',
        'soilTemp3': 'soiltemp3',
        'soilMoist3': 'soilmoist3',
        'soilTemp4': 'soiltemp4',
        'soilMoist4': 'soilmoist4',
        'soilTemp5': 'soiltemp5',
        'soilMoist5': 'soilmoist5',
        'soilTemp6': 'soiltemp6',
        'soilMoist6': 'soilmoist6',
        'soilTemp7': 'soiltemp7',
        'soilMoist7': 'soilmoist7',
        'soilTemp8': 'soiltemp8',
        'soilMoist8': 'soilmoist8',
        'soilTemp9': 'soiltemp9',
        'soilMoist9': 'soilmoist9',
        'soilTemp10': 'soiltemp10',
        'soilMoist10': 'soilmoist10',
        'soilTemp11': 'soiltemp11',
        'soilMoist11': 'soilmoist11',
        'soilTemp12': 'soiltemp12',
        'soilMoist12': 'soilmoist12',
        'soilTemp13': 'soiltemp13',
        'soilMoist13': 'soilmoist13',
        'soilTemp14': 'soiltemp14',
        'soilMoist14': 'soilmoist14',
        'soilTemp15': 'soiltemp15',
        'soilMoist15': 'soilmoist15',
        'soilTemp16': 'soiltemp16',
        'soilMoist16': 'soilmoist16',
        'pm2_51_24hav': 'pm251_24hav',
        'pm2_52_24hav': 'pm252_24hav',
        'pm2_53_24hav': 'pm253_24hav',
        'pm2_54_24hav': 'pm254_24hav',
        'pm2_55_24hav': 'pm255_24hav',
        'pm10_24hav': 'pm10_24_hav',
        'co2_24hav': 'co2_24hav',
        'leak1': 'leak1',
        'leak2': 'leak2',
        'leak3': 'leak3',
        'leak4': 'leak4',
        'lightning_distance': 'lightningdist',
        'lightning_last_det_time': 'lightningdettime',
        'lightning_strike_count': 'lightning_strike_count'
    }
    # Rain related fields default field map, merged into default_field_map to
    # give the overall default field map. Kept separate to make it easier to
    # iterate over rain related fields.
    rain_field_map = {
        'rain': 'rain',
        'stormRain': 'rainevent',
        'rainRate': 'rainrate',
        'hourRain': 'rainhour',
        'dayRain': 'rainday',
        'weekRain': 'rainweek',
        'monthRain': 'rainmonth',
        'yearRain': 'rainyear',
        'totalRain': 'raintotals',
    }
    # wind related fields default field map, merged into default_field_map to
    # give the overall default field map. Kept separate to make it easier to
    # iterate over wind related fields.
    wind_field_map = {
        'windDir': 'winddir',
        'windSpeed': 'windspeed',
        'windGust': 'gustspeed',
        'daymaxwind': 'daymaxwind',
    }
    # battery state default field map, merged into default_field_map to give
    # the overall default field map
    battery_field_map = {
        'wh40_batt': 'wh40_batt',
        'wh26_batt': 'wh26_batt',
        'wh25_batt': 'wh25_batt',
        'wh65_batt': 'wh65_batt',
        'wh31_ch1_batt': 'wh31_ch1_batt',
        'wh31_ch2_batt': 'wh31_ch2_batt',
        'wh31_ch3_batt': 'wh31_ch3_batt',
        'wh31_ch4_batt': 'wh31_ch4_batt',
        'wh31_ch5_batt': 'wh31_ch5_batt',
        'wh31_ch6_batt': 'wh31_ch6_batt',
        'wh31_ch7_batt': 'wh31_ch7_batt',
        'wh31_ch8_batt': 'wh31_ch8_batt',
        'wh41_ch1_batt': 'wh41_ch1_batt',
        'wh41_ch2_batt': 'wh41_ch2_batt',
        'wh41_ch3_batt': 'wh41_ch3_batt',
        'wh41_ch4_batt': 'wh41_ch4_batt',
        'wh45_batt': 'wh45_batt',
        'wh51_ch1_batt': 'wh51_ch1_batt',
        'wh51_ch2_batt': 'wh51_ch2_batt',
        'wh51_ch3_batt': 'wh51_ch3_batt',
        'wh51_ch4_batt': 'wh51_ch4_batt',
        'wh51_ch5_batt': 'wh51_ch5_batt',
        'wh51_ch6_batt': 'wh51_ch6_batt',
        'wh51_ch7_batt': 'wh51_ch7_batt',
        'wh51_ch8_batt': 'wh51_ch8_batt',
        'wh51_ch9_batt': 'wh51_ch9_batt',
        'wh51_ch10_batt': 'wh51_ch10_batt',
        'wh51_ch11_batt': 'wh51_ch11_batt',
        'wh51_ch12_batt': 'wh51_ch12_batt',
        'wh51_ch13_batt': 'wh51_ch13_batt',
        'wh51_ch14_batt': 'wh51_ch14_batt',
        'wh51_ch15_batt': 'wh51_ch15_batt',
        'wh51_ch16_batt': 'wh51_ch16_batt',
        'wh55_ch1_batt': 'wh55_ch1_batt',
        'wh55_ch2_batt': 'wh55_ch2_batt',
        'wh55_ch3_batt': 'wh55_ch3_batt',
        'wh55_ch4_batt': 'wh55_ch4_batt',
        'wh57_batt': 'wh57_batt',
        'wh68_batt': 'wh68_batt',
        'ws80_batt': 'ws80_batt'
    }
    # sensor signal level default field map, merged into default_field_map to
    # give the overall default field map
    sensor_signal_field_map = {
        'wh40_sig': 'wh40_sig',
        'wh26_sig': 'wh26_sig',
        'wh25_sig': 'wh25_sig',
        'wh65_sig': 'wh65_sig',
        'wh31_ch1_sig': 'wh31_ch1_sig',
        'wh31_ch2_sig': 'wh31_ch2_sig',
        'wh31_ch3_sig': 'wh31_ch3_sig',
        'wh31_ch4_sig': 'wh31_ch4_sig',
        'wh31_ch5_sig': 'wh31_ch5_sig',
        'wh31_ch6_sig': 'wh31_ch6_sig',
        'wh31_ch7_sig': 'wh31_ch7_sig',
        'wh31_ch8_sig': 'wh31_ch8_sig',
        'wh41_ch1_sig': 'wh41_ch1_sig',
        'wh41_ch2_sig': 'wh41_ch2_sig',
        'wh41_ch3_sig': 'wh41_ch3_sig',
        'wh41_ch4_sig': 'wh41_ch4_sig',
        'wh45_sig': 'wh45_sig',
        'wh51_ch1_sig': 'wh51_ch1_sig',
        'wh51_ch2_sig': 'wh51_ch2_sig',
        'wh51_ch3_sig': 'wh51_ch3_sig',
        'wh51_ch4_sig': 'wh51_ch4_sig',
        'wh51_ch5_sig': 'wh51_ch5_sig',
        'wh51_ch6_sig': 'wh51_ch6_sig',
        'wh51_ch7_sig': 'wh51_ch7_sig',
        'wh51_ch8_sig': 'wh51_ch8_sig',
        'wh51_ch9_sig': 'wh51_ch9_sig',
        'wh51_ch10_sig': 'wh51_ch10_sig',
        'wh51_ch11_sig': 'wh51_ch11_sig',
        'wh51_ch12_sig': 'wh51_ch12_sig',
        'wh51_ch13_sig': 'wh51_ch13_sig',
        'wh51_ch14_sig': 'wh51_ch14_sig',
        'wh51_ch15_sig': 'wh51_ch15_sig',
        'wh51_ch16_sig': 'wh51_ch16_sig',
        'wh55_ch1_sig': 'wh55_ch1_sig',
        'wh55_ch2_sig': 'wh55_ch2_sig',
        'wh55_ch3_sig': 'wh55_ch3_sig',
        'wh55_ch4_sig': 'wh55_ch4_sig',
        'wh57_sig': 'wh57_sig',
        'wh68_sig': 'wh68_sig',
        'ws80_sig': 'ws80_sig'
    }

    def __init__(self, **gw1000_config):
        """Initialise a GW1000 object."""

        # construct the field map, first obtain the field map from our config
        field_map = gw1000_config.get('field_map')
        # obtain any field map extensions from our config
        extensions = gw1000_config.get('field_map_extensions', {})
        # if we have no field map then use the default
        if field_map is None:
            # obtain the default field map
            field_map = dict(Gw1000.default_field_map)
            # now add in the rain field map
            field_map.update(Gw1000.rain_field_map)
            # now add in the wind field map
            field_map.update(Gw1000.wind_field_map)
            # now add in the battery state field map
            field_map.update(Gw1000.battery_field_map)
            # now add in the sensor signal field map
            field_map.update(Gw1000.sensor_signal_field_map)
        # If a user wishes to map a GW1000 field differently to that in the
        # default map they can include an entry in field_map_extensions, but if
        # we just update the field map dict with the field map extensions that
        # leaves two entries for that GW1000 field in the field map; the
        # original field map entry as well as the entry from the extended map.
        # So if we have field_map_extensions we need to first go through the
        # field map and delete any entries that map GW1000 fields that are
        # included in the field_map_extensions.
        # we only need process the field_map_extensions if we have any
        if len(extensions) > 0:
            # first make a copy of the field map because we will be iterating
            # over it and changing it
            field_map_copy = dict(field_map)
            # iterate over each key, value pair in the copy of the field map
            for k, v in six.iteritems(field_map_copy):
                # if the 'value' (ie the GW1000 field) is in the field map
                # extensions we will be mapping that GW1000 field elsewhere so
                # pop that field map entry out of the field map so we don't end
                # up with multiple mappings for a GW1000 field
                if v in extensions.values():
                    # pop the field map entry
                    _dummy = field_map.pop(k)
            # now we can update the field map with the extensions
            field_map.update(extensions)
        # we now have our final field map
        self.field_map = field_map
        # network broadcast address and port
        self.broadcast_address = str.encode(gw1000_config.get('broadcast_address',
                                                              default_broadcast_address))
        self.broadcast_port = gw1000_config.get('broadcast_port',
                                                default_broadcast_port)
        self.socket_timeout = gw1000_config.get('socket_timeout',
                                                default_socket_timeout)
        # obtain the GW1000 ip address
        _ip_address = gw1000_config.get('ip_address')
        # if the user has specified some variation of 'auto' then we are to
        # automatically detect the GW1000 IP address, to do that we set the
        # ip_address property to None
        if _ip_address is not None and _ip_address.lower() == 'auto':
            # we need to autodetect ip address so set to None
            _ip_address = None
        # set the ip address property
        self.ip_address = _ip_address
        # obtain the GW1000 port from the config dict
        # for port number we have a default value we can use, so if port is not
        # specified use the default
        _port = gw1000_config.get('port', default_port)
        # if a port number was specified it needs to be an integer not a string
        # so try to do the conversion
        try:
            _port = int(_port)
        except TypeError:
            # most likely port somehow ended up being None, in any case force
            # autodetection by setting port to None
            _port = None
        except ValueError:
            # We couldn't convert the port number to an integer. Maybe it was
            # because it was 'auto' (or some variation) or perhaps it was
            # invalid. Either way we need to set port to None to force
            # autodetection. If there was an invalid port specified then log it.
            if _port.lower() != 'auto':
                loginf("Invalid GW1000 port '%s' specified, port will be autodetected" % (_port,))
            _port = None
        # set the port property
        self.port = _port
        # how many times to poll the API before giving up, default is
        # default_max_tries
        self.max_tries = int(gw1000_config.get('max_tries', default_max_tries))
        # wait time in seconds between retries, default is default_retry_wait
        # seconds
        self.retry_wait = int(gw1000_config.get('retry_wait',
                                                default_retry_wait))
        # how often (in seconds) we should poll the API, default is 60 seconds
        self.poll_interval = int(gw1000_config.get('poll_interval',
                                                   default_poll_interval))
        # Is a WH32 in use. WH32 TH sensor can override/provide outdoor TH data
        # to the GW1000. In tems of TH data the process is transparent and we
        # do not need to know if a WH32 or other sensor is providing outdoor TH
        # data but in terms of battery state we need to know so the battery
        # state data can be reported against the correct sensor.
        use_th32 = weeutil.weeutil.tobool(gw1000_config.get('th32', False))
        # get any GW1000 specific debug settings
        # rain
        self.debug_rain = weeutil.weeutil.tobool(gw1000_config.get('debug_rain',
                                                                   False))
        # wind
        self.debug_wind = weeutil.weeutil.tobool(gw1000_config.get('debug_wind',
                                                                   False))
        # loop data
        self.debug_loop = weeutil.weeutil.tobool(gw1000_config.get('debug_loop',
                                                                   False))
        # create an Gw1000Collector object to interact with the GW1000 API
        self.collector = Gw1000Collector(ip_address=self.ip_address,
                                         port=self.port,
                                         broadcast_address=self.broadcast_address,
                                         broadcast_port=self.broadcast_port,
                                         socket_timeout=self.socket_timeout,
                                         poll_interval=self.poll_interval,
                                         max_tries=self.max_tries,
                                         retry_wait=self.retry_wait,
                                         use_th32=use_th32,
                                         debug_rain=self.debug_rain,
                                         debug_wind=self.debug_wind)
        # initialise last lightning count and last rain properties
        self.last_lightning = None
        self.last_rain = None
        self.rain_mapping_confirmed = False
        self.rain_total_field = None
        # Finally, log any config that is not being pushed any further down.
        # GW1000 specific debug but only if set ie. True
        debug_list = []
        if self.debug_rain:
            debug_list.append("debug_rain is %s" % (self.debug_rain,))
        if self.debug_wind:
            debug_list.append("debug_wind is %s" % (self.debug_wind,))
        if self.debug_loop:
            debug_list.append("debug_loop is %s" % (self.debug_loop,))
        if len(debug_list) > 0:
            loginf(" ".join(debug_list))
        # The field map. Field map dict output will be in unsorted key order.
        # It is easier to read if sorted alphanumerically but we have keys such
        # as xxxxx16 that do not sort well. Use a custom natural sort of the
        # keys in a manually produced formatted dict representation.
        loginf('field map is %s' % natural_sort_dict(self.field_map))

    def map_data(self, data):
        """Map parsed GW1000 data to a WeeWX loop packet.

        Maps parsed GW1000 data to WeeWX loop packet fields using the field map.
        Result includes usUnits field set to METRICWX.

        data: Dict of parsed GW1000 API data
        """

        # parsed GW1000 API data uses the METRICWX unit system
        _result = {'usUnits': weewx.METRICWX}
        # iterate over each of the key, value pairs in the field map
        for weewx_field, data_field in six.iteritems(self.field_map):
            # if the field to be mapped exists in the data obtain it's
            # value and map it to the packet
            if data_field in data:
                _result[weewx_field] = data.get(data_field)
        return _result

    @staticmethod
    def log_rain_data(data, preamble=None):
        """Log rain related data from the collector."""

        msg_list = []
        # iterate over our rain_field_map values, these are the GW1000 'fields'
        # we are interested in
        for gw1000_rain_field in Gw1000.rain_field_map.values():
            # do we have a field of interest
            if gw1000_rain_field in data:
                # we do so add some formatted output to our list
                msg_list.append("%s=%s" % (gw1000_rain_field,
                                           data[gw1000_rain_field]))
        # pre-format the log line label
        label = "%s: " % preamble if preamble is not None else ""
        # if we have some entries log them otherwise provide suitable text
        if len(msg_list) > 0:
            loginf("%s%s" % (label, " ".join(msg_list)))
        else:
            loginf("%sno rain data found" % (label,))

    def get_cumulative_rain_field(self, data):
        """Determine the cumulative rain field used to derive field 'rain'.

        Ecowitt rain gauges/GW1000 emit various rain totals but WeeWX needs a
        per period value for field rain. Try the 'big' (4 byte) counters
        starting at the longest period and working our way down. This should
        only need be done once.

        data: dic of parsed GW1000 API data
        """

        # if raintotals is present used that as our first choice
        if 'raintotals' in data:
            self.rain_total_field = 'raintotals'
            self.rain_mapping_confirmed = True
        # raintotals is not present so now try rainyear
        elif 'rainyear' in data:
            self.rain_total_field = 'rainyear'
            self.rain_mapping_confirmed = True
        # rainyear is not present so now try rainmonth
        elif 'rainmonth' in data:
            self.rain_total_field = 'rainmonth'
            self.rain_mapping_confirmed = True
        # otherwise do nothing, we can try again next packet
        else:
            self.rain_total_field = None
        # if we found a field log what we are using
        if self.rain_mapping_confirmed:
            loginf("Using '%s' for rain total" % self.rain_total_field)
        elif self.debug_rain:
            # if debug_rain is set log that we had nothing
            loginf("No suitable field found for rain total")

    def calculate_rain(self, data):
        """Calculate total rainfall for a period.

        'rain' is calculated as the change in a user designated cumulative rain
        field between successive periods. 'rain' is only calculated if the
        field to be used has been selected and the designated field exists.

        data: dict of parsed GW1000 API data
        """

        # have we decided on a field to use and is the field present
        if self.rain_mapping_confirmed and self.rain_total_field in data:
            # yes on both counts, so get the new total
            new_total = data[self.rain_total_field]
            # now calculate field rain as the difference between the new and
            # old totals
            data['rain'] = self.delta_rain(new_total, self.last_rain)
            # if debug_rain is set log some pertinent values
            if self.debug_rain:
                loginf("calculate_rain: last_rain=%s new_total=%s calculated rain=%s" % (self.last_rain,
                                                                                         new_total,
                                                                                         data['rain']))
            # save the new total as the old total for next time
            self.last_rain = new_total

    def calculate_lightning_count(self, data):
        """Calculate total lightning strike count for a period.

        'lightning_strike_count' is calculated as the change in field
        'lightningcount' between successive periods. 'lightning_strike_count'
        is only calculated if 'lightningcount' exists.

        data: dict of parsed GW1000 API data
        """

        # is the lightningcount field present
        if 'lightningcount' in data:
            # yes, so get the new total
            new_total = data['lightningcount']
            # now calculate field lightning_strike_count as the difference
            # between the new and old totals
            data['lightning_strike_count'] = self.delta_lightning(new_total,
                                                                  self.last_lightning)
            # save the new total as the old total for next time
            self.last_lightning = new_total

    @staticmethod
    def delta_rain(rain, last_rain):
        """Calculate rainfall from successive cumulative values.

        Rainfall is calculated as the difference between two cumulative values.
        If either value is None the value None is returned. If the previous
        value is greater than the latest value a counter wrap around is assumed
        and the latest value is returned.

        rain:      current cumulative rain value
        last_rain: last cumulative rain value
        """

        # do we have a last rain value
        if last_rain is None:
            # no, log it and return None
            loginf("skipping rain measurement of %s: no last rain" % rain)
            return None
        # do we have a non-None current rain value
        if rain is None:
            # no, log it and return None
            loginf("skipping rain measurement: no current rain")
            return None
        # is the last rain value greater than the current rain value
        if rain < last_rain:
            # it is, assume a counter wrap around/reset, log it and return the
            # latest rain value
            loginf("rain counter wraparound detected: new=%s last=%s" % (rain, last_rain))
            return rain
        # otherwise return the difference between the counts
        return rain - last_rain

    @staticmethod
    def delta_lightning(count, last_count):
        """Calculate lightning strike count from successive cumulative values.

        Lightning strike count is calculated as the difference between two
        cumulative values. If either value is None the value None is returned.
        If the previous value is greater than the latest value a counter wrap
        around is assumed and the latest value is returned.

        count:      current cumulative lightning count
        last_count: last cumulative lightning count
        """

        # do we have a last count
        if last_count is None:
            # no, log it and return None
            loginf("Skipping lightning count of %s: no last count" % count)
            return None
        # do we have a non-None current count
        if count is None:
            # no, log it and return None
            loginf("Skipping lightning count: no current count")
            return None
        # is the last count greater than the current count
        if count < last_count:
            # it is, assume a counter wrap around/reset, log it and return the
            # latest count
            loginf("Lightning counter wraparound detected: new=%s last=%s" % (count, last_count))
            return count
        # otherwise return the difference between the counts
        return count - last_count


# ============================================================================
#                            GW1000 Service class
# ============================================================================


class Gw1000Service(weewx.engine.StdService, Gw1000):
    """GW1000 service class.

    A WeeWX service to augment loop packets with observational data obtained
    from the GW1000 API. Using the Gw1000Service is useful when data is
    required from more than one source, for example, WeeWX is using another
    driver and the Gw1000Driver cannot be used.

    Data is obtained from the GW1000 API. The data is parsed and mapped to
    WeeWX fields and if the GW1000 data is not stale the loop packets is
    augmented with the GW1000 mapped data.

    Class Gw1000Collector collects and parses data from the GW1000 API. The
    Gw1000Collector runs in a separate thread so as to not block the main WeeWX
    processing loop. The Gw1000Collector is turn uses child classes Station and
    Parser to interact directly with the GW1000 API and parse the API responses
    respectively.
    """

    def __init__(self, engine, config_dict):
        """Initialise a Gw1000Service object."""

        # extract the GW1000 service config dictionary
        gw1000_config_dict = config_dict.get('GW1000', {})
        # initialize my superclasses
        super(Gw1000Service, self).__init__(engine, config_dict)
        super(weewx.engine.StdService, self).__init__(**gw1000_config_dict)

        # age (in seconds) before API data is considered too old to use,
        # default is 60 seconds
        self.max_age = int(gw1000_config_dict.get('max_age', default_max_age))
        # minimum period in seconds between 'lost contact' log entries during
        # an extended lost contact period
        self.lost_contact_log_period = int(gw1000_config_dict.get('lost_contact_log_period',
                                                                  default_lost_contact_log_period))
        # set failure logging on
        self.log_failures = True
        # reset the lost contact timestamp
        self.lost_con_ts = None
        # log our version number
        loginf('version is %s' % DRIVER_VERSION)
        # log the relevant settings/parameters we are using
        if self.ip_address is None and self.port is None:
            loginf("GW1000 IP address and port not specified, attempting to discover GW1000...")
        elif self.ip_address is None:
            loginf("GW1000 IP address not specified, attempting to discover GW1000...")
        elif self.port is None:
            loginf("GW1000 port not specified, attempting to discover GW1000...")
        loginf("GW1000 address is %s:%d" % (self.collector.station.ip_address.decode(),
                                            self.collector.station.port))
        loginf("poll interval is %d seconds" % self.poll_interval)
        logdbg('max tries is %d, retry wait time is %d seconds' % (self.max_tries,
                                                                   self.retry_wait))
        logdbg('broadcast address %s:%d, socket timeout is %d seconds' % (self.broadcast_address,
                                                                          self.broadcast_port,
                                                                          self.socket_timeout))
        loginf("max age of API data to be used is %d seconds" % self.max_age)
        loginf("lost contact will be logged every %d seconds" % self.lost_contact_log_period)
        # start the Gw1000Collector in its own thread
        self.collector.startup()
        # bind our self to the relevant weeWX events
        self.bind(weewx.NEW_LOOP_PACKET, self.new_loop_packet)

    def new_loop_packet(self, event):
        """Augment a loop packet with GW1000 data.

        When a new loop packet arrives check for any GW1000 data in the queue
        and if available and not stale map the data to WeeWX fields and use the
        mapped data to augment the loop packet.
        """

        # log the loop packet received if necessary, there are several debug
        # settings that may require this
        if self.debug_loop or self.debug_rain or self.debug_wind:
            loginf("Processing loop packet: %s %s" % (timestamp_to_string(event.packet['dateTime']),
                                                      natural_sort_dict(event.packet)))
        # Check the queue to get the latest GW1000 sensor data. Wrap in a try
        # to catch any instances where the queue is empty but also be prepared
        # to pop off any old records to get the most recent.
        try:
            # get any data from the collector queue, but don't dwell very long
            queue_data = self.collector.queue.get(True, 0.5)
        except six.moves.queue.Empty:
            # there was nothing in the queue so log it if required else continue
            if self.debug_loop or self.debug_rain or self.debug_wind:
                loginf("No queued GW1000 data to process")
            if self.lost_con_ts is not None and time.time() > self.lost_con_ts + self.lost_contact_log_period:
                self.lost_con_ts = time.time()
                self.set_failure_logging(True)
        else:
            # We received something in the queue, it will be one of three
            # things:
            # 1. a dict containing sensor data
            # 2. an exception
            # 3. the value None signalling a serious error that means the
            #    Collector needs to shut down

            # if the data has a 'keys' attribute it is a dict so must be
            # data
            if hasattr(queue_data, 'keys'):
                # we have a dict so assume it is data
                self.lost_con_ts = None
                self.set_failure_logging(True)

                # log the mapped data if necessary, there are several debug
                # settings that may require this, start from the highest (most
                # encompassing) and work to the lowest (least encompassing)
                if self.debug_loop:
                    if 'datetime' in queue_data:
                        loginf("Received GW1000 data: %s %s" % (timestamp_to_string(queue_data['datetime']),
                                                                natural_sort_dict(queue_data)))
                    else:
                        loginf("Received GW1000 data: %s" % (natural_sort_dict(queue_data),))
                else:
                    # perhaps we have individual debugs such as rain or wind
                    if self.debug_rain:
                        # debug_rain is set so log the 'rain' field in the
                        # mapped data, if it does not exist say so
                        self.log_rain_data(queue_data, "Received GW1000 data")
                    if self.debug_wind:
                        # debug_wind is set so log the 'wind' fields in the
                        # received data, if they do not exist say so
                        pass
                # if not already determined determine which cumulative rain
                # field will be used to determine the per period rain field
                if not self.rain_mapping_confirmed:
                    self.get_cumulative_rain_field(queue_data)
                # get the rainfall this period from total
                self.calculate_rain(queue_data)
                # get the lightning strike count this period from total
                self.calculate_lightning_count(queue_data)

                # Now start to create a loop packet. A loop packet must
                # have a timestamp, if we have one (key 'datetime') in the
                # received data use it otherwise allocate one.
                if 'datetime' in queue_data:
                    mapped_packet = {'dateTime': queue_data['datetime']}
                else:
                    # we don't have a timestamp so create one
                    mapped_packet = {'dateTime': int(time.time() + 0.5)}
                # map the raw data to WeeWX loop packet fields
                mapped_data = self.map_data(queue_data)
                # add the mapped data to the timestamped bare mapped packet
                mapped_packet.update(mapped_data)
                # log the mapped data if necessary
                if self.debug_loop:
                    loginf("Mapped GW1000 data: %s %s" % (timestamp_to_string(mapped_packet['dateTime']),
                                                          natural_sort_dict(mapped_packet)))
                else:
                    # perhaps we have individual debugs such as rain or wind
                    if self.debug_rain:
                        # debug_rain is set so log the 'rain' field in the
                        # mapped data, if it does not exist say so
                        self.log_rain_data(mapped_packet, "Mapped GW1000 data")
                    if self.debug_wind:
                        # debug_wind is set so log the 'wind' fields in the
                        # mapped data, if they do not exist say so
                        pass
                # and finally augment the loop packet with the mapped data
                self.augment_packet(event.packet, mapped_packet)
                # log the augmented packet if necessary, there are several debug
                # settings that may require this, start from the highest (most
                # encompassing) and work to the lowest (least encompassing)
                if self.debug_loop:
                    loginf('Augmented packet: %s %s' % (timestamp_to_string(event.packet['dateTime']),
                                                        natural_sort_dict(event.packet)))
                elif weewx.debug >= 2:
                    logdbg('Augmented packet: %s %s' % (timestamp_to_string(event.packet['dateTime']),
                                                        natural_sort_dict(event.packet)))
                else:
                    # perhaps we have individual debugs such as rain or wind
                    if self.debug_rain:
                        # debug_rain is set so log the 'rain' field in the
                        # augmented loop packet, if it does not exist say
                        # so
                        self.log_rain_data(event.packet, "Augmented packet")
                    if self.debug_wind:
                        # debug_wind is set so log the 'wind' fields in the
                        # loop packet being emitted, if they do not exist
                        # say so
                        pass
            # if it's a tuple then it's a tuple with an exception and
            # exception text
            elif isinstance(queue_data, BaseException):
                # We have an exception. The collector did not deem it serious
                # enough to want to shutdown or it would have sent None
                # instead. The action we take depends on the type of exception
                # it is. If its a GW1000IOError we can ignore it as appropriate
                # action will have been taken by the GW1000Collector. If it is
                # anything else we log it.
                # first extract our exception
                e = queue_data
                # and process it if we have something
                if e:
                    # is it a GW1000Error
                    if isinstance(e, GW1000IOError):
                        # set our failure logging appropriately
                        if self.lost_con_ts is None:
                            # we have previously been in contact with the
                            # GW1000 so set our lost contact timestamp
                            self.lost_con_ts = time.time()
                            # any failure logging for this failure will already
                            # have occurred in our GW1000Collector object and
                            # its Station, so turn off failure logging
                            self.set_failure_logging(False)
                        elif self.log_failures:
                            # we are already in a lost contact state, but
                            # failure logging may have been turned on for a
                            # 'once in a while' log entry so we need to trun it
                            # off again
                            self.set_failure_logging(False)
                    else:
                        # it's not so log it
                        logerr("Caught unexpected exception %s: %s" % (e.__class__.__name__,
                                                                       e))
            # if it's None then its a signal the Collector needs to shutdown
            elif queue_data is None:
                # if debug_loop log what we received
                if self.debug_loop:
                    loginf("Received collector shutdown signal 'None'")
                # we received the signal that the Gw1000Collector needs to
                # shutdown, that means we cannot continue so call our shutdown
                # method which will also shutdown the GW1000Collector thread
                self.shutDown()
                # the Gw1000Collector has been shutdown so we will not see
                # anything more in the queue, we are still bound to
                # NEW_LOOP_PACKET but since the queue is always empty we will
                # just wait for the empty queue timeout before exiting
            # if it's none of the above (which it should never be) we don't
            # know what to do with it so pass and wait for the next item in
            # the queue
            else:
                pass

    def augment_packet(self, packet, data):
        """Augment a loop packet with data from another packet.

        If the data to be used to augment the loop packet is not stale then
        augment the loop packet with the data concerned. The data to be
        used to augment the lop packet is assumed to contain a field 'usUnits'
        designating the unit system of the data to be used for augmentation.
        The data to be used for augmentation is converted to the same unit
        system as used in the loop packet before augmentation occurs. Only
        fields that exist in the data used for augmentation but not in the loop
        packet are added to the loop packet.

        packet: dict containing the loop packet
        data: dict containing the data to be used to augment the loop packet
        """

        if 'dateTime' in data and data['dateTime'] > packet['dateTime'] - self.max_age:
            # the GW1000 data is not stale so augmentation will occur, log if required
            if self.debug_loop:
                _stem = "Mapped data(%s) will be used to augment loop packet(%s)"
                loginf(_stem % (timestamp_to_string(data['dateTime']),
                                timestamp_to_string(packet['dateTime'])))
            # But the mapped data must be converted to the same unit system as
            # the packet being augmented. First get a converter.
            converter = weewx.units.StdUnitConverters[packet['usUnits']]
            # convert the mapped data to the same unit system as the packet to
            # be augmented
            converted_data = converter.convertDict(data)
            # if required log the converted data
            if self.debug_loop:
                loginf("Converted GW1000 data: %s %s" % (timestamp_to_string(converted_data['dateTime']),
                                                         natural_sort_dict(converted_data)))
            # now we can freely augment the packet with any of our mapped obs
            for field, data in six.iteritems(converted_data):
                # Any existing packet fields, whether they contain data or are
                # None, are respected and left alone. Only fields from the
                # converted data that do not already exist in the packet are
                # used to augment the packet.
                if field not in packet:
                    packet[field] = data
        else:
            # the GW1000 data is either stale or not timestamped (this should
            # never happen) and we can't use it to augment, log if required
            if self.debug_loop:
                _stem = "Mapped data (%s) is too old to augment loop packet(%s)"
                loginf(_stem % (timestamp_to_string(data.get('dateTime')),
                                timestamp_to_string(packet['dateTime'])))

    def set_failure_logging(self, log_failures):
        """Turn failure logging on or off.

        When operating as a service lost contact or other non-fatal errors
        should only be logged every so often so as not to flood the logs.
        Failure logging occurs at three levels:
        1. in myself (the service)
        2. in the GW1000Collector object
        3. in the GW1000Collector object's Station object

        Failure logging is turned on or off by setting the log_failures
        property True or False for each of the above 3 objects.
        """

        self.log_failures = log_failures
        self.collector.log_failures = log_failures
        self.collector.station.log_failures = log_failures

    def shutDown(self):
        """Shut down the service."""

        # the collector will likely be running in a thread so call its
        # shutdown() method so that any thread shut down/tidy up can occur
        self.collector.shutdown()


# ============================================================================
#                 GW1000 Loader/Configurator/Editor methods
# ============================================================================


def loader(config_dict, engine):
    return Gw1000Driver(**config_dict[DRIVER_NAME])


def configurator_loader(config_dict):  # @UnusedVariable

    pass
    # return Gw1000Configurator()


def confeditor_loader():
    return Gw1000ConfEditor()


# ============================================================================
#                          class Gw1000ConfEditor
# ============================================================================


class Gw1000ConfEditor(weewx.drivers.AbstractConfEditor):

    accumulator_config = {
        'daymaxwind': {
            'extractor': 'last'
        },
        'lightning_distance': {
            'extractor': 'last'
        },
        'lightning_strike_count': {
            'extractor': 'sum'
        },
        'lightning_last_det_time': {
            'extractor': 'last'
        },
        'stormRain': {
            'extractor': 'last'
        },
        'hourRain': {
            'extractor': 'last'
        },
        'dayRain': {
            'extractor': 'last'
        },
        'weekRain': {
            'extractor': 'last'
        },
        'monthRain': {
            'extractor': 'last'
        },
        'yearRain': {
            'extractor': 'last'
        },
        'totalRain': {
            'extractor': 'last'
        },
        '24havpm251': {
            'extractor': 'last'
        },
        '24havpm252': {
            'extractor': 'last'
        },
        '24havpm253': {
            'extractor': 'last'
        },
        '24havpm254': {
            'extractor': 'last'
        },
        'wh40_batt': {
            'extractor': 'last'
        },
        'wh26_batt': {
            'extractor': 'last'
        },
        'wh25_batt': {
            'extractor': 'last'
        },
        'wh65_batt': {
            'extractor': 'last'
        },
        'wh31_ch1_batt': {
            'extractor': 'last'
        },
        'wh31_ch2_batt': {
            'extractor': 'last'
        },
        'wh31_ch3_batt': {
            'extractor': 'last'
        },
        'wh31_ch4_batt': {
            'extractor': 'last'
        },
        'wh31_ch5_batt': {
            'extractor': 'last'
        },
        'wh31_ch6_batt': {
            'extractor': 'last'
        },
        'wh31_ch7_batt': {
            'extractor': 'last'
        },
        'wh31_ch8_batt': {
            'extractor': 'last'
        },
        'wh41_ch1_batt': {
            'extractor': 'last'
        },
        'wh41_ch2_batt': {
            'extractor': 'last'
        },
        'wh41_ch3_batt': {
            'extractor': 'last'
        },
        'wh41_ch4_batt': {
            'extractor': 'last'
        },
        'wh51_ch1_batt': {
            'extractor': 'last'
        },
        'wh51_ch2_batt': {
            'extractor': 'last'
        },
        'wh51_ch3_batt': {
            'extractor': 'last'
        },
        'wh51_ch4_batt': {
            'extractor': 'last'
        },
        'wh51_ch5_batt': {
            'extractor': 'last'
        },
        'wh51_ch6_batt': {
            'extractor': 'last'
        },
        'wh51_ch7_batt': {
            'extractor': 'last'
        },
        'wh51_ch8_batt': {
            'extractor': 'last'
        },
        'wh51_ch9_batt': {
            'extractor': 'last'
        },
        'wh51_ch10_batt': {
            'extractor': 'last'
        },
        'wh51_ch11_batt': {
            'extractor': 'last'
        },
        'wh51_ch12_batt': {
            'extractor': 'last'
        },
        'wh51_ch13_batt': {
            'extractor': 'last'
        },
        'wh51_ch14_batt': {
            'extractor': 'last'
        },
        'wh51_ch15_batt': {
            'extractor': 'last'
        },
        'wh51_ch16_batt': {
            'extractor': 'last'
        },
        'wh55_ch1_batt': {
            'extractor': 'last'
        },
        'wh55_ch2_batt': {
            'extractor': 'last'
        },
        'wh55_ch3_batt': {
            'extractor': 'last'
        },
        'wh55_ch4_batt': {
            'extractor': 'last'
        },
        'wh57_batt': {
            'extractor': 'last'
        },
        'wh68_batt': {
            'extractor': 'last'
        },
        'ws80_batt': {
            'extractor': 'last'
        },
        'wh40_sig': {
            'extractor': 'last'
        },
        'wh26_sig': {
            'extractor': 'last'
        },
        'wh25_sig': {
            'extractor': 'last'
        },
        'wh65_sig': {
            'extractor': 'last'
        },
        'wh31_ch1_sig': {
            'extractor': 'last'
        },
        'wh31_ch2_sig': {
            'extractor': 'last'
        },
        'wh31_ch3_sig': {
            'extractor': 'last'
        },
        'wh31_ch4_sig': {
            'extractor': 'last'
        },
        'wh31_ch5_sig': {
            'extractor': 'last'
        },
        'wh31_ch6_sig': {
            'extractor': 'last'
        },
        'wh31_ch7_sig': {
            'extractor': 'last'
        },
        'wh31_ch8_sig': {
            'extractor': 'last'
        },
        'wh41_ch1_sig': {
            'extractor': 'last'
        },
        'wh41_ch2_sig': {
            'extractor': 'last'
        },
        'wh41_ch3_sig': {
            'extractor': 'last'
        },
        'wh41_ch4_sig': {
            'extractor': 'last'
        },
        'wh51_ch1_sig': {
            'extractor': 'last'
        },
        'wh51_ch2_sig': {
            'extractor': 'last'
        },
        'wh51_ch3_sig': {
            'extractor': 'last'
        },
        'wh51_ch4_sig': {
            'extractor': 'last'
        },
        'wh51_ch5_sig': {
            'extractor': 'last'
        },
        'wh51_ch6_sig': {
            'extractor': 'last'
        },
        'wh51_ch7_sig': {
            'extractor': 'last'
        },
        'wh51_ch8_sig': {
            'extractor': 'last'
        },
        'wh51_ch9_sig': {
            'extractor': 'last'
        },
        'wh51_ch10_sig': {
            'extractor': 'last'
        },
        'wh51_ch11_sig': {
            'extractor': 'last'
        },
        'wh51_ch12_sig': {
            'extractor': 'last'
        },
        'wh51_ch13_sig': {
            'extractor': 'last'
        },
        'wh51_ch14_sig': {
            'extractor': 'last'
        },
        'wh51_ch15_sig': {
            'extractor': 'last'
        },
        'wh51_ch16_sig': {
            'extractor': 'last'
        },
        'wh55_ch1_sig': {
            'extractor': 'last'
        },
        'wh55_ch2_sig': {
            'extractor': 'last'
        },
        'wh55_ch3_sig': {
            'extractor': 'last'
        },
        'wh55_ch4_sig': {
            'extractor': 'last'
        },
        'wh57_sig': {
            'extractor': 'last'
        },
        'wh68_sig': {
            'extractor': 'last'
        },
        'ws80_sig': {
            'extractor': 'last'
        }
    }

    @property
    def default_stanza(self):
        return """
    [GW1000]
        # This section is for the GW1000 API driver.

        # The driver to use:
        driver = user.gw1000

        # How often to poll the GW1000 API:
        poll_interval = %d
    """ % (default_poll_interval,)

    def prompt_for_settings(self):

        # obtain IP address
        print()
        print("Specify GW1000 IP address, for example: 192.168.1.100")
        print("Set to 'auto' to autodiscover GW1000 IP address (not")
        print("recommended for systems with more than one GW1000)")
        ip_address = self._prompt('IP address',
                                  dflt=self.existing_options.get('ip_address'))
        # obtain port number
        print()
        print("Specify GW1000 network port, for example: 45000")
        port = self._prompt('port', dflt=self.existing_options.get('port', default_port))
        # obtain poll interval
        print()
        print("Specify how often to poll the GW1000 API in seconds")
        poll_interval = self._prompt('Poll interval',
                                     dflt=self.existing_options.get('poll_interval',
                                                                    default_poll_interval))
        return {'ip_address': ip_address,
                'port': port,
                'poll_interval': poll_interval
                }

    def modify_config(self, config_dict):

        import weecfg

        dflt = config_dict.get('loop_on_init', '1')
        label = """The GW1000 driver requires a network connection to the 
GW1000. Consequently, the absence of a network connection 
when WeeWX starts will cause WeeWX to exit and such a situation 
can occur on system startup. The 'loop_on_init' setting 
can be used to mitigate such problems by having WeeWX 
retry startup indefinitely. Set to '0' to attempt startup 
once only or '1' to attempt startup indefinitely."""
        print()
        config_dict['loop_on_init'] = weecfg.prompt_with_options(label, dflt, ['0', '1'])
        print()
        print("""Setting record_generation to software.""")
        config_dict['StdArchive']['record_generation'] = 'software'
        print()
        print("""Setting accumulator extractor functions.""")
        if 'Accumulator' in config_dict:
            config_dict['Accumulator'].update(Gw1000ConfEditor.accumulator_config)
        else:
            config_dict['Accumulator'] = Gw1000ConfEditor.accumulator_config
        del weecfg
        print()


# ============================================================================
#                            GW1000 Driver class
# ============================================================================


class Gw1000Driver(weewx.drivers.AbstractDevice, Gw1000):
    """GW1000 driver class.

    A WeeWX driver to emit loop packets based on observational data obtained
    from the GW1000 API. The Gw1000Driver should be used when there is no other
    data source or other sources data can be ingested via one or more WeeWX
    services.

    Data is obtained from the GW1000 API. The data is parsed and mapped to
    WeeWX fields and emitted as a WeeWX loop packet.

    Class Gw1000Collector collects and parses data from the GW1000 API. The
    Gw1000Collector runs in a separate thread so as to not block the main WeeWX
    processing loop. The Gw1000Collector is turn uses child classes Station and
    Parser to interact directly with the GW1000 API and parse the API responses
    respectively."""

    def __init__(self, **stn_dict):
        """Initialise a GW1000 driver object."""

        # now initialize my superclasses
        super(Gw1000Driver, self).__init__(**stn_dict)

        # log our version number
        loginf('driver version is %s' % DRIVER_VERSION)
        # log the relevant settings/parameters we are using
        if self.ip_address is None and self.port is None:
            loginf("GW1000 IP address and port not specified, attempting to discover GW1000...")
        elif self.ip_address is None:
            loginf("GW1000 IP address not specified, attempting to discover GW1000...")
        elif self.port is None:
            loginf("GW1000 port not specified, attempting to discover GW1000...")
        loginf("GW1000 address is %s:%d" % (self.collector.station.ip_address.decode(),
                                            self.collector.station.port))
        loginf("poll interval is %d seconds" % self.poll_interval)
        logdbg('max tries is %d, retry wait time is %d seconds' % (self.max_tries,
                                                                   self.retry_wait))
        logdbg('broadcast address is %s:%d, socket timeout is %d seconds' % (self.broadcast_address,
                                                                             self.broadcast_port,
                                                                             self.socket_timeout))
        # start the Gw1000Collector in its own thread
        self.collector.startup()

    def genLoopPackets(self):
        """Generator function that returns loop packets.

        Run a continuous loop checking the Gw1000Collector queue for data. When
        data arrives map the raw data to a WeeWX loop packet and yield the
        packet.
        """

        # generate loop packets forever
        while True:
            # wrap in a try to catch any instances where the queue is empty
            try:
                # get any data from the collector queue
                queue_data = self.collector.queue.get(True, 10)
            except six.moves.queue.Empty:
                # there was nothing in the queue so continue
                pass
            else:
                # We received something in the queue, it will be one of three
                # things:
                # 1. a dict containing sensor data
                # 2. an exception
                # 3. the value None signalling a serious error that means the
                #    Collector needs to shut down

                # if the data has a 'keys' attribute it is a dict so must be
                # data
                if hasattr(queue_data, 'keys'):
                    # we have a dict so assume it is data
                    # log the received data if necessary
                    if self.debug_loop:
                        if 'datetime' in queue_data:
                            loginf("Received GW1000 data: %s %s" % (timestamp_to_string(queue_data['datetime']),
                                                                    natural_sort_dict(queue_data)))
                        else:
                            loginf("Received GW1000 data: %s" % (natural_sort_dict(queue_data),))
                    else:
                        # perhaps we have individual debugs such as rain or wind
                        if self.debug_rain:
                            # debug_rain is set so log the 'rain' field in the
                            # received data, if it does not exist say so
                            self.log_rain_data(queue_data, "Received GW1000 data")
                        if self.debug_wind:
                            # debug_wind is set so log the 'wind' fields in the
                            # received data, if they do not exist say so
                            pass
                    # Now start to create a loop packet. A loop packet must
                    # have a timestamp, if we have one (key 'datetime') in the
                    # received data use it otherwise allocate one.
                    if 'datetime' in queue_data:
                        packet = {'dateTime': queue_data['datetime']}
                    else:
                        # we don't have a timestamp so create one
                        packet = {'dateTime': int(time.time() + 0.5)}
                    # if not already determined, determine which cumulative rain
                    # field will be used to determine the per period rain field
                    if not self.rain_mapping_confirmed:
                        self.get_cumulative_rain_field(queue_data)
                    # get the rainfall this period from total
                    self.calculate_rain(queue_data)
                    # get the lightning strike count this period from total
                    self.calculate_lightning_count(queue_data)
                    # map the raw data to WeeWX loop packet fields
                    mapped_data = self.map_data(queue_data)
                    # log the mapped data if necessary
                    if self.debug_loop:
                        if 'datetime' in mapped_data:
                            loginf("Mapped GW1000 data: %s %s" % (timestamp_to_string(mapped_data['datetime']),
                                                                  natural_sort_dict(mapped_data)))
                        else:
                            loginf("Mapped GW1000 data: %s" % (natural_sort_dict(mapped_data),))
                    else:
                        # perhaps we have individual debugs such as rain or wind
                        if self.debug_rain:
                            # debug_rain is set so log the 'rain' field in the
                            # mapped data, if it does not exist say so
                            self.log_rain_data(mapped_data, "Mapped GW1000 data")
                        if self.debug_wind:
                            # debug_wind is set so log the 'wind' fields in the
                            # mapped data, if they do not exist say so
                            pass
                    # add the mapped data to the empty packet
                    packet.update(mapped_data)
                    # log the packet if necessary, there are several debug
                    # settings that may require this, start from the highest
                    # (most encompassing) and work to the lowest (least
                    # encompassing)
                    if self.debug_loop:
                        loginf('Packet%s: %s' % (timestamp_to_string(packet['dateTime']),
                                                 natural_sort_dict(packet)))
                    elif weewx.debug >= 2:
                        logdbg('Packet%s: %s' % (timestamp_to_string(packet['dateTime']),
                                                 natural_sort_dict(packet)))
                    else:
                        # perhaps we have individual debugs such as rain or wind
                        if self.debug_rain:
                            # debug_rain is set so log the 'rain' field in the
                            # loop packet being emitted, if it does not exist
                            # say so
                            self.log_rain_data(mapped_data,
                                               "Packet%s" % timestamp_to_string(packet['dateTime']))
                        if self.debug_wind:
                            # debug_wind is set so log the 'wind' fields in the
                            # loop packet being emitted, if they do not exist
                            # say so
                            pass
                    # yield the loop packet
                    yield packet
                # if it's a tuple then it's a tuple with an exception and
                # exception text
                elif isinstance(queue_data, BaseException):
                    # We have an exception. The collector did not deem it
                    # serious enough to want to shutdown or it would have sent
                    # None instead. The action we take depends on the type of
                    # exception it is. If its a GW1000IOError we need to force
                    # the WeeWX engine to restart by raining a WeewxIOError. If
                    # it is anything else we log it and then raise it.
                    # first extract our exception
                    e = queue_data
                    # and process it if we have something
                    if e:
                        # is it a GW1000Error
                        if isinstance(e, GW1000IOError):
                            # it is so we raise a WeewxIOError, ideally would
                            # use raise .. from .. but raise.. from .. is not
                            # available under Python 2
                            raise weewx.WeeWxIOError(e)
                        else:
                            # it's not so log it
                            logerr("Caught unexpected exception %s: %s" % (e.__class__.__name__,
                                                                           e))
                            # then raise it, WeeWX will decide what to do
                            raise e
                # if it's None then its a signal the Collector needs to shutdown
                elif queue_data is None:
                    # if debug_loop log what we received
                    if self.debug_loop:
                        loginf("Received 'None'")
                    # we received the signal to shutdown, so call closePort()
                    self.closePort()
                    # and raise an exception to cause the engine to shutdown
                    raise GW1000IOError("Gw1000Collector needs to shutdown")
                # if it's none of the above (which it should never be) we don't
                # know what to do with it so pass and wait for the next item in
                # the queue
                else:
                    pass

    @property
    def hardware_name(self):
        """Return the hardware name."""

        return DRIVER_NAME

    @property
    def mac_address(self):
        """Return the GW1000 MAC address."""

        return self.collector.mac_address

    @property
    def firmware_version(self):
        """Return the GW1000 firmware version string."""

        return self.collector.firmware_version

    @property
    def sensor_id_data(self):
        """Return the GW1000 sensor identification data."""

        return self.collector.sensor_id_data

    def closePort(self):
        """Close down the driver port."""

        # in this case there is no port to close, just shutdown the collector
        self.collector.shutdown()


# ============================================================================
#                              class Collector
# ============================================================================


class Collector(object):
    """Base class for a client that polls an API."""

    # a queue object for passing data back to the driver
    queue = six.moves.queue.Queue()

    def __init__(self):
        pass

    def startup(self):
        pass

    def shutdown(self):
        pass


# ============================================================================
#                              class Gw1000Collector
# ============================================================================


class Gw1000Collector(Collector):
    """Class to poll the GW1000 API then decode and return data to the driver."""

    # map of sensor ids to short and long names
    sensor_ids = {
        b'\x00': {'name': 'wh65', 'long_name': 'WH65'},
        b'\x01': {'name': 'wh68', 'long_name': 'WH68'},
        b'\x02': {'name': 'ws80', 'long_name': 'WS80'},
        b'\x03': {'name': 'wh40', 'long_name': 'WH40'},
        b'\x04': {'name': 'wh25', 'long_name': 'WH25'},
        b'\x05': {'name': 'wh26', 'long_name': 'WH26'},
        b'\x06': {'name': 'wh31_ch1', 'long_name': 'WH31 ch1'},
        b'\x07': {'name': 'wh31_ch2', 'long_name': 'WH31 ch2'},
        b'\x08': {'name': 'wh31_ch3', 'long_name': 'WH31 ch3'},
        b'\x09': {'name': 'wh31_ch4', 'long_name': 'WH31 ch4'},
        b'\x0a': {'name': 'wh31_ch5', 'long_name': 'WH31 ch5'},
        b'\x0b': {'name': 'wh31_ch6', 'long_name': 'WH31 ch6'},
        b'\x0c': {'name': 'wh31_ch7', 'long_name': 'WH31 ch7'},
        b'\x0d': {'name': 'wh31_ch8', 'long_name': 'WH31 ch8'},
        b'\x0e': {'name': 'wh51_ch1', 'long_name': 'WH51 ch1'},
        b'\x0f': {'name': 'wh51_ch2', 'long_name': 'WH51 ch2'},
        b'\x10': {'name': 'wh51_ch3', 'long_name': 'WH51 ch3'},
        b'\x11': {'name': 'wh51_ch4', 'long_name': 'WH51 ch4'},
        b'\x12': {'name': 'wh51_ch5', 'long_name': 'WH51 ch5'},
        b'\x13': {'name': 'wh51_ch6', 'long_name': 'WH51 ch6'},
        b'\x14': {'name': 'wh51_ch7', 'long_name': 'WH51 ch7'},
        b'\x15': {'name': 'wh51_ch8', 'long_name': 'WH51 ch8'},
        b'\x16': {'name': 'wh41_ch1', 'long_name': 'WH41 ch1'},
        b'\x17': {'name': 'wh41_ch2', 'long_name': 'WH41 ch2'},
        b'\x18': {'name': 'wh41_ch3', 'long_name': 'WH41 ch3'},
        b'\x19': {'name': 'wh41_ch4', 'long_name': 'WH41 ch4'},
        b'\x1a': {'name': 'wh57', 'long_name': 'WH57'},
        b'\x1b': {'name': 'wh55_ch1', 'long_name': 'WH55 ch1'},
        b'\x1c': {'name': 'wh55_ch2', 'long_name': 'WH55 ch2'},
        b'\x1d': {'name': 'wh55_ch3', 'long_name': 'WH55 ch3'},
        b'\x1e': {'name': 'wh55_ch4', 'long_name': 'WH55 ch4'},
        b'\x1f': {'name': 'wh34_ch1', 'long_name': 'WH34 ch1'},
        b'\x20': {'name': 'wh34_ch2', 'long_name': 'WH34 ch2'},
        b'\x21': {'name': 'wh34_ch3', 'long_name': 'WH34 ch3'},
        b'\x22': {'name': 'wh34_ch4', 'long_name': 'WH34 ch4'},
        b'\x23': {'name': 'wh34_ch5', 'long_name': 'WH34 ch5'},
        b'\x24': {'name': 'wh34_ch6', 'long_name': 'WH34 ch6'},
        b'\x25': {'name': 'wh34_ch7', 'long_name': 'WH34 ch7'},
        b'\x26': {'name': 'wh34_ch8', 'long_name': 'WH34 ch8'}
    }
    # tuple of values for sensors that are not registered with the GW1000
    not_registered = ('fffffffe', 'ffffffff')
    # list of dicts of weather services that I know about
    services = [{'name': 'ecowitt_net',
                 'long_name': 'Ecowitt.net'
                 },
                {'name': 'wunderground',
                 'long_name': 'Wunderground'
                 },
                {'name': 'weathercloud',
                 'long_name': 'Weathercloud'
                 },
                {'name': 'wow',
                 'long_name': 'Weather Observations Website'
                 },
                {'name': 'custom',
                 'long_name': 'Customized'
                 }
                ]

    def __init__(self, ip_address=None, port=None, broadcast_address=None,
                 broadcast_port=None, socket_timeout=None,
                 poll_interval=default_poll_interval,
                 max_tries=default_max_tries, retry_wait=default_retry_wait,
                 use_th32=False, lost_contact_log_period=0, debug_rain=False,
                 debug_wind=False):
        """Initialise our class."""

        # initialize my base class:
        super(Gw1000Collector, self).__init__()

        # interval between polls of the API, default is 60 seconds
        self.poll_interval = poll_interval
        # how many times to poll the API before giving up, default is
        # default_max_tries
        self.max_tries = max_tries
        # period in seconds to wait before polling again, default is
        # default_retry_wait seconds
        self.retry_wait = retry_wait
        # are we using a th32 sensor
        self.use_th32 = use_th32
        # get a station object to do the handle the interaction with the
        # GW1000 API
        self.station = Gw1000Collector.Station(ip_address=ip_address,
                                               port=port,
                                               broadcast_address=broadcast_address,
                                               broadcast_port=broadcast_port,
                                               socket_timeout=socket_timeout,
                                               max_tries=max_tries,
                                               retry_wait=retry_wait,
                                               lost_contact_log_period=lost_contact_log_period)
        # Do we have a WH24 attached? First obtain our system parameters.
        _sys_params = self.station.get_system_params()
        # WH24 is indicated by the 6th byte being 0
        is_wh24 = six.indexbytes(_sys_params, 5) == 0
        # Tell our sensor id decoding whether we have a WH24 or a WH65. By
        # default we are coded to use a WH65. Is there a WH24 connected?
        if is_wh24:
            # set the WH24 sensor id decode dict entry
            self.sensor_ids[b'\x00']['name'] = 'wh24'
            self.sensor_ids[b'\x00']['long_name'] = 'WH24'
        # start off logging failures
        self.log_failures = True
        # get a parser object to parse any data from the station
        self.parser = Gw1000Collector.Parser(is_wh24, debug_rain, debug_wind)
        # create a thread property
        self.thread = None
        # we start off not collecting data, it will be turned on later when we
        # are threaded
        self.collect_data = False

    def collect_sensor_data(self):
        """Collect sensor data by polling the API.

        Loop forever waking periodically to see if it is time to quit or
        collect more data.
        """

        # initialise ts of last time API was polled
        last_poll = 0
        # collect data continuously while we are told to collect data
        while self.collect_data:
            # store the current time
            now = time.time()
            # is it time to poll?
            if now - last_poll > self.poll_interval:
                # it is time to poll, wrap in a try..except in case we get a
                # GW1000IOError exception
                try:
                    queue_data = self.get_live_sensor_data()
                except GW1000IOError as e:
                    # a GW1000IOError occurred, most likely because the Station
                    # object could not contact the GW1000
                    # first up log the event, but only if we are logging
                    # failures
                    if self.log_failures:
                        logerr('Unable to obtain live sensor data')
                    # assign the GW1000IOError exception so it will be sent in
                    # the queue to our controlling object
                    queue_data = e
                # put the queue data in the queue
                self.queue.put(queue_data)
                # debug log when we will next poll the API
                logdbg('Next update in %d seconds' % self.poll_interval)
                # reset the last poll ts
                last_poll = now
            # sleep for a second and then see if its time to poll again
            time.sleep(1)

    def get_live_sensor_data(self):
        """Get sensor data.

        Obtain live sensor data from the GW1000 API. Parse the API response.
        The parsed battery data is then further processed to filter battery
        state data for sensors that are not registered and to include sensor
        signal level data for registered sensors. The processed data is
        returned as a dict. If no data was obtained from the API the value None
        is returned.
        """

        # obtain the raw data via the GW1000 API, we may get a GW1000IOError
        # exception, if we do let it bubble up
        raw_data = self.station.get_livedata()
        # if we made it here our raw data was validated by checksum
        # get a timestamp to use in case our data does not come with one
        _timestamp = int(time.time())
        # parse the raw data
        parsed_data = self.parser.parse(raw_data, _timestamp)
        # log the parsed data but only if debug>=3
        if weewx.debug >= 3:
            logdbg("Parsed data: %s" % parsed_data)
        # The nature of the GW1000 API means that the parsed live data will
        # likely contain battery state information for sensors that do not
        # exist. The parsed live data also does not contain any sensor signal
        # level data. The GW1000 API does provide details on what sensors are
        # connected to the GW1000 and their signal levels via the
        # CMD_READ_SENSOR_ID command. The data received from the
        # CMD_READ_SENSOR_ID command can be used to filter sensor battery state
        # fields for sensors that are not registered and to add sensor signal
        # level fields to the live data.
        parsed_data = self.process_sensor_id_data(parsed_data)
        # log the processed parsed data but only if debug>=3
        if weewx.debug >= 3:
            logdbg("Processed parsed data: %s" % parsed_data)
        return parsed_data

    def process_sensor_id_data(self, parsed_data):
        """Use sensor ID data to update live sensor data.

        The CMD_READ_SENSOR_ID API command returns address, id, signal and
        battery state information for sensors registered with the GW1000.
        Whilst the CMD_GW1000_LIVEDATA API command returns sensor data and
        sensor battery state data it is not possible to tell from the
        CMD_GW1000_LIVEDATA response which sensors are in fact registered with
        the GW1000. The CMD_GW1000_LIVEDATA response does not include sensor
        signal level data. The CMD_READ_SENSOR_ID data can be used to filter
        battery state data from the live sensor data for sensors that are not
        registered with the GW1000. The CMD_READ_SENSOR_ID data can also be
        used to add sensor signal level data to the live sensor data.

        parsed_data: dict of parsed GW1000 live sensor data
        """

        # obtain details of the sensors from the GW1000 API, we may get a
        # GW1000IOError exception, but let it bubble up
        sensor_list = self.sensor_id_data
        # If we made it here our response was validated by checksum. Now create
        # a filtered list of registered sensors, these are the sensors we are
        # interested in.
        registered_sensors = [s for s in sensor_list if s['id'] not in Gw1000Collector.not_registered]
        # first filter the battery state fields
        processed_data = self.filter_battery_data(parsed_data,
                                                  registered_sensors)
        # now add any sensor signal levels
        processed_data.update(self.get_signal_level_data(registered_sensors))
        # return our processed data
        return processed_data

    @staticmethod
    def filter_battery_data(data, registered_sensors):
        """Filter battery data for unused sensors.

        The battery status data returned by the GW1000 API does not allow the
        discrimination of all used/unused sensors (it does for some but not for
        others). Some further processing of the battery status data is required
        to ensure that battery status is only provided for sensors that
        actually exist.

        data: dict of parsed GW1000 API data
        """

        # obtain a list of registered sensor names
        reg_sensor_names = [Gw1000Collector.sensor_ids[a['address']]['name'] for a in registered_sensors]
        # obtain a copy of our parsed data as we are going to alter it
        filtered = dict(data)
        # iterate over the parsed data
        for key, data in six.iteritems(data):
            # obtain the sensor name from any any battery fields
            stripped = key[:-5] if key.endswith('_batt') else key
            # if field is a battery state field, and the field pertains to an
            # unregistered sensor, remove the field from the parsed data
            if '_batt' in key and stripped not in reg_sensor_names:
                del filtered[key]
        # return our parsed data with battery state information fo unregistered
        # sensors removed
        return filtered

    @staticmethod
    def get_signal_level_data(registered_sensors):
        """Add sensor signal level data to a sensor data packet.

        Iterate over the list of registered sensors and obtain a dict of sensor
        signal level data for each registered sensor.

        registered_sensors: list of dicts of sensor ID data for each registered
                            sensor
        """

        # initialise a dict to hold the sensor signal level data
        signal_level_data = {}
        # iterate over our registered sensors
        for sensor in registered_sensors:
            # get the sensor name
            sensor_name = Gw1000Collector.sensor_ids[sensor['address']]['name']
            # create the sensor signal level field for this sensor
            signal_level_data[''.join([sensor_name, '_sig'])] = sensor['signal']
        # return our sensor signal level data
        return signal_level_data

    @property
    def rain_data(self):
        """Obtain GW1000 rain data."""

        # obtain the rain data data via the API
        response = self.station.get_raindata()
        # determine the size of the rain data
        raw_data_size = six.indexbytes(response, 3)
        # extract the actual data
        data = response[4:4 + raw_data_size - 3]
        # initialise a dict to hold our final data
        data_dict = dict()
        data_dict['rain_rate'] = self.parser.decode_big_rain(data[0:4])
        data_dict['rain_day'] = self.parser.decode_big_rain(data[4:8])
        data_dict['rain_week'] = self.parser.decode_big_rain(data[8:12])
        data_dict['rain_month'] = self.parser.decode_big_rain(data[12:16])
        data_dict['rain_year'] = self.parser.decode_big_rain(data[16:20])
        return data_dict

    @property
    def mulch_offset(self):
        """Obtain GW1000 multi-channel temperature and humidity offset data."""

        # obtain the mulch offset data via the API
        response = self.station.get_mulch_offset()
        # determine the size of the mulch offset data
        raw_data_size = six.indexbytes(response, 3)
        # extract the actual data
        data = response[4:4 + raw_data_size - 3]
        # initialise a counter
        index = 0
        # initialise a dict to hold our final data
        offset_dict = {}
        # iterate over the data
        while index < len(data):
            try:
                channel = six.byte2int(data[index])
            except TypeError:
                channel = data[index]
            offset_dict[channel] = {}
            try:
                offset_dict[channel]['hum'] = struct.unpack("b", data[index + 1])[0]
            except TypeError:
                offset_dict[channel]['hum'] = struct.unpack("b", six.int2byte(data[index + 1]))[0]
            try:
                offset_dict[channel]['temp'] = struct.unpack("b", data[index + 2])[0] / 10.0
            except TypeError:
                offset_dict[channel]['temp'] = struct.unpack("b", six.int2byte(data[index + 2]))[0] / 10.0
            index += 3
        return offset_dict

    @property
    def pm25_offset(self):
        """Obtain GW1000 PM2.5 offset data."""

        # obtain the PM2.5 offset data via the API
        response = self.station.get_pm25_offset()
        # determine the size of the PM2.5 offset data
        raw_data_size = six.indexbytes(response, 3)
        # extract the actual data
        data = response[4:4 + raw_data_size - 3]
        # initialise a counter
        index = 0
        # initialise a dict to hold our final data
        offset_dict = {}
        # iterate over the data
        while index < len(data):
            try:
                channel = six.byte2int(data[index])
            except TypeError:
                channel = data[index]
            offset_dict[channel] = struct.unpack(">h", data[index+1:index+3])[0]/10.0
            index += 3
        return offset_dict

    @property
    def co2_offset(self):
        """Obtain GW1000 WH45 CO2, PM10 and PM2.5 offset data."""

        # obtain the WH45 offset data via the API
        response = self.station.get_co2_offset()
        # determine the size of the WH45 offset data
        raw_data_size = six.indexbytes(response, 3)
        # extract the actual data
        data = response[4:4 + raw_data_size - 3]
        # initialise a dict to hold our final data
        offset_dict = dict()
        # and decode/store the offset data
        offset_dict['co2'] = struct.unpack(">h", data[1:3])[0]
        offset_dict['pm25'] = struct.unpack(">h", data[4:6])[0]/10.0
        offset_dict['pm10'] = struct.unpack(">h", data[7:9])[0]/10.0
        return offset_dict

    @property
    def calibration(self):
        """Obtain GW1000 calibration data.

        """

        # obtain the calibration data via the API
        response = self.station.get_calibration_coefficient()
        # determine the size of the calibration data
        raw_data_size = six.indexbytes(response, 3)
        # extract the actual data
        data = response[4:4 + raw_data_size - 3]
        # initialise a dict to hold our final data
        calibration_dict = dict()
        # and decode/store the calibration data
        # bytes 0 and 1 are reserved (lux to solar radiation conversion
        # gain (126.7))
        calibration_dict['uv'] = struct.unpack(">H", data[2:4])[0]/100.0
        calibration_dict['solar'] = struct.unpack(">H", data[4:6])[0]/100.0
        calibration_dict['wind'] = struct.unpack(">H", data[6:8])[0]/100.0
        calibration_dict['rain'] = struct.unpack(">H", data[8:10])[0]/100.0
        # obtain the offset calibration data via the API
        response = self.station.get_offset_calibration()
        # determine the size of the calibration data
        raw_data_size = six.indexbytes(response, 3)
        # extract the actual data
        data = response[4:4 + raw_data_size - 3]
        # and decode/store the offset calibration data
        calibration_dict['intemp'] = struct.unpack(">h", data[0:2])[0]/10.0
        try:
            calibration_dict['inhum'] = struct.unpack("b", data[2])[0]
        except TypeError:
            calibration_dict['inhum'] = struct.unpack("b", six.int2byte(data[2]))[0]
        calibration_dict['abs'] = struct.unpack(">l", data[3:7])[0]/10.0
        calibration_dict['rel'] = struct.unpack(">l", data[7:11])[0]/10.0
        calibration_dict['outtemp'] = struct.unpack(">h", data[11:13])[0]/10.0
        try:
            calibration_dict['outhum'] = struct.unpack("b", data[13])[0]
        except TypeError:
            calibration_dict['outhum'] = struct.unpack("b", six.int2byte(data[13]))[0]
        calibration_dict['dir'] = struct.unpack(">h", data[14:16])[0]
        return calibration_dict

    @property
    def soil_calibration(self):
        """Obtain GW1000 soil moisture sensor calibration data.

        """

        # obtain the soil moisture calibration data via the API
        response = self.station.get_soil_calibration()
        # determine the size of the calibration data
        raw_data_size = six.indexbytes(response, 3)
        # extract the actual data
        data = response[4:4 + raw_data_size - 3]
        # initialise a dict to hold our final data
        calibration_dict = {}
        # initialise a counter
        index = 0
        # initialise a dict to hold our final data
        calibration_dict = {}
        # iterate over the data
        while index < len(data):
            try:
                channel = six.byte2int(data[index])
            except TypeError:
                channel = data[index]
            calibration_dict[channel] = {}
            try:
                humidity = six.byte2int(data[index + 1])
            except TypeError:
                humidity = data[index + 1]
            calibration_dict[channel]['humidity'] = humidity
            calibration_dict[channel]['ad'] = struct.unpack(">h", data[index+2:index+4])[0]
            try:
                ad_select = six.byte2int(data[index + 4])
            except TypeError:
                ad_select = data[index + 4]
            calibration_dict[channel]['ad_select'] = ad_select
            try:
                min_ad = six.byte2int(data[index + 5])
            except TypeError:
                min_ad = data[index + 5]
            calibration_dict[channel]['adj_min'] = min_ad
            calibration_dict[channel]['adj_max'] = struct.unpack(">h", data[index+6:index+8])[0]
            index += 8
        return calibration_dict

    @property
    def system_parameters(self):
        """Obtain GW1000 system parameters."""

        # obtain the system parameters data via the API
        response = self.station.get_system_params()
        # determine the size of the system parameters data
        raw_data_size = six.indexbytes(response, 3)
        # extract the actual system parameters data
        data = response[4:4 + raw_data_size - 3]
        # initialise a dict to hold our final data
        data_dict = dict()
        data_dict['frequency'] = six.indexbytes(data, 0)
        data_dict['sensor_type'] = six.indexbytes(data, 1)
        data_dict['utc'] = self.parser.decode_utc(data[2:6])
        data_dict['timezone_index'] = six.indexbytes(data, 6)
        data_dict['dst_status'] = six.indexbytes(data, 7) != 0
        return data_dict

    @property
    def ecowitt_net(self):
        """Obtain GW1000 Ecowitt.net service parameters.

        Obtain the GW1000 Ecowitt.net service settings.

        Returns a dictionary of settings.
        """

        # obtain the system parameters data via the API
        response = self.station.get_ecowitt_net_params()
        # determine the size of the system parameters data
        raw_data_size = six.indexbytes(response, 3)
        # extract the actual system parameters data
        data = response[4:4 + raw_data_size - 3]
        # initialise a dict to hold our final data
        data_dict = dict()
        data_dict['interval'] = six.indexbytes(data, 0)
        # obtain the GW1000 MAC address
        data_dict['mac'] = self.mac_address
        return data_dict

    @property
    def wunderground(self):
        """Obtain GW1000 Weather Underground service parameters.

        Obtain the GW1000 Weather Underground service settings.

        Returns a dictionary of settings with string data in unicode format.
        """

        # obtain the system parameters data via the API
        response = self.station.get_wunderground_params()
        # determine the size of the system parameters data
        raw_data_size = six.indexbytes(response, 3)
        # extract the actual system parameters data
        data = response[4:4 + raw_data_size - 3]
        # return data
        # initialise a dict to hold our final data
        data_dict = dict()
        # obtain the required data from the response decoding any bytestrings
        id_size = six.indexbytes(data, 0)
        data_dict['id'] = data[1:1+id_size].decode()
        password_size = six.indexbytes(data, 1+id_size)
        data_dict['password'] = data[2+id_size:2+id_size+password_size].decode()
        return data_dict

    @property
    def weathercloud(self):
        """Obtain GW1000 Weathercloud service parameters.

        Obtain the GW1000 Weathercloud service settings.

        Returns a dictionary of settings with string data in unicode format.
        """

        # obtain the system parameters data via the API
        response = self.station.get_weathercloud_params()
        # determine the size of the system parameters data
        raw_data_size = six.indexbytes(response, 3)
        # extract the actual system parameters data
        data = response[4:4 + raw_data_size - 3]
        # initialise a dict to hold our final data
        data_dict = dict()
        # obtain the required data from the response decoding any bytestrings
        id_size = six.indexbytes(data, 0)
        data_dict['id'] = data[1:1+id_size].decode()
        key_size = six.indexbytes(data, 1+id_size)
        data_dict['key'] = data[2+id_size:2+id_size+key_size].decode()
        return data_dict

    @property
    def wow(self):
        """Obtain GW1000 Weather Observations Website service parameters.

        Obtain the GW1000 Weather Observations Website service settings.

        Returns a dictionary of settings with string data in unicode format.
        """

        # obtain the system parameters data via the API
        response = self.station.get_wow_params()
        # determine the size of the system parameters data
        raw_data_size = six.indexbytes(response, 3)
        # extract the actual system parameters data
        data = response[4:4 + raw_data_size - 3]
        # initialise a dict to hold our final data
        data_dict = dict()
        # obtain the required data from the response decoding any bytestrings
        id_size = six.indexbytes(data, 0)
        data_dict['id'] = data[1:1+id_size].decode()
        password_size = six.indexbytes(data, 1+id_size)
        data_dict['password'] = data[2+id_size:2+id_size+password_size].decode()
        station_num_size = six.indexbytes(data, 1+id_size)
        data_dict['station_num'] = data[3+id_size+password_size:3+id_size+password_size+station_num_size].decode()
        return data_dict

    @property
    def custom(self):
        """Obtain GW1000 custom server parameters.

        Obtain the GW1000 settings used for uploading data to a remote server.

        Returns a dictionary of settings with string data in unicode format.
        """

        # obtain the system parameters data via the API
        response = self.station.get_custom_params()
        # determine the size of the system parameters data
        raw_data_size = six.indexbytes(response, 3)
        # extract the actual system parameters data
        data = response[4:4 + raw_data_size - 3]
        # initialise a dict to hold our final data
        data_dict = dict()
        # obtain the required data from the response decoding any bytestrings
        index = 0
        id_size = six.indexbytes(data, index)
        index += 1
        data_dict['id'] = data[index:index+id_size].decode()
        index += id_size
        password_size = six.indexbytes(data, index)
        index += 1
        data_dict['password'] = data[index:index+password_size].decode()
        index += password_size
        server_size = six.indexbytes(data, index)
        index += 1
        data_dict['server'] = data[index:index+server_size].decode()
        index += server_size
        data_dict['port'] = struct.unpack(">h", data[index:index + 2])[0]
        index += 2
        data_dict['interval'] = struct.unpack(">h", data[index:index + 2])[0]
        index += 2
        data_dict['type'] = six.indexbytes(data, index)
        index += 1
        data_dict['active'] = six.indexbytes(data, index)
        # the user path is obtained separately, get the user path and add it to
        # our response
        data_dict.update(self.usr_path)
        return data_dict

    @property
    def usr_path(self):
        """Obtain the GW1000 user defined custom paths.

        The GW1000 allows definition of remote server customs paths for use
        when uploading to a custom service using Ecowitt or Weather Underground
        format. Different paths may be specified for each protocol.

        Returns a dictionary with each path as a unicode text string.
        """

        # return the GW1000 user defined custom path
        response = self.station.get_usr_path()
        # determine the size of the user path data
        raw_data_size = six.indexbytes(response, 3)
        # extract the actual system parameters data
        data = response[4:4 + raw_data_size - 3]
        # initialise a dict to hold our final data
        data_dict = dict()
        index = 0
        ecowitt_size = six.indexbytes(data, index)
        index += 1
        data_dict['ecowitt_path'] = data[index:index+ecowitt_size].decode()
        index += ecowitt_size
        wu_size = six.indexbytes(data, index)
        index += 1
        data_dict['wu_path'] = data[index:index+wu_size].decode()
        return data_dict

    @property
    def mac_address(self):
        """Obtain the MAC address of the GW1000.

        Returns the GW1000 MAC address as a string of colon separated hex
        bytes.
        """

        # obtain the GW1000 MAC address bytes
        station_mac_b = self.station.get_mac_address()
        # return the formatted string
        return bytes_to_hex(station_mac_b[4:10], separator=":")

    @property
    def firmware_version(self):
        """Obtain the GW1000 firmware version string."""

        firmware_b = self.station.get_firmware_version()
        firmware_format = "B" * len(firmware_b)
        firmware_t = struct.unpack(firmware_format, firmware_b)
        return "".join([chr(x) for x in firmware_t[5:18]])

    @property
    def sensor_id_data(self):
        """Get sensor id data.

        The GW1000 clearly shows the position of the 'signal' and
        'battery state' data in the CMD_READ_SENSOR_ID response. However, when
        decoded as per the API the CMD_READ_SENSOR_ID 'battery state' data
        does not agree with the battery battery state data obtained from
        CMD_GW1000_LIVEDATA response. However, observations of a live system
        containing a number of different sensor types shows that the
        CMD_READ_SENSOR_ID sensor 'signal' data matches the
        CMD_GW1000_LIVEDATA battery data precisely. Further observations reveal
        the CMD_READ_SENSOR_ID sensor battery states match the sensor signal
        levels shown in the WS View app.

        The inference is that the CMD_READ_SENSOR_ID 'signal' and
        'battery state' bytes are in fact transposed. No other PWS software
        developers seem to have noticed this so for the time being the
        CMD_READ_SENSOR_ID 'signal' and 'battery state' bytes have been
        swapped.
        """

        # obtain the sensor id data via the API, we may get a GW1000IOError
        # exception, if we do let it bubble up
        response = self.station.get_sensor_id()
        # if we made it here our response was validated by checksum
        # determine the size of the sensor id data
        raw_data_size = six.indexbytes(response, 3)
        # extract the actual sensor id data
        data = response[4:4 + raw_data_size - 3]
        # initialise a counter
        index = 0
        # initialise a list to hold our final data
        sensor_id_list = []
        # iterate over the data
        while index < len(data):
            sensor_id = bytes_to_hex(data[index + 1: index + 5],
                                     separator='',
                                     caps=False)
            # As per method comments above swap signal and battery state bytes,
            # the GW1000 API says signal should be byte 5 and battery byte 6,
            # we will use signal as byte 6 and battery as byte 5.
            sensor_id_list.append({'address': data[index:index + 1],
                                   'id': sensor_id,
                                   'battery': six.indexbytes(data, index + 5),
                                   'signal': six.indexbytes(data, index + 6)
                                   })
            index += 7
        return sensor_id_list

    def startup(self):
        """Start a thread that collects data from the GW1000 API."""

        try:
            self.thread = Gw1000Collector.CollectorThread(self)
            self.collect_data = True
            self.thread.setDaemon(True)
            self.thread.setName('Gw1000CollectorThread')
            self.thread.start()
        except threading.ThreadError:
            logerr("Unable to launch Gw1000Collector thread")
            self.thread = None

    def shutdown(self):
        """Shut down the thread that collects data from the GW1000 API.

        Tell the thread to stop, then wait for it to finish.
        """

        # we only need do something if a thread exists
        if self.thread:
            # tell the thread to stop collecting data
            self.collect_data = False
            # terminate the thread
            self.thread.join(10.0)
            # log the outcome
            if self.thread.is_alive():
                logerr("Unable to shut down Gw1000Collector thread")
            else:
                loginf("Gw1000Collector thread has been terminated")
        self.thread = None

    class CollectorThread(threading.Thread):
        """Class used to collect data via the GW1000 API in a thread."""

        def __init__(self, client):
            # initialise our parent
            threading.Thread.__init__(self)
            # keep reference to the client we are supporting
            self.client = client
            self.name = 'gw1000-collector'

        def run(self):
            # rather than letting the thread silently fail if an exception
            # occurs within the thread, wrap in a try..except so the exception
            # can be caught and available exception information displayed
            try:
                # kick the collection off
                self.client.collect_sensor_data()
            except:
                # we have an exception so log what we can
                log_traceback_critical('    ****  ')

    class Station(object):
        """Class to interact directly with the GW1000 API.

        A Station object knows how to:
        1.  discover a GW1000 via UDP broadcast
        2.  send a command to the GW1000 API
        3.  receive a response from the GW1000 API
        4.  verify the response as valid

        A Station object needs an ip address and port as well as a network
        broadcast address and port.
        """

        # GW1000 API commands
        commands = {
            'CMD_WRITE_SSID': b'\x11',
            'CMD_BROADCAST': b'\x12',
            'CMD_READ_ECOWITT': b'\x1E',
            'CMD_WRITE_ECOWITT': b'\x1F',
            'CMD_READ_WUNDERGROUND': b'\x20',
            'CMD_WRITE_WUNDERGROUND': b'\x21',
            'CMD_READ_WOW': b'\x22',
            'CMD_WRITE_WOW': b'\x23',
            'CMD_READ_WEATHERCLOUD': b'\x24',
            'CMD_WRITE_WEATHERCLOUD': b'\x25',
            'CMD_READ_STATION_MAC': b'\x26',
            'CMD_GW1000_LIVEDATA': b'\x27',
            'CMD_GET_SOILHUMIAD': b'\x28',
            'CMD_SET_SOILHUMIAD': b'\x29',
            'CMD_READ_CUSTOMIZED': b'\x2A',
            'CMD_WRITE_CUSTOMIZED': b'\x2B',
            'CMD_GET_MulCH_OFFSET': b'\x2C',
            'CMD_SET_MulCH_OFFSET': b'\x2D',
            'CMD_GET_PM25_OFFSET': b'\x2E',
            'CMD_SET_PM25_OFFSET': b'\x2F',
            'CMD_READ_SSSS': b'\x30',
            'CMD_WRITE_SSSS': b'\x31',
            'CMD_READ_RAINDATA': b'\x34',
            'CMD_WRITE_RAINDATA': b'\x35',
            'CMD_READ_GAIN': b'\x36',
            'CMD_WRITE_GAIN': b'\x37',
            'CMD_READ_CALIBRATION': b'\x38',
            'CMD_WRITE_CALIBRATION': b'\x39',
            'CMD_READ_SENSOR_ID': b'\x3A',
            'CMD_WRITE_SENSOR_ID': b'\x3B',
            'CMD_READ_SENSOR_ID_NEW': b'\x3C',
            'CMD_WRITE_REBOOT': b'\x40',
            'CMD_WRITE_RESET': b'\x41',
            'CMD_WRITE_UPDATE': b'\x43',
            'CMD_READ_FIRMWARE_VERSION': b'\x50',
            'CMD_READ_USR_PATH': b'\x51',
            'CMD_WRITE_USR_PATH': b'\x52',
            'CMD_GET_CO2_OFFSET': b'\x53',
            'CMD_SET_CO2_OFFSET': b'\x54'
        }
        # header used in each API command and response packet
        header = b'\xff\xff'

        def __init__(self, ip_address=None, port=None,
                     broadcast_address=None, broadcast_port=None,
                     socket_timeout=None, max_tries=default_max_tries,
                     retry_wait=default_retry_wait, mac=None,
                     lost_contact_log_period=None):

            # network broadcast address
            self.broadcast_address = broadcast_address if broadcast_address is not None else default_broadcast_address
            # network broadcast port
            self.broadcast_port = broadcast_port if broadcast_port is not None else default_broadcast_port
            self.socket_timeout = socket_timeout if socket_timeout is not None else default_socket_timeout
            # initialise flags to indicate if ip address or port were discovered
            self.ip_discovered = ip_address is None
            self.port_discovered = port is None
            # if ip address or port was not specified (None) then attempt to
            # discover the GW1000 with a UDP broadcast
            if ip_address is None or port is None:
                for attempt in range(max_tries):
                    try:
                        # discover() returns a list of (ip address, port) tuples
                        ip_port_list = self.discover()
                    except socket.error as e:
                        _msg = "Unable to detect GW1000 ip address and port: %s (%s)" % (e, type(e))
                        logerr(_msg)
                        # signal that we have a critical error
                        raise
                    else:
                        # did we find any GW1000
                        if len(ip_port_list) > 0:
                            # we have at least one, arbitrarily choose the first one
                            # found as the one to use
                            disc_ip = ip_port_list[0][0]
                            disc_port = ip_port_list[0][1]
                            # log the fact as well as what we found
                            gw1000_str = ', '.join([':'.join(['%s:%d' % b]) for b in ip_port_list])
                            if len(ip_port_list) == 1:
                                stem = "GW1000 was"
                            else:
                                stem = "Multiple GW1000 were"
                            loginf("%s found at %s" % (stem, gw1000_str))
                            ip_address = disc_ip if ip_address is None else ip_address
                            port = disc_port if port is None else port
                            break
                        else:
                            # did not discover any GW1000 so log it
                            logdbg("Failed attempt %d to detect GW1000 ip address and/or port" % (attempt + 1,))
                            # do we try again or raise an exception
                            if attempt < max_tries - 1:
                                # we still have at least one more try left so sleep
                                # and try again
                                time.sleep(retry_wait)
                            else:
                                # we've used all our tries, log it and raise an exception
                                _msg = "Failed to detect GW1000 ip address and/or " \
                                       "port after %d attempts" % (attempt + 1,)
                                logerr(_msg)
                                raise GW1000IOError(_msg)
            # set our ip_address property but encode it first, it saves doing
            # it repeatedly later
            self.ip_address = ip_address.encode()
            self.port = port
            self.max_tries = max_tries
            self.retry_wait = retry_wait
            # start off logging failures
            self.log_failures = True
            # get my GW1000 MAC address to use later if we have to rediscover
            if mac is not None:
                self.mac = mac
            else:
                self.mac = self.get_mac_address()

        def discover(self):
            """Discover any GW1000s on the local network.

            Send a UDP broadcast and check for replies. Decode each reply to
            obtain the IP address and port number of any GW1000s on the local
            network. Since there may be multiple GW1000s on the network
            package each IP address and port as a two way tuple and construct a
            list of unique IP address/port tuples. When complete return the
            list of IP address/port tuples found.
            """

            # now create a socket object so we can broadcast to the network
            # use IPv4 UDP
            socket_obj = socket.socket(socket.AF_INET, socket.SOCK_DGRAM)
            # set socket datagram to broadcast
            socket_obj.setsockopt(socket.SOL_SOCKET, socket.SO_BROADCAST, 1)
            # set timeout
            socket_obj.settimeout(self.socket_timeout)
            # set TTL to 1 to so messages do not go past the local network
            # segment
            ttl = struct.pack('b', 1)
            socket_obj.setsockopt(socket.IPPROTO_IP, socket.IP_MULTICAST_TTL, ttl)
            # Create packet to broadcast. Format is:
            #   fixed header, GW1000 Broadcast command, size, checksum
            size = len(self.commands['CMD_BROADCAST']) + 1 + 1
            # construct the portion of the message for which the checksum is calculated
            body = b''.join([self.commands['CMD_BROADCAST'], struct.pack('B', size)])
            # calculate the checksum
            checksum = self.calc_checksum(body)
            # construct the entire message packet
            packet = b''.join([self.header, body, struct.pack('B', checksum)])
            if weewx.debug >= 3:
                logdbg("Sending broadcast packet '%s' to '%s:%d'" % (bytes_to_hex(packet),
                                                                     self.broadcast_address,
                                                                     self.broadcast_port))
            # create a list for the results as multiple GW1000 may respond
            result_list = []
            try:
                # send the Broadcast command
                socket_obj.sendto(packet, (self.broadcast_address, self.broadcast_port))
                # obtain any responses
                while True:
                    try:
                        response = socket_obj.recv(1024)
                        # log the response if debug is high enough
                        if weewx.debug >= 3:
                            logdbg("Received broadcast response '%s'" % (bytes_to_hex(response),))
                    except socket.timeout:
                        # if we timeout then we are done
                        break
                    except socket.error:
                        # raise any other socket error
                        raise
                    # obtain the IP address, it is in bytes 11 to 14 inclusive
                    ip_address = '%d.%d.%d.%d' % struct.unpack('>BBBB', response[11:15])
                    # obtain the port, it is in bytes 15 to 16 inclusive
                    port = struct.unpack('>H', response[15: 17])[0]
                    # if we haven't seen this ip address and port add them to
                    # our results list
                    if (ip_address, port) not in result_list:
                        result_list.append((ip_address, port))
            finally:
                # we are done so close our socket
                socket_obj.close()
            return result_list

        def get_livedata(self):
            """Get GW1000 live data.

            Sends the command to obtain live data from the GW1000 to the API
            with retries. If the GW1000 cannot be contacted re-discovery is
            attempted. If rediscovery is successful the command is tried again
            otherwise the lost contact timestamp is set and the exception
            raised. Any code that calls this method should be prepared to
            handle a GW1000IOError exception.
            """

            # send the API command to obtain live data from the GW1000, be
            # prepared to catch the exception raised if the GW1000 cannot be
            # contacted
            try:
                # return the validated API response
                return self.send_cmd_with_retries('CMD_GW1000_LIVEDATA')
            except GW1000IOError:
                # there was a problem contacting the GW1000, it could be it
                # has changed IP address so attempt to rediscover
                if not self.rediscover():
                    # we could not re-discover so raise the exception
                    raise
                else:
                    # we did rediscover successfully so try again, if it fails
                    # we get another GW1000IOError exception which will be raised
                    return self.send_cmd_with_retries('CMD_GW1000_LIVEDATA')

        def get_raindata(self):
            """Get GW1000 rain data.

            Sends the command to obtain rain data from the GW1000 to the API
            with retries. If the GW1000 cannot be contacted a GW1000IOError will
            have been raised by send_cmd_with_retries() which will be passed
            through by get_raindata(). Any code calling get_raindata() should
            be prepared to handle this exception.
            """

            return self.send_cmd_with_retries('CMD_READ_RAINDATA')

        def get_system_params(self):
            """Read GW1000 system parameters.

            Sends the command to obtain system parameters from the GW1000 to
            the API with retries. If the GW1000 cannot be contacted a
            GW1000IOError will have been raised by send_cmd_with_retries()
            which will be passed through by get_system_params(). Any code
            calling get_system_params() should be prepared to handle this
            exception.
            """

            return self.send_cmd_with_retries('CMD_READ_SSSS')

        def get_ecowitt_net_params(self):
            """Get GW1000 Ecowitt.net parameters.

            Sends the command to obtain the GW1000 Ecowitt.net parameters to
            the API with retries. If the GW1000 cannot be contacted a
            GW1000IOError will have been raised by send_cmd_with_retries()
            which will be passed through by get_ecowitt_net_params(). Any code
            calling get_ecowitt_net_params() should be prepared to handle this
            exception.
            """

            return self.send_cmd_with_retries('CMD_READ_ECOWITT')

        def get_wunderground_params(self):
            """Get GW1000 Weather Underground parameters.

            Sends the command to obtain the GW1000 Weather Underground
            parameters to the API with retries. If the GW1000 cannot be
            contacted a GW1000IOError will have been raised by
            send_cmd_with_retries() which will be passed through by
            get_wunderground_params(). Any code calling
            get_wunderground_params() should be prepared to handle this
            exception.
            """

            return self.send_cmd_with_retries('CMD_READ_WUNDERGROUND')

        def get_weathercloud_params(self):
            """Get GW1000 Weathercloud parameters.

            Sends the command to obtain the GW1000 Weathercloud parameters to
            the API with retries. If the GW1000 cannot be contacted a
            GW1000IOError will have been raised by send_cmd_with_retries()
            which will be passed through by get_weathercloud_params(). Any code
            calling get_weathercloud_params() should be prepared to handle this
            exception.
            """

            return self.send_cmd_with_retries('CMD_READ_WEATHERCLOUD')

        def get_wow_params(self):
            """Get GW1000 Weather Observations Website parameters.

            Sends the command to obtain the GW1000 Weather Observations Website
            parameters to the API with retries. If the GW1000 cannot be
            contacted a GW1000IOError will have been raised by
            send_cmd_with_retries() which will be passed through by
            get_wow_params(). Any code calling get_wow_params() should be
            prepared to handle this exception.
            """

            return self.send_cmd_with_retries('CMD_READ_WOW')

        def get_custom_params(self):
            """Get GW1000 custom server parameters.

            Sends the command to obtain the GW1000 custom server parameters to
            the API with retries. If the GW1000 cannot be contacted a
            GW1000IOError will have been raised by send_cmd_with_retries()
            which will be passed through by get_custom_params(). Any code
            calling get_custom_params() should be prepared to handle this
            exception.
            """

            return self.send_cmd_with_retries('CMD_READ_CUSTOMIZED')

        def get_usr_path(self):
            """Get GW1000 user defined custom path.

            Sends the command to obtain the GW1000 user defined custom path to
            the API with retries. If the GW1000 cannot be contacted a
            GW1000IOError will have been raised by send_cmd_with_retries()
            which will be passed through by get_usr_path(). Any code calling
            get_usr_path() should be prepared to handle this exception.
            """

            return self.send_cmd_with_retries('CMD_READ_USR_PATH')

        def get_mac_address(self):
            """Get GW1000 MAC address.

            Sends the command to obtain the GW1000 MAC address to the API with
            retries. If the GW1000 cannot be contacted a GW1000IOError will
            have been raised by send_cmd_with_retries() which will be passed
            through by get_mac_address(). Any code calling get_mac_address()
            should be prepared to handle this exception.
            """

            return self.send_cmd_with_retries('CMD_READ_STATION_MAC')

        def get_firmware_version(self):
            """Get GW1000 firmware version.

            Sends the command to obtain GW1000 firmware version to the API with
            retries. If the GW1000 cannot be contacted a GW1000IOError will
            have been raised by send_cmd_with_retries() which will be passed
            through by get_firmware_version(). Any code calling
            get_firmware_version() should be prepared to handle this exception.
            """

            return self.send_cmd_with_retries('CMD_READ_FIRMWARE_VERSION')

        def get_sensor_id(self):
            """Get GW1000 sensor ID data.

            Sends the command to obtain sensor ID data from the GW1000 to the
            API with retries. If the GW1000 cannot be contacted re-discovery is
            attempted. If rediscovery is successful the command is tried again
            otherwise the lost contact timestamp is set and the exception
            raised. Any code that calls this method should be prepared to
            handle a GW1000IOError exception.
            """

            # send the API command to obtain sensor ID data from the GW1000, be
            # prepared to catch the exception raised if the GW1000 cannot be
            # contacted
            try:
                return self.send_cmd_with_retries('CMD_READ_SENSOR_ID')
            except GW1000IOError:
                # there was a problem contacting the GW1000, it could be it
                # has changed IP address so attempt to rediscover
                if not self.rediscover():
                    # we could not re-discover so raise the exception
                    raise
                else:
                    # we did rediscover successfully so try again, if it fails
                    # we get another GW1000IOError exception which will be raised
                    return self.send_cmd_with_retries('CMD_READ_SENSOR_ID')

        def get_mulch_offset(self):
            """Get multi-channel temperature and humidity offset data.

            Sends the command to obtain the multi-channel temperature and
            humidity offset data to the API with retries. If the GW1000 cannot
            be contacted a GW1000IOError will have been raised by
            send_cmd_with_retries() which will be passed through by
            get_mulch_offset(). Any code calling get_mulch_offset() should be
            prepared to handle this exception.
            """

            return self.send_cmd_with_retries('CMD_GET_MulCH_OFFSET')

        def get_pm25_offset(self):
            """Get PM2.5 offset data.

            Sends the command to obtain the PM2.5 sensor offset data to the API
            with retries. If the GW1000 cannot be contacted a GW1000IOError
            will have been raised by send_cmd_with_retries() which will be
            passed through by get_pm25_offset(). Any code calling
            get_pm25_offset() should be prepared to handle this exception.
            """

            return self.send_cmd_with_retries('CMD_GET_PM25_OFFSET')

        def get_calibration_coefficient(self):
            """Get calibration coefficient data.

            Sends the command to obtain the calibration coefficient data to the
            API with retries. If the GW1000 cannot be contacted a GW1000IOError
            will have been raised by send_cmd_with_retries() which will be
            passed through by get_calibration_coefficient(). Any code calling
            get_calibration_coefficient() should be prepared to handle this
            exception.
            """

            return self.send_cmd_with_retries('CMD_READ_GAIN')

        def get_soil_calibration(self):
            """Get soil moisture sensor calibration data.

            Sends the command to obtain the soil moisture sensor calibration
            data to the API with retries. If the GW1000 cannot be contacted a
            GW1000IOError will have been raised by send_cmd_with_retries()
            which will be passed through by get_soil_calibration(). Any code
            calling get_soil_calibration() should be prepared to handle this
            exception.
            """

            return self.send_cmd_with_retries('CMD_GET_SOILHUMIAD')

        def get_offset_calibration(self):
            """Get offset calibration data.

            Sends the command to obtain the offset calibration data to the API
            with retries. If the GW1000 cannot be contacted a GW1000IOError
            will have been raised by send_cmd_with_retries() which will be
            passed through by get_offset_calibration(). Any code calling
            get_offset_calibration() should be prepared to handle this
            exception.
            """

            return self.send_cmd_with_retries('CMD_READ_CALIBRATION')

        def get_co2_offset(self):
            """Get WH45 CO2, PM10 and PM2.5 offset data.

            Sends the command to obtain the WH45 CO2, PM10 and PM2.5 sensor
            offset data to the API with retries. If the GW1000 cannot be
            contacted a GW1000IOError will have been raised by
            send_cmd_with_retries() which will be passed through by
            get_offset_calibration(). Any code calling get_offset_calibration()
            should be prepared to handle this exception.
            """

            return self.send_cmd_with_retries('CMD_GET_CO2_OFFSET')

        def send_cmd_with_retries(self, cmd, payload=b''):
            """Send a command to the GW1000 API with retries and return the
            response.

            Send a command to the GW1000 and obtain the response. If the
            the response is valid return the response. If the response is
            invalid an appropriate exception is raised and the command resent
            up to self.max_tries times after which the value None is returned.

            A GW1000 API command looks like:

            fixed header, command, size, data 1, data 2...data n, checksum

            where:
                fixed header is 2 bytes = 0xFFFF
                command is a 1 byte API command code
                size is 1 byte being the number of bytes of command to checksum
                data 1, data 2 ... data n is the data being transmitted and is n
                    bytes long
                checksum is a byte checksum of command + size + data 1 +
                    data 2 ... + data n

            cmd: A string containing a valid GW1000 API command,
                 eg: 'CMD_READ_FIRMWARE_VERSION'
            payload: The data to be sent with the API command, byte string.

            Returns the response as a byte string or the value None.
            """

            # calculate size
            try:
                size = len(self.commands[cmd]) + 1 + len(payload) + 1
            except KeyError:
                raise UnknownCommand("Unknown GW1000 API command '%s'" % (cmd,))
            # construct the portion of the message for which the checksum is calculated
            body = b''.join([self.commands[cmd], struct.pack('B', size), payload])
            # calculate the checksum
            checksum = self.calc_checksum(body)
            # construct the entire message packet
            packet = b''.join([self.header, body, struct.pack('B', checksum)])
            # attempt to send up to 'self.max_tries' times
            for attempt in range(self.max_tries):
                response = None
                # wrap in  try..except so we can catch any errors
                try:
                    response = self.send_cmd(packet)
                except socket.timeout as e:
                    # a socket timeout occurred, log it
                    if self.log_failures:
                        logdbg("Failed to obtain response to attempt %d to send command '%s': %s" % (attempt + 1,
                                                                                                     cmd,
                                                                                                     e))
                except Exception as e:
                    # an exception was encountered, log it
                    if self.log_failures:
                        logdbg("Failed attempt %d to send command '%s': %s" % (attempt + 1, cmd, e))
                else:
                    # check the response is valid
                    try:
                        self.check_response(response, self.commands[cmd])
                    except (InvalidChecksum, InvalidApiResponse) as e:
                        # the response was not valid, log it and attempt again
                        # if we haven't had too many attempts already
                        logdbg("Invalid response to attempt %d to send command '%s': %s" % (attempt + 1, cmd, e))
                    except Exception as e:
                        # Some other error occurred in check_response(),
                        # perhaps the response was malformed. Log the stack
                        # trace but continue.
                        logerr("Unexpected exception occurred while checking response "
                               "to attempt %d to send command '%s': %s" % (attempt + 1, cmd, e))
                        log_traceback_error('    ****  ')
                    else:
                        # our response is valid so return it
                        return response
                # sleep before our next attempt, but skip the sleep if we
                # have just made our last attempt
                if attempt < self.max_tries - 1:
                    time.sleep(self.retry_wait)
            # if we made it here we failed after self.max_tries attempts
            # first of all log it
            _msg = ("Failed to obtain response to command '%s' after %d attempts" % (cmd, attempt + 1))
            if response is not None or self.log_failures:
                logerr(_msg)
            # finally raise a GW1000IOError exception
            raise GW1000IOError(_msg)

        def send_cmd(self, packet):
            """Send a command to the GW1000 API and return the response.

            Send a command to the GW1000 and return the response. Socket
            related errors are trapped and raised, code calling send_cmd should
            be prepared to handle such exceptions.

            cmd: A valid GW1000 API command

            Returns the response as a byte string.
            """

            # create socket objects for sending commands and broadcasting to the network
            socket_obj = socket.socket(socket.AF_INET, socket.SOCK_STREAM)
            socket_obj.settimeout(self.socket_timeout)
            try:
                socket_obj.connect((self.ip_address, self.port))
                if weewx.debug >= 3:
                    logdbg("Sending packet '%s' to '%s:%d'" % (bytes_to_hex(packet),
                                                               self.ip_address.decode(),
                                                               self.port))
                socket_obj.sendall(packet)
                response = socket_obj.recv(1024)
                if weewx.debug >= 3:
                    logdbg("Received response '%s'" % (bytes_to_hex(response),))
                return response
            except socket.error:
                raise

        def check_response(self, response, cmd_code):
            """Check the validity of a GW1000 API response.

            Checks the validity of a GW1000 API response. Two checks are
            performed:

            1.  the third byte of the response is the same as the command code
                used in the API call
            2.  the calculated checksum of the data in the response matches the
                checksum byte in the response

            If any check fails an appropriate exception is raised, if all checks
            pass the method exits without raising an exception.

            response: Response received from the GW1000 API call. Byte string.
            cmd_code: Command code send to GW1000 API. Byte string of length
                      one.
            """

            # first check that the 3rd byte of the response is the command code that was issued
            if six.indexbytes(response, 2) == six.byte2int(cmd_code):
                # now check the checksum
                calc_checksum = self.calc_checksum(response[2:-1])
                resp_checksum = six.indexbytes(response, -1)
                if calc_checksum == resp_checksum:
                    # checksum check passed, response is deemed valid
                    return
                else:
                    # checksum check failed, raise an InvalidChecksum exception
                    _msg = "Invalid checksum in API response. " \
                           "Expected '%s' (0x%s), received '%s' (0x%s)." % (calc_checksum,
                                                                            "{:02X}".format(calc_checksum),
                                                                            resp_checksum,
                                                                            "{:02X}".format(resp_checksum))
                    raise InvalidChecksum(_msg)
            else:
                # command code check failed, raise an InvalidApiResponse exception
                exp_int = six.byte2int(cmd_code)
                resp_int = six.indexbytes(response, 2)
                _msg = "Invalid command code in API response. " \
                       "Expected '%s' (0x%s), received '%s' (0x%s)." % (exp_int,
                                                                        "{:02X}".format(exp_int),
                                                                        resp_int,
                                                                        "{:02X}".format(resp_int))
                raise InvalidApiResponse(_msg)

        @staticmethod
        def calc_checksum(data):
            """Calculate the checksum for a GW1000 API call or response.

            The checksum used on the GW1000 responses is simply the LSB of the
            sum of the bytes.

            data: The data on which the checksum is to be calculated. Byte
                  string.

            Returns the checksum as an integer.
            """

            # initialise the checksum to 0
            checksum = 0
            # iterate over each byte in the response
            for b in six.iterbytes(data):
                # add the byte to the running total
                checksum += b
            # we are only interested in the least significant byte
            return checksum % 256

        def rediscover(self):
            """Attempt to rediscover a lost GW1000.

            Use UDP broadcast to discover a GW1000 that may have changed to a
            new IP. We should not be re-discovering a GW1000 for which the user
            specified and IP, only for those for which we discovered the IP
            address on startup. If a GW1000 is discovered then change my
            ip_address and port properties as necessary to use the device in
            future. If the rediscover was successful return True otherwise
            return False.
            """

            # we will only rediscover if we first discovered
            if self.ip_discovered:
                # log that we are attempting re-discovery
                if self.log_failures:
                    loginf("Attempting to re-discover GW1000...")
                # attempt to discover up to self.max_tries times
                for attempt in range(self.max_tries):
                    # sleep before our attempt, but not if its the first one
                    if attempt > 0:
                        time.sleep(self.retry_wait)
                    try:
                        # discover() returns a list of (ip address, port) tuples
                        ip_port_list = self.discover()
                    except socket.error as e:
                        # log the error
                        logdbg("Failed attempt %d to detect any GW1000: %s (%s)" % (attempt + 1,
                                                                                    e,
                                                                                    type(e)))
                    else:
                        # did we find any GW1000
                        if len(ip_port_list) > 0:
                            # we have at least one, log the fact as well as what we found
                            gw1000_str = ', '.join([':'.join(['%s:%d' % b]) for b in ip_port_list])
                            if len(ip_port_list) == 1:
                                stem = "GW1000 was"
                            else:
                                stem = "Multiple GW1000 were"
                            loginf("%s found at %s" % (stem, gw1000_str))
                            # keep our current IP address and port in case we
                            # don't find a match as we will change our
                            # ip_address and port properties in order to get
                            # the MAC for that IP address and port
                            present_ip = self.ip_address
                            present_port = self.port
                            # iterate over each candidate checking their MAC
                            # address against my mac property. This way we know
                            # we are connecting to the GW1000 we were
                            # previously using
                            for _ip, _port in ip_port_list:
                                self.ip_address = _ip.encode()
                                self.port = _port
                                # do the MACs match, if so we have our old
                                # device and we can exit the loop
                                if self.mac == self.get_mac_address():
                                    break
                            else:
                                # exhausted the ip_port_list without a match,
                                # revert to our old IP address and port
                                self.ip_address = present_ip
                                self.port = present_port
                                # and continue the outer loop if we have any
                                # attempts left
                                continue
                            # log the new IP address and port
                            loginf("GW1000 at address %s:%d will be used" % (self.ip_address.decode(),
                                                                             self.port))
                            # return True indicating the re-discovery was successful
                            return True
                        else:
                            # did not discover any GW1000 so log it
                            if self.log_failures:
                                logdbg("Failed attempt %d to detect any GW1000" % (attempt + 1,))
                else:
                    # we exhausted our attempts at re-discovery so log it
                    if self.log_failures:
                        loginf("Failed to detect original GW1000 after %d attempts" % (attempt + 1,))
            else:
                # an IP address was specified so we cannot go searching, log it
                if self.log_failures:
                    logdbg("IP address specified in 'weewx.conf', "
                           "re-discovery was not attempted")
            # if we made it here re-discovery was unsuccessful so return False
            return False

    class Parser(object):
        """Class to parse GW1000 sensor data."""

        multi_batt = {'wh40': {'mask': 1 << 4},
                      'wh26': {'mask': 1 << 5},
                      'wh25': {'mask': 1 << 6},
                      'wh65': {'mask': 1 << 7}
                      }
        wh31_batt = {1: {'mask': 1 << 0},
                     2: {'mask': 1 << 1},
                     3: {'mask': 1 << 2},
                     4: {'mask': 1 << 3},
                     5: {'mask': 1 << 4},
                     6: {'mask': 1 << 5},
                     7: {'mask': 1 << 6},
                     8: {'mask': 1 << 7}
                     }
        wh41_batt = {1: {'shift': 0, 'mask': 0x0F},
                     2: {'shift': 4, 'mask': 0x0F},
                     3: {'shift': 8, 'mask': 0x0F},
                     4: {'shift': 12, 'mask': 0x0F}
                     }
        wh51_batt = {1: {'mask': 1 << 0},
                     2: {'mask': 1 << 1},
                     3: {'mask': 1 << 2},
                     4: {'mask': 1 << 3},
                     5: {'mask': 1 << 4},
                     6: {'mask': 1 << 5},
                     7: {'mask': 1 << 6},
                     8: {'mask': 1 << 7},
                     9: {'mask': 1 << 8},
                     10: {'mask': 1 << 9},
                     11: {'mask': 1 << 10},
                     12: {'mask': 1 << 11},
                     13: {'mask': 1 << 12},
                     14: {'mask': 1 << 13},
                     15: {'mask': 1 << 14},
                     16: {'mask': 1 << 15}
                     }
        wh55_batt = {1: {'shift': 0, 'mask': 0xFF},
                     2: {'shift': 8, 'mask': 0xFF},
                     3: {'shift': 16, 'mask': 0xFF},
                     4: {'shift': 24, 'mask': 0xFF}
                     }
        wh57_batt = {'wh57': {}}
        wh68_batt = {'wh68': {}}
        ws80_batt = {'ws80': {}}
        batt = {
            'multi': (multi_batt, 'battery_mask'),
            'wh31': (wh31_batt, 'battery_mask'),
            'wh51': (wh51_batt, 'battery_mask'),
            'wh41': (wh41_batt, 'battery_value'),
            'wh57': (wh57_batt, 'battery_value'),
            'wh68': (wh68_batt, 'battery_voltage'),
            'ws80': (ws80_batt, 'battery_voltage'),
            'wh55': (wh55_batt, 'battery_value'),
            'unused': ({}, 'battery_mask')
        }
        batt_fields = ('multi', 'wh31', 'wh51', 'wh57', 'wh68', 'ws80',
                       'unused', 'wh41', 'wh55')
        battery_state_format = "<BBHBBBBHLBB"
        battery_state_desc = {'wh24': 'binary_desc',
                              'wh25': 'binary_desc',
                              'wh26': 'binary_desc',
                              'wh31': 'binary_desc',
                              'wh32': 'binary_desc',
                              'wh40': 'binary_desc',
                              'wh41': 'level_desc',
                              'wh51': 'binary_desc',
                              'wh55': 'level_desc',
                              'wh57': 'level_desc',
                              'wh65': 'binary_desc',
                              'wh68': 'voltage_desc',
                              'ws80': 'voltage_desc',
                              }
<<<<<<< HEAD
=======
        # WH34 fields
        wh34_ch1_fields = {'temp9': ('decode_temp', 2),
                           'wh34_ch1_batt': ('battery_voltage', 1)
                           }
        # WH34 fields
        wh34_ch2_fields = {'temp10': ('decode_temp', 2),
                           'wh34_ch2_batt': ('battery_voltage', 1)
                           }
        # WH34 fields
        wh34_ch3_fields = {'temp11': ('decode_temp', 2),
                           'wh34_ch3_batt': ('battery_voltage', 1)
                           }
        # WH34 fields
        wh34_ch4_fields = {'temp12': ('decode_temp', 2),
                           'wh34_ch4_batt': ('battery_voltage', 1)
                           }
        # WH34 fields
        wh34_ch5_fields = {'temp13': ('decode_temp', 2),
                           'wh34_ch5_batt': ('battery_voltage', 1)
                           }
        # WH34 fields
        wh34_ch6_fields = {'temp14': ('decode_temp', 2),
                           'wh34_ch6_batt': ('battery_voltage', 1)
                           }
        # WH34 fields
        wh34_ch7_fields = {'temp15': ('decode_temp', 2),
                           'wh34_ch7_batt': ('battery_voltage', 1)
                           }
        # WH34 fields
        wh34_ch8_fields = {'temp16': ('decode_temp', 2),
                           'wh34_ch8_batt': ('battery_voltage', 1)
                           }
>>>>>>> 8f9ecfce
        # WH45 5in1 sensor fields
        wh45_fields = {'temp17': ('decode_temp', 2),
                       'humid17': ('decode_humid', 1),
                       'pm10': ('decode_pm10', 2),
                       'pm10_24hav': ('decode_pm10', 2),
                       'pm255': ('decode_pm25', 2),
                       'pm255_24hav': ('decode_pm25', 2),
                       'co2': ('decode_co2', 2),
                       'co2_24hav': ('decode_co2', 2),
                       'wh45_batt': ('battery_value', 1)
                       }

        # Dictionary keyed by GW1000 response element containing various
        # parameters for each response 'field'. Dictionary tuple format
        # is (decode function name, size of data in bytes, GW1000 field name)
        response_struct = {
            b'\x01': ('decode_temp', 2, 'intemp'),
            b'\x02': ('decode_temp', 2, 'outtemp'),
            b'\x03': ('decode_temp', 2, 'dewpoint'),
            b'\x04': ('decode_temp', 2, 'windchill'),
            b'\x05': ('decode_temp', 2, 'heatindex'),
            b'\x06': ('decode_humid', 1, 'inhumid'),
            b'\x07': ('decode_humid', 1, 'outhumid'),
            b'\x08': ('decode_press', 2, 'absbarometer'),
            b'\x09': ('decode_press', 2, 'relbarometer'),
            b'\x0A': ('decode_dir', 2, 'winddir'),
            b'\x0B': ('decode_speed', 2, 'windspeed'),
            b'\x0C': ('decode_speed', 2, 'gustspeed'),
            b'\x0D': ('decode_rain', 2, 'rainevent'),
            b'\x0E': ('decode_rainrate', 2, 'rainrate'),
            b'\x0F': ('decode_rain', 2, 'rainhour'),
            b'\x10': ('decode_rain', 2, 'rainday'),
            b'\x11': ('decode_rain', 2, 'rainweek'),
            b'\x12': ('decode_big_rain', 4, 'rainmonth'),
            b'\x13': ('decode_big_rain', 4, 'rainyear'),
            b'\x14': ('decode_big_rain', 4, 'raintotals'),
            b'\x15': ('decode_light', 4, 'light'),
            b'\x16': ('decode_uv', 2, 'uv'),
            b'\x17': ('decode_uvi', 1, 'uvi'),
            b'\x18': ('decode_datetime', 6, 'datetime'),
            b'\x19': ('decode_speed', 2, 'daymaxwind'),
            b'\x1A': ('decode_temp', 2, 'temp1'),
            b'\x1B': ('decode_temp', 2, 'temp2'),
            b'\x1C': ('decode_temp', 2, 'temp3'),
            b'\x1D': ('decode_temp', 2, 'temp4'),
            b'\x1E': ('decode_temp', 2, 'temp5'),
            b'\x1F': ('decode_temp', 2, 'temp6'),
            b'\x20': ('decode_temp', 2, 'temp7'),
            b'\x21': ('decode_temp', 2, 'temp8'),
            b'\x22': ('decode_humid', 1, 'humid1'),
            b'\x23': ('decode_humid', 1, 'humid2'),
            b'\x24': ('decode_humid', 1, 'humid3'),
            b'\x25': ('decode_humid', 1, 'humid4'),
            b'\x26': ('decode_humid', 1, 'humid5'),
            b'\x27': ('decode_humid', 1, 'humid6'),
            b'\x28': ('decode_humid', 1, 'humid7'),
            b'\x29': ('decode_humid', 1, 'humid8'),
            b'\x2A': ('decode_pm25', 2, 'pm251'),
            b'\x2B': ('decode_temp', 2, 'soiltemp1'),
            b'\x2C': ('decode_moist', 1, 'soilmoist1'),
            b'\x2D': ('decode_temp', 2, 'soiltemp2'),
            b'\x2E': ('decode_moist', 1, 'soilmoist2'),
            b'\x2F': ('decode_temp', 2, 'soiltemp3'),
            b'\x30': ('decode_moist', 1, 'soilmoist3'),
            b'\x31': ('decode_temp', 2, 'soiltemp4'),
            b'\x32': ('decode_moist', 1, 'soilmoist4'),
            b'\x33': ('decode_temp', 2, 'soiltemp5'),
            b'\x34': ('decode_moist', 1, 'soilmoist5'),
            b'\x35': ('decode_temp', 2, 'soiltemp6'),
            b'\x36': ('decode_moist', 1, 'soilmoist6'),
            b'\x37': ('decode_temp', 2, 'soiltemp7'),
            b'\x38': ('decode_moist', 1, 'soilmoist7'),
            b'\x39': ('decode_temp', 2, 'soiltemp8'),
            b'\x3A': ('decode_moist', 1, 'soilmoist8'),
            b'\x3B': ('decode_temp', 2, 'soiltemp9'),
            b'\x3C': ('decode_moist', 1, 'soilmoist9'),
            b'\x3D': ('decode_temp', 2, 'soiltemp10'),
            b'\x3E': ('decode_moist', 1, 'soilmoist10'),
            b'\x3F': ('decode_temp', 2, 'soiltemp11'),
            b'\x40': ('decode_moist', 1, 'soilmoist11'),
            b'\x41': ('decode_temp', 2, 'soiltemp12'),
            b'\x42': ('decode_moist', 1, 'soilmoist12'),
            b'\x43': ('decode_temp', 2, 'soiltemp13'),
            b'\x44': ('decode_moist', 1, 'soilmoist13'),
            b'\x45': ('decode_temp', 2, 'soiltemp14'),
            b'\x46': ('decode_moist', 1, 'soilmoist14'),
            b'\x47': ('decode_temp', 2, 'soiltemp15'),
            b'\x48': ('decode_moist', 1, 'soilmoist15'),
            b'\x49': ('decode_temp', 2, 'soiltemp16'),
            b'\x4A': ('decode_moist', 1, 'soilmoist16'),
            b'\x4C': ('decode_batt', 16, 'lowbatt'),
            b'\x4D': ('decode_pm25', 2, 'pm251_24hav'),
            b'\x4E': ('decode_pm25', 2, 'pm252_24hav'),
            b'\x4F': ('decode_pm25', 2, 'pm253_24hav'),
            b'\x50': ('decode_pm25', 2, 'pm254_24hav'),
            b'\x51': ('decode_pm25', 2, 'pm252'),
            b'\x52': ('decode_pm25', 2, 'pm253'),
            b'\x53': ('decode_pm25', 2, 'pm254'),
            b'\x58': ('decode_leak', 1, 'leak1'),
            b'\x59': ('decode_leak', 1, 'leak2'),
            b'\x5A': ('decode_leak', 1, 'leak3'),
            b'\x5B': ('decode_leak', 1, 'leak4'),
            b'\x60': ('decode_distance', 1, 'lightningdist'),
            b'\x61': ('decode_utc', 4, 'lightningdettime'),
            b'\x62': ('decode_count', 4, 'lightningcount'),
            b'\x63': ('decode_wh34', 3, ('temp9', 'wh34_ch1_batt')),
            b'\x64': ('decode_wh34', 3, ('temp10', 'wh34_ch2_batt')),
            b'\x65': ('decode_wh34', 3, ('temp11', 'wh34_ch3_batt')),
            b'\x66': ('decode_wh34', 3, ('temp12', 'wh34_ch4_batt')),
            b'\x67': ('decode_wh34', 3, ('temp13', 'wh34_ch5_batt')),
            b'\x68': ('decode_wh34', 3, ('temp14', 'wh34_ch6_batt')),
            b'\x69': ('decode_wh34', 3, ('temp15', 'wh34_ch7_batt')),
            b'\x6A': ('decode_wh34', 3, ('temp16', 'wh34_ch8_batt')),
            b'\x70': ('decode_wh45', 16, ('temp17', 'humid17', 'pm10',
                                          'pm10_24hav', 'pm255', 'pm255_24hav',
                                          'co2', 'co2_24hav', 'wh45_batt'))
        }

        # tuple of field codes for rain related fields in the GW1000 live data
        # so we can isolate these fields
        rain_field_codes = (b'\x0D', b'\x0E', b'\x0F', b'\x10',
                            b'\x11', b'\x12', b'\x13', b'\x14')
        # tuple of field codes for wind related fields in the GW1000 live data
        # so we can isolate these fields
        wind_field_codes = (b'\x0A', b'\x0B', b'\x0C', b'\x19')

        def __init__(self, is_wh24=False, debug_rain=False, debug_wind=False):
            # Tell our battery state decoding whether we have a WH24 or a WH65
            # (they both share the same battery state bit). By default we are
            # coded to use a WH65. But is there a WH24 connected?
            if is_wh24:
                # We have a WH24. On startup we are set for a WH65 but if it is
                # a restart we will likely already be setup for a WH24. We need
                # to handle both cases.
                if 'wh24' not in self.multi_batt.keys():
                    # we don't have a 'wh24' entry so create one, it's the same
                    # as the 'wh65' entry
                    self.multi_batt['wh24'] = self.multi_batt['wh65']
                    # and pop off the no longer needed WH65 decode dict entry
                    self.multi_batt.pop('wh65')
            else:
                # We don't have a WH24 but a WH65. On startup we are set for a
                # WH65 but if it is a restart it is possible we have already
                # been setup for a WH24. We need to handle both cases.
                if 'wh65' not in self.multi_batt.keys():
                    # we don't have a 'wh65' entry so create one, it's the same
                    # as the 'wh24' entry
                    self.multi_batt['wh65'] = self.multi_batt['wh24']
                    # and pop off the no longer needed WH65 decode dict entry
                    self.multi_batt.pop('wh24')
            # get debug_rain and debug_wind
            self.debug_rain = debug_rain
            self.debug_wind = debug_wind

        def parse(self, raw_data, timestamp=None):
            """Parse raw sensor data.

            Parse the raw sensor data and create a dict of sensor
            observations/status data. Add a timestamp to the data if one does
            not already exist.

            Returns a dict of observations/status data."""

            # obtain the response size, it's a big endian short (two byte) integer
            resp_size = struct.unpack(">H", raw_data[3:5])[0]
            # obtain the response
            resp = raw_data[5:5 + resp_size - 4]
            # log the actual sensor data as a sequence of bytes in hex
            if weewx.debug >= 3:
                logdbg("sensor data is '%s'" % (bytes_to_hex(resp),))
            data = {}
            if len(resp) > 0:
                index = 0
                while index < len(resp) - 1:
                    decode_str, field_size, field = self.response_struct[resp[index:index + 1]]
                    _field_data = getattr(self, decode_str)(resp[index + 1:index + 1 + field_size],
                                                            field)
                    data.update(_field_data)
                    if self.debug_rain and resp[index:index + 1] in self.rain_field_codes:
                        loginf("parse: raw rain data: field:%s and "
                               "data:%s decoded as %s=%s" % (bytes_to_hex(resp[index:index + 1]),
                                                             bytes_to_hex(resp[index + 1:index + 1 + field_size]),
                                                             field,
                                                             _field_data[field]))
                    if self.debug_wind and resp[index:index + 1] in self.wind_field_codes:
                        loginf("parse: raw wind data: field:%s and "
                               "data:%s decoded as %s=%s" % (resp[index:index + 1],
                                                             bytes_to_hex(resp[index + 1:index + 1 + field_size]),
                                                             field,
                                                             _field_data[field]))
                    index += field_size + 1
            # if it does not exist add a datetime field with the current epoch timestamp
            if 'datetime' not in data or 'datetime' in data and data['datetime'] is None:
                data['datetime'] = timestamp if timestamp is not None else int(time.time() + 0.5)
            return data

        @staticmethod
        def decode_temp(data, field=None):
            """Decode temperature data.

            Data is contained in a two byte big endian signed integer and
            represents tenths of a degree.
            """

            if len(data) == 2:
                value = struct.unpack(">h", data)[0] / 10.0
            else:
                value = None
            if field is not None:
                return {field: value}
            else:
                return value

        @staticmethod
        def decode_humid(data, field=None):
            """Decode humidity data.

            Data is contained in a single unsigned byte and represents whole units.
            """

            if len(data) == 1:
                value = struct.unpack("B", data)[0]
            else:
                value = None
            if field is not None:
                return {field: value}
            else:
                return value

        @staticmethod
        def decode_press(data, field=None):
            """Decode pressure data.

            Data is contained in a two byte big endian integer and represents
            tenths of a unit.
            """

            if len(data) == 2:
                value = struct.unpack(">H", data)[0] / 10.0
            else:
                value = None
            if field is not None:
                return {field: value}
            else:
                return value

        @staticmethod
        def decode_dir(data, field=None):
            """Decode direction data.

            Data is contained in a two byte big endian integer and represents
            whole degrees.
            """

            if len(data) == 2:
                value = struct.unpack(">H", data)[0]
            else:
                value = None
            if field is not None:
                return {field: value}
            else:
                return value

        @staticmethod
        def decode_big_rain(data, field=None):
            """Decode 4 byte rain data.

            Data is contained in a four byte big endian integer and represents
            tenths of a unit.
            """

            if len(data) == 4:
                value = struct.unpack(">L", data)[0] / 10.0
            else:
                value = None
            if field is not None:
                return {field: value}
            else:
                return value

        @staticmethod
        def decode_datetime(data, field=None):
            """Decode date-time data.

            Unknown format but length is six bytes.
            """

            if len(data) == 6:
                value = struct.unpack("BBBBBB", data)
            else:
                value = None
            if field is not None:
                return {field: value}
            else:
                return value

        @staticmethod
        def decode_distance(data, field=None):
            """Decode lightning distance.

            Data is contained in a single byte integer and represents a value
            from 0 to 40km.
            """

            if len(data) == 1:
                value = struct.unpack("B", data)[0]
                value = value if value <= 40 else None
            else:
                value = None
            if field is not None:
                return {field: value}
            else:
                return value

        @staticmethod
        def decode_utc(data, field=None):
            """Decode UTC time.

            The GW1000 API claims to provide 'UTC time' as a 4 byte big endian
            integer. The 4 byte integer is a unix epoch timestamp; however,
            the timestamp is offset by the stations timezone. So for a station
            in the +10 hour timezone, the timestamp returned is the present
            epoch timestamp plus 10 * 3600 seconds.

            When decoded in localtime the decoded date-time is off by the
            station time zone, when decoded as GMT the date and time figures
            are correct but the timezone is incorrect.

            In any case decode the 4 byte big endian integer as is and any
            further use of this timestamp needs to take the above time zone
            offset into account when using the timestamp.
            """

            if len(data) == 4:
                # unpack the 4 byte int
                value = struct.unpack(">L", data)[0]
                # when processing the last lightning strike time if the value
                # is 0xFFFFFFFF it means we have never seen a strike so return
                # None
                value = value if value != 0xFFFFFFFF else None
            else:
                value = None
            if field is not None:
                return {field: value}
            else:
                return value

        @staticmethod
        def decode_count(data, field=None):
            """Decode lightning count.

            Count is an integer stored in a 4 byte big endian integer."""

            if len(data) == 4:
                value = struct.unpack(">L", data)[0]
            else:
                value = None
            if field is not None:
                return {field: value}
            else:
                return value

        # alias' for other decodes
        decode_speed = decode_press
        decode_rain = decode_press
        decode_rainrate = decode_press
        decode_light = decode_big_rain
        decode_uv = decode_press
        decode_uvi = decode_humid
        decode_moist = decode_humid
        decode_pm25 = decode_press
        decode_leak = decode_humid
        decode_pm10 = decode_press
        decode_co2 = decode_dir

        def decode_wh34(self, data, fields=None):
            """Decode WH34 sensor data.

            Data consists of three bytes:

            Byte    Field               Comments
            1-2     temperature         standard Ecowitt temperature data, two
                                        byte big endian signed integer
                                        representing tenths of a degree
            3       battery voltage     0.02 * value Volts
            """

            if len(data) == 3 and fields is not None:
                results = dict()
                results[fields[0]] = self.decode_temp(data[0:2])
                # the battery_voltage method needs a number not a byte string
                # so we need to unpack the battery state data first
                batt_data = struct.unpack('B', data[2:3])[0]
                results[fields[1]] = self.battery_voltage(batt_data)
                return results
            return {}

        def decode_wh45(self, data, fields=None):
            """Decode WH45 sensor data.

            WH45 sensor data includes TH sensor values, CO2/PM2.5/PM10 sensor
            values and 24 hour aggregates and battery state data in 16 bytes.

            The 16 bytes of WH45 sensor data is allocated as follows:
            Byte(s) #      Data               Format          Comments
            bytes   1-2    temperature        short           C x10
                    3      humidity           unsigned byte   percent
                    4-5    PM10               unsigned short  ug/m3 x10
                    6-7    PM10 24hour avg    unsigned short  ug/m3 x10
                    8-9    PM2.5              unsigned short  ug/m3 x10
                    10-11  PM2.5 24 hour avg  unsigned short  ug/m3 x10
                    12-13  CO2                unsigned short  ppm
                    14-15  CO2 24 our avg     unsigned short  ppm
                    16     battery state      unsigned byte   0-5 <=1 is low
            """

            if len(data) == 16 and fields is not None:
                results = dict()
                results[fields[0]] = self.decode_temp(data[0:2])
                results[fields[1]] = self.decode_humid(data[2:3])
                results[fields[2]] = self.decode_pm10(data[3:5])
                results[fields[3]] = self.decode_pm10(data[5:7])
                results[fields[4]] = self.decode_pm25(data[7:9])
                results[fields[5]] = self.decode_pm25(data[9:11])
                results[fields[6]] = self.decode_co2(data[11:13])
                results[fields[7]] = self.decode_co2(data[13:15])
                # the battery_voltage method needs a number not a byte string
                # so we need to unpack the battery state data first
                batt_data = struct.unpack('B', data[15:16])[0]
                results[fields[8]] = self.battery_value(batt_data)
                return results
            return {}

        def decode_batt(self, data, field=None):
            """Decode battery status data.

            Battery status data is provided in 16 bytes using a variety of
            representations. Different representations include:
            -   use of a single bit to indicate low/OK
            -   use of a nibble to indicate battery level
            -   use of a byte to indicate battery voltage

            WH24, WH25, WH26(WH32), WH31, WH40, WH41 and WH51
            stations/sensors use a single bit per station/sensor to indicate OK or
            low battery. WH55 and WH57 sensors use a single byte per sensor to
            indicate OK or low battery. WH68 and WS80 sensors use a single byte to
            store battery voltage.

            The battery status data is allocated as follows
            Byte #  Sensor          Value               Comments
            byte 1  WH40(b4)        0/1                 1=low, 0=normal
                    WH26(WH32?)(b5) 0/1                 1=low, 0=normal
                    WH25(b6)        0/1                 1=low, 0=normal
                    WH24(b7)        0/1                 may be WH65, 1=low, 0=normal
                 2  WH31 ch1(b0)    0/1                 1=low, 0=normal, 8 channels b0..b7
                         ...
                         ch8(b7)    0/1                 1=low, 0=normal
                 3  WH51 ch1(b0)    0/1                 1=low, 0=normal, 16 channels b0..b7 over 2 bytes
                         ...
                         ch8(b7)    0/1                 1=low, 0=normal
                 4       ch9(b0)    0/1                 1=low, 0=normal
                         ...
                         ch16(b7)   0/1                 1=low, 0=normal
                 5  WH57            0-5                 <=1 is low
                 6  WH68            0.02*value Volts
                 7  WS80            0.02*value Volts
                 8  Unused
                 9  WH41 ch1(b0-b3) 0-5                 <=1 is low
                         ch2(b4-b7) 0-5                 <=1 is low
                 10      ch3(b0-b3) 0-5                 <=1 is low
                         ch4(b4-b7) 0-5                 <=1 is low
                 11 WH55 ch1        0-5                 <=1 is low
                 12 WH55 ch2        0-5                 <=1 is low
                 13 WH55 ch3        0-5                 <=1 is low
                 14 WH55 ch4        0-5                 <=1 is low
                 15 Unused
                 16 Unused

            For stations/sensors using a single bit for battery status 0=OK and
            1=low. For stations/sensors using a single byte for battery
            status >1=OK and <=1=low. For stations/sensors using a single byte for
            battery voltage the voltage is 0.02 * the byte value.

                # WH24 F/O THWR sensor station
                # WH25 THP sensor
                # WH26(WH32) TH sensor
                # WH40 rain gauge sensor
            """

            if len(data) == 16:
                # first break out the bytes
                b_dict = {}
                batt_t = struct.unpack(self.battery_state_format, data)
                batt_dict = dict(six.moves.zip(self.batt_fields, batt_t))
                for batt_field in self.batt_fields:
                    elements, decode_str = self.batt[batt_field]
                    for elm in elements.keys():
                        # construct the field name for our battery value, how
                        # we construct the field name will depend if we have a
                        # numeric channel or not
                        # assume no numeric channel
                        try:
                            field_name = "".join([elm, '_batt'])
                        except TypeError:
                            # if we strike a TypeError it will be because we
                            # have a numeric channel number
                            field_name = ''.join([batt_field, '_ch', str(elm), '_batt'])
                        # now add the battery value to the result dict
                        b_dict[field_name] = getattr(self, decode_str)(batt_dict[batt_field],
                                                                       **elements[elm])
                return b_dict
            return {}

        @staticmethod
        def battery_mask(data, mask):
            if (data & mask) == mask:
                return 1
            return 0

        @staticmethod
        def battery_value(data, mask=None, shift=None):
            _data = data if shift is None else data >> shift
            if mask is not None:
                _value = _data & mask
                if _value == mask:
                    _value = None
            else:
                _value = _data
            return _value

        @staticmethod
        def battery_voltage(data):
            return 0.02 * data

        @staticmethod
        def binary_desc(value):
            if value is not None:
                if value == 0:
                    return "OK"
                elif value == 1:
                    return "low"
                else:
                    return None
            return None

        @staticmethod
        def voltage_desc(value):
            if value is not None:
                if value <= 1.2:
                    return "low"
                else:
                    return "OK"
            return None

        @staticmethod
        def level_desc(value):
            if value is not None:
                if value <= 1:
                    return "low"
                elif value == 6:
                    return "DC"
                else:
                    return "OK"
            return None


# ============================================================================
#                             Utility functions
# ============================================================================

def natural_sort_keys(source_dict):
    """Return a naturally sorted list of keys for a dict."""

    def atoi(text):
        return int(text) if text.isdigit() else text

    def natural_keys(text):
        """Natural key sort.

        Allows use of key=natural_keys to sort a list in human order, eg:
            alist.sort(key=natural_keys)

        http://nedbatchelder.com/blog/200712/human_sorting.html (See
        Toothy's implementation in the comments)
        """

        return [atoi(c) for c in re.split(r'(\d+)', text)]

    # create a list of keys in the dict
    keys_list = list(source_dict.keys())
    # naturally sort the list of keys where, for example, xxxxx16 appears in the
    # correct order
    keys_list.sort(key=natural_keys)
    # return the sorted list
    return keys_list


def natural_sort_dict(source_dict):
    """Return a string representation of a dict sorted naturally by key.

    When represented as a string a dict is displayed in the format:
        {key a:value a, key b: value b ... key z: value z}
    but the order of the key:value pairs is unlikely to be alphabetical.
    Displaying dicts of key:value pairs in logs or on the console in
    alphabetical order by key assists in the analysis of the the dict data.
    Where keys are strings with leading digits a natural sort is useful.
    """

    # first obtain a list of key:value pairs as string sorted naturally by key
    sorted_dict_fields = ["'%s': '%s'" % (k, source_dict[k]) for k in natural_sort_keys(source_dict)]
    # return as a string of comma separated key:value pairs in braces
    return "{%s}" % ", ".join(sorted_dict_fields)


def bytes_to_hex(iterable, separator=' ', caps=True):
    """Produce a hex string representation of a sequence of bytes."""

    # assume 'iterable' can be iterated by iterbytes and the individual
    # elements can be formatted with {:02X}
    format_str = "{:02X}" if caps else "{:02x}"
    try:
        return separator.join(format_str.format(c) for c in six.iterbytes(iterable))
    except (TypeError, ValueError, AttributeError):
        # ValueError - cannot format c as {:02X}
        # TypeError - 'iterable' is not iterable
        # AttributeError - likely cause separator is None
        # either way we can't represent as a string of hex bytes
        return "cannot represent '%s' as hexadecimal bytes" % (iterable,)


def obfuscate(plain, obf_char='*'):
    """Obfuscate all but the last x characters in a string.

    Obfuscate all but (at most) the last four characters of a string. Always
    reveal no more than 50% of the characters. The obfuscation character
    defaults to '*' but can be set when the function is called.
    """

    if plain is not None and len(plain) > 0:
        # obtain the number of the characters to be retained
        stem = 4
        stem = 3 if len(plain) < 8 else stem
        stem = 2 if len(plain) < 6 else stem
        stem = 1 if len(plain) < 4 else stem
        stem = 0 if len(plain) < 3 else stem
        if stem > 0:
            # we are retaining some characters so do a little string
            # manipulation
            obfuscated = obf_char * (len(plain) - stem) + plain[-stem:]
        else:
            # we are obfuscating everything
            obfuscated = obf_char * len(plain)
        return obfuscated
    else:
        # if we received None or a zero length string then return it
        return plain


# To use this driver in standalone mode for testing or development, use one of
# the following commands (depending on your WeeWX install). For setup.py
# installs use:
#
#   $ PYTHONPATH=/home/weewx/bin python -m user.gw1000
#
# or for package installs use:
#
#   $ PYTHONPATH=/usr/share/weewx python -m user.gw1000
#
# The above commands will display details of available command line options.
#
# Note. Whilst the driver may be run independently of WeeWX the driver still
# requires WeeWX and it's dependencies be installed. Consequently, if
# WeeWX 4.0.0 or later is installed the driver must be run under the same
# Python version as WeeWX uses. This means that on some systems 'python' in the
# above commands may need to be changed to 'python2' or 'python3'.

def main():
    import optparse

    def ip_from_config_opts(opts, stn_dict):
        """Obtain the IP address from station config or command line options.

        Determine the IP address to use given a station config dict and command
        line options. The IP address is chosen as follows:
        - if specified use the ip address from the command line
        - if an IP address was not specified on the command line obtain the IP
          address from the station config dict
        - if the station config dict does not specify an IP address, or if it
          is set to 'auto', return None to force device discovery
        """

        # obtain an ip address from the command line options
        ip_address = opts.ip_address if opts.ip_address else None
        # if we didn't get an ip address check the station config dict
        if ip_address is None:
            # obtain the ip address from the station config dict
            ip_address = stn_dict.get('ip_address')
            # if the station config dict specifies some variation of 'auto'
            # then we need to return None to force device discovery
            if ip_address is not None:
                # do we have a variation of 'auto'
                if ip_address.lower() == 'auto':
                    # we need to autodetect ip address so set to None
                    ip_address = None
                    if weewx.debug >= 1:
                        print()
                        print("IP address to be obtained by discovery")
                else:
                    if weewx.debug >= 1:
                        print()
                        print("IP address obtained from station config")
            else:
                if weewx.debug >= 1:
                    print()
                    print("IP address to be obtained by discovery")
        else:
            if weewx.debug >= 1:
                print()
                print("IP address obtained from command line options")
        return ip_address

    def port_from_config_opts(opts, stn_dict):
        """Obtain the port from station config or command line options.

        Determine the port to use given a station config dict and command
        line options. The port is chosen as follows:
        - if specified use the port from the command line
        - if a port was not specified on the command line obtain the port from
          the station config dict
        - if the station config dict does not specify a port use the default
          45000
        """

        # obtain a port number from the command line options
        port = opts.port if opts.port else None
        # if we didn't get a port number check the station config dict
        if port is None:
            # obtain the port number from the station config dict
            port = stn_dict.get('port')
            # if a port number was specified it needs to be an integer not a
            # string so try to do the conversion
            try:
                port = int(port)
            except (TypeError, ValueError):
                # If a TypeError then most likely port somehow ended up being
                # None. If a ValueError then we couldn't convert the port
                # number to an integer, maybe it was because it was 'auto'
                # (or some variation) or perhaps it was invalid. Regardless of
                # the error we need to set port to None to force discovery.
                port = default_port
                if weewx.debug >= 1:
                    print("Port number set to default port number")
            else:
                if weewx.debug >= 1:
                    print("Port number obtained from station config")
        else:
            if weewx.debug >= 1:
                print("Port number obtained from command line options")
        return port

    def system_params(opts, stn_dict):
        """Display system parameters.

        Obtain and display the GW1000 system parameters. GW1000 IP address and
        port are derived (in order) as follows:
        1. command line --ip-address and --port parameters
        2. [GW1000] stanza in the specified config file
        3. by discovery
        """

        # dict for decoding system parameters frequency byte, at present all we
        # know is 0 = 433MHz
        freq_decode = {
            0: '433MHz',
            1: '868Mhz',
            2: '915MHz',
            3: '920MHz'
        }
        # obtain the IP address and port number to use
        ip_address = ip_from_config_opts(opts, stn_dict)
        port = port_from_config_opts(opts, stn_dict)
        # wrap in a try..except in case there is an error
        try:
            # get a GW1000 Gw1000Collector object
            collector = Gw1000Collector(ip_address=ip_address,
                                        port=port)
            # identify the GW1000 being used
            print()
            print("Interrogating GW1000 at %s:%d" % (collector.station.ip_address.decode(),
                                                     collector.station.port))
            # get the collector objects system_parameters property
            sys_params_dict = collector.system_parameters
        except GW1000IOError as e:
            print()
            print("Unable to connect to GW1000: %s" % e)
        except socket.timeout:
            # socket timeout so inform the user
            print()
            print("Timeout. GW1000 did not respond.")
        else:
            # create a meaningful string for frequency representation
            freq_str = freq_decode.get(sys_params_dict['frequency'], 'Unknown')
            # if sensor_type is 0 there is a WH24 connected, if its a 1 there
            # is a WH65
            _is_wh24 = sys_params_dict['sensor_type'] == 0
            # string to use in sensor type message
            _sensor_type_str = 'WH24' if _is_wh24 else 'WH65'
            # print the system parameters
            print()
            print("GW1000 frequency: %s (%s)" % (sys_params_dict['frequency'],
                                                 freq_str))
            print("GW1000 sensor type: %s (%s)" % (sys_params_dict['sensor_type'],
                                                   _sensor_type_str))
            # The GW1000 API returns what is labelled "UTC" but is in fact the
            # current epoch timestamp adjusted by the station timezone offset.
            # So when the timestamp is converted to a human readable GMT
            # date-time string it in fact shows the local date-time. We can
            # work around this by formatting this offset UTC timestamp as a UTC
            # date-time but then calling it local time. ideally we would
            # re-adjust to remove the timezone offset to get the real
            # (unadjusted) epoch timestamp but since the timezone index is
            # stored as an arbitrary number rather than an offset in seconds
            # this is not possible. We can only do what we can.
            date_time_str = time.strftime("%-d %B %Y %H:%M:%S",
                                          time.gmtime(sys_params_dict['utc']))
            print("GW1000 date-time: %s" % date_time_str)
            print("GW1000 timezone index: %s" % (sys_params_dict['timezone_index'],))
            print("GW1000 DST status: %s" % (sys_params_dict['dst_status'],))

    def get_rain_data(opts, stn_dict):
        """Display the GW1000 rain data.

        Obtain and display the GW1000 rain data. GW1000 IP address and port are
        derived (in order) as follows:
        1. command line --ip-address and --port parameters
        2. [GW1000] stanza in the specified config file
        3. by discovery
        """

        # obtain the IP address and port number to use
        ip_address = ip_from_config_opts(opts, stn_dict)
        port = port_from_config_opts(opts, stn_dict)
        # wrap in a try..except in case there is an error
        try:
            # get a GW1000 Gw1000Collector object
            collector = Gw1000Collector(ip_address=ip_address,
                                        port=port)
            # identify the GW1000 being used
            print()
            print("Interrogating GW1000 at %s:%d" % (collector.station.ip_address.decode(),
                                                     collector.station.port))
            # get the collector objects get_rain_data property
            rain_data = collector.rain_data
        except GW1000IOError as e:
            print()
            print("Unable to connect to GW1000: %s" % e)
        except socket.timeout:
            print()
            print("Timeout. GW1000 did not respond.")
        else:
            print()
            print("%10s: %.1f mm/%.1f in" % ('Rain rate', rain_data['rain_rate'], rain_data['rain_rate'] / 25.4))
            print("%10s: %.1f mm/%.1f in" % ('Day rain', rain_data['rain_day'], rain_data['rain_day'] / 25.4))
            print("%10s: %.1f mm/%.1f in" % ('Week rain', rain_data['rain_week'], rain_data['rain_week'] / 25.4))
            print("%10s: %.1f mm/%.1f in" % ('Month rain', rain_data['rain_month'], rain_data['rain_month'] / 25.4))
            print("%10s: %.1f mm/%.1f in" % ('Year rain', rain_data['rain_year'], rain_data['rain_year'] / 25.4))

    def get_mulch_offset(opts, stn_dict):
        """Display the multi-channel temperature and humidity offset data from
        a GW1000.

        Obtain and display the multi-channel temperature and humidity offset
        data from the selected GW1000. GW1000 IP address and port are derived
        (in order) as follows:
        1. command line --ip-address and --port parameters
        2. [GW1000] stanza in the specified config file
        3. by discovery
        """

        # obtain the IP address and port number to use
        ip_address = ip_from_config_opts(opts, stn_dict)
        port = port_from_config_opts(opts, stn_dict)
        # wrap in a try..except in case there is an error
        try:
            # get a Gw1000Collector object
            collector = Gw1000Collector(ip_address=ip_address, port=port)
            # identify the GW1000 being used
            print()
            print("Interrogating GW1000 at %s:%d" % (collector.station.ip_address.decode(),
                                                     collector.station.port))
            # get the mulch offset data from the collector object's mulch_offset
            # property
            mulch_offset_data = collector.mulch_offset
        except GW1000IOError as e:
            print()
            print("Unable to connect to GW1000: %s" % e)
        except socket.timeout:
            print()
            print("Timeout. GW1000 did not respond.")
        else:
            # did we get any mulch offset data
            if mulch_offset_data is not None:
                # now format and display the data
                print()
                print("Multi-channel Temperature and Humidity Calibration")
                # iterate over each channel for which we have data
                for channel in mulch_offset_data:
                    # print the channel and offset data
                    mulch_str = "Channel %d: Temperature offset: %5s Humidity offset: %3s"
                    # the API returns channels starting at 0, but the WS View
                    # app displays channels starting at 1, so add 1 to our
                    # channel number
                    print(mulch_str % (channel+1,
                                       "%2.1f" % mulch_offset_data[channel]['temp'],
                                       "%d" % mulch_offset_data[channel]['hum']))
            else:
                print()
                print("GW1000 did not respond.")

    def get_pm25_offset(opts, stn_dict):
        """Display the PM2.5 offset data from a GW1000.

        Obtain and display the PM2.5 offset data from the selected GW1000.
        GW1000 IP address and port are derived (in order) as follows:
        1. command line --ip-address and --port parameters
        2. [GW1000] stanza in the specified config file
        3. by discovery
        """

        # obtain the IP address and port number to use
        ip_address = ip_from_config_opts(opts, stn_dict)
        port = port_from_config_opts(opts, stn_dict)
        # wrap in a try..except in case there is an error
        try:
            # get a Gw1000Collector object
            collector = Gw1000Collector(ip_address=ip_address, port=port)
            # identify the GW1000 being used
            print()
            print("Interrogating GW1000 at %s:%d" % (collector.station.ip_address.decode(),
                                                     collector.station.port))
            # get the PM2.5 offset data from the collector object's pm25_offset
            # property
            pm25_offset_data = collector.pm25_offset
        except GW1000IOError as e:
            print()
            print("Unable to connect to GW1000: %s" % e)
        except socket.timeout:
            print()
            print("Timeout. GW1000 did not respond.")
        else:
            # did we get any PM2.5 offset data
            if pm25_offset_data is not None:
                # now format and display the data
                print()
                print("PM2.5 Calibration")
                # iterate over each channel for which we have data
                for channel in pm25_offset_data:
                    # print the channel and offset data
                    print("Channel %d PM2.5 offset: %5s" % (channel, "%2.1f" % pm25_offset_data[channel]))
            else:
                print()
                print("GW1000 did not respond.")

    def get_co2_offset(opts, stn_dict):
        """Display the WH45 CO2, PM10 and PM2.5 offset data from a GW1000.

        Obtain and display the WH45 CO2, PM10 and PM2.5 offset data from the
        selected GW1000. GW1000 IP address and port are derived (in order) as
        follows:
        1. command line --ip-address and --port parameters
        2. [GW1000] stanza in the specified config file
        3. by discovery
        """

        # obtain the IP address and port number to use
        ip_address = ip_from_config_opts(opts, stn_dict)
        port = port_from_config_opts(opts, stn_dict)
        # wrap in a try..except in case there is an error
        try:
            # get a Gw1000Collector object
            collector = Gw1000Collector(ip_address=ip_address, port=port)
            # identify the GW1000 being used
            print()
            print("Interrogating GW1000 at %s:%d" % (collector.station.ip_address.decode(),
                                                     collector.station.port))
            # get the offset data from the collector object's co2_offset
            # property
            co2_offset_data = collector.co2_offset
        except GW1000IOError as e:
            print()
            print("Unable to connect to GW1000: %s" % e)
        except socket.timeout:
            print()
            print("Timeout. GW1000 did not respond.")
        else:
            # did we get any offset data
            if co2_offset_data is not None:
                # now format and display the data
                print()
                print("CO2 Calibration")
                print("CO2 offset: %5s" % ("%2.1f" % co2_offset_data['co2']))
                print("PM10 offset: %5s" % ("%2.1f" % co2_offset_data['pm10']))
                print("PM2.5 offset: %5s" % ("%2.1f" % co2_offset_data['pm25']))
            else:
                print()
                print("GW1000 did not respond.")

    def get_calibration(opts, stn_dict):
        """Display the calibration data from a GW1000.

        Obtain and display the calibration data from the selected GW1000.
        GW1000 IP address and port are derived (in order) as follows:
        1. command line --ip-address and --port parameters
        2. [GW1000] stanza in the specified config file
        3. by discovery
        """

        # obtain the IP address and port number to use
        ip_address = ip_from_config_opts(opts, stn_dict)
        port = port_from_config_opts(opts, stn_dict)
        # wrap in a try..except in case there is an error
        try:
            # get a Gw1000Collector object
            collector = Gw1000Collector(ip_address=ip_address, port=port)
            # identify the GW1000 being used
            print()
            print("Interrogating GW1000 at %s:%d" % (collector.station.ip_address.decode(),
                                                     collector.station.port))
            # get the calibration data from the collector object's calibration
            # property
            calibration_data = collector.calibration
        except GW1000IOError as e:
            print()
            print("Unable to connect to GW1000: %s" % e)
        except socket.timeout:
            print()
            print("Timeout. GW1000 did not respond.")
        else:
            # did we get any calibration data
            if calibration_data is not None:
                # now format and display the data
                print()
                print("Calibration")
                print("%26s: %4.1f" % ("Solar radiation gain", calibration_data['solar']))
                print("%26s: %4.1f" % ("UV gain", calibration_data['uv']))
                print("%26s: %4.1f" % ("Wind gain", calibration_data['wind']))
                print("%26s: %4.1f" % ("Rain gain", calibration_data['rain']))
                print("%26s: %4.1f %sC" % ("Inside temperature offset", calibration_data['intemp'], u'\xb0'))
                print("%26s: %4.1f %%" % ("Inside humidity offset", calibration_data['inhum']))
                print("%26s: %4.1f hPa" % ("Absolute pressure offset", calibration_data['abs']))
                print("%26s: %4.1f hPa" % ("Relative pressure offset", calibration_data['rel']))
                print("%26s: %4.1f %sC" % ("Outside temperature offset", calibration_data['outtemp'], u'\xb0'))
                print("%26s: %4.1f %%" % ("Outside humidity offset", calibration_data['outhum']))
                print("%26s: %4.1f %s" % ("Wind direction offset", calibration_data['dir'], u'\xb0'))
            else:
                print()
                print("GW1000 did not respond.")

    def get_soil_calibration(opts, stn_dict):
        """Display the soil moisture sensor calibration data from a GW1000.

        Obtain and display the soil moisture sensor calibration data from the
        selected GW1000. GW1000 IP address and port are derived (in order) as
        follows:
        1. command line --ip-address and --port parameters
        2. [GW1000] stanza in the specified config file
        3. by discovery
        """

        # obtain the IP address and port number to use
        ip_address = ip_from_config_opts(opts, stn_dict)
        port = port_from_config_opts(opts, stn_dict)
        # wrap in a try..except in case there is an error
        try:
            # get a Gw1000Collector object
            collector = Gw1000Collector(ip_address=ip_address, port=port)
            # identify the GW1000 being used
            print()
            print("Interrogating GW1000 at %s:%d" % (collector.station.ip_address.decode(),
                                                     collector.station.port))
            # get the calibration data from the collector object's
            # soil_calibration property
            calibration_data = collector.soil_calibration
        except GW1000IOError as e:
            print()
            print("Unable to connect to GW1000: %s" % e)
        except socket.timeout:
            print()
            print("Timeout. GW1000 did not respond.")
        else:
            # did we get any calibration data
            if calibration_data is not None:
                # now format and display the data
                # first get a list of channels for which we have data, since
                # this is the keys to a dict we need to sort them
                channels = sorted(calibration_data.keys())
                print()
                print("Soil Calibration")
                # iterate over each channel printing the channel data
                for channel in channels:
                    channel_dict = calibration_data[channel]
                    # the API returns channels starting at 0, but the WS View
                    # app displays channels starting at 1, so add 1 to our
                    # channel number
                    print("Channel %d (%d%%)" % (channel+1, channel_dict['humidity']))
                    print("%12s: %d" % ("Now AD", channel_dict['ad']))
                    print("%12s: %d" % ("0% AD", channel_dict['adj_min']))
                    print("%12s: %d" % ("100% AD", channel_dict['adj_max']))
            else:
                print()
                print("GW1000 did not respond.")

    def get_services(opts, stn_dict):
        """Display the GW1000 Weather Services settings.

        Obtain and display the settings for the various weather services
        supported by the GW1000. GW1000 IP address and port are derived (in
        order) as follows:
        1. command line --ip-address and --port parameters
        2. [GW1000] stanza in the specified config file
        3. by discovery
        """

        # each weather service uses different parameters so define individual
        # functions to print each services settings

        def print_ecowitt_net(data_dict=None):
            """Print Ecowitt.net settings."""

            # do we have any settings?
            if data_dict is not None:
                # upload interval, 0 means disabled
                if data_dict['interval'] == 0:
                    print("%22s: %s" % ("Upload Interval",
                                        "Upload to Ecowitt.net is disabled"))
                elif data_dict['interval'] > 1:
                    print("%22s: %d minutes" % ("Upload Interval",
                                                data_dict['interval']))
                else:
                    print("%22s: %d minute" % ("Upload Interval",
                                               data_dict['interval']))
                # GW1000 MAC
                print("%22s: %s" % ("MAC", data_dict['mac']))

        def print_wunderground(data_dict=None):
            """Print Weather Underground settings."""

            # do we have any settings?
            if data_dict is not None:
                # Station ID
                id = data_dict['id'] if opts.unmask else obfuscate(data_dict['id'])
                print("%22s: %s" % ("Station ID", id))
                # Station key
                key = data_dict['password'] if opts.unmask else obfuscate(data_dict['password'])
                print("%22s: %s" % ("Station Key", key))

        def print_weathercloud(data_dict=None):
            """Print Weathercloud settings."""

            # do we have any settings?
            if data_dict is not None:
                # Weathercloud ID
                id = data_dict['id'] if opts.unmask else obfuscate(data_dict['id'])
                print("%22s: %s" % ("Weathercloud ID", id))
                # Weathercloud key
                key = data_dict['key'] if opts.unmask else obfuscate(data_dict['key'])
                print("%22s: %s" % ("Weathercloud Key", key))

        def print_wow(data_dict=None):
            """Print Weather Observations Website settings."""

            # do we have any settings?
            if data_dict is not None:
                # Station ID
                id = data_dict['id'] if opts.unmask else obfuscate(data_dict['id'])
                print("%22s: %s" % ("Station ID", id))
                # Station key
                key = data_dict['password'] if opts.unmask else obfuscate(data_dict['password'])
                print("%22s: %s" % ("Station Key", key))

        def print_custom(data_dict=None):
            """Print Custom server settings."""

            # do we have any settings?
            if data_dict is not None:
                # Is upload enabled, API specifies 1=enabled and 0=disabled, if
                # we have anything else use 'Unknown'
                if data_dict['active'] == 1:
                    print("%22s: %s" % ("Upload", "Enabled"))
                elif data_dict['active'] == 0:
                    print("%22s: %s" % ("Upload", "Disabled"))
                else:
                    print("%22s: %s" % ("Upload", "Unknown"))
                # upload protocol, API specifies 1=wundeground and 0=ecowitt,
                # if we have anything else use 'Unknown'
                if data_dict['type'] == 0:
                    print("%22s: %s" % ("Upload Protocol", "Ecowitt"))
                elif data_dict['type'] == 1:
                    print("%22s: %s" % ("Upload Protocol", "Wunderground"))
                else:
                    print("%22s: %s" % ("Upload Protocol", "Unknown"))
                # remote server IP address
                print("%22s: %s" % ("Server IP/Hostname", data_dict['server']))
                # remote server path, if using wunderground protocol we have
                # Station ID and Station key as well
                if data_dict['type'] == 0:
                    print("%22s: %s" % ("Path", data_dict['ecowitt_path']))
                elif data_dict['type'] == 1:
                    print("%22s: %s" % ("Path", data_dict['wu_path']))
                    id = data_dict['id'] if opts.unmask else obfuscate(data_dict['id'])
                    print("%22s: %s" % ("Station ID", id))
                    key = data_dict['password'] if opts.unmask else obfuscate(data_dict['password'])
                    print("%22s: %s" % ("Station Key", key))
                # port
                print("%22s: %d" % ("Port", data_dict['port']))
                # upload interval in seconds
                print("%22s: %d seconds" % ("Upload Interval", data_dict['interval']))

        # look table of functions to use to print weather service settings
        print_fns = {'ecowitt_net': print_ecowitt_net,
                     'wunderground': print_wunderground,
                     'weathercloud': print_weathercloud,
                     'wow': print_wow,
                     'custom': print_custom}

        # obtain the IP address and port number to use
        ip_address = ip_from_config_opts(opts, stn_dict)
        port = port_from_config_opts(opts, stn_dict)
        # wrap in a try..except in case there is an error
        try:
            # get a GW1000 Gw1000Collector object
            collector = Gw1000Collector(ip_address=ip_address,
                                        port=port)
            # identify the GW1000 being used
            print()
            print("Interrogating GW1000 at %s:%d" % (collector.station.ip_address.decode(),
                                                     collector.station.port))
            # get the settings for each service know to the GW1000, store them
            # in a dict keyed by the service name
            services_data = dict()
            for service in collector.services:
                services_data[service['name']] = getattr(collector, service['name'])
        except GW1000IOError as e:
            print()
            print("Unable to connect to GW1000: %s" % e)
        except socket.timeout:
            print()
            print("Timeout. GW1000 did not respond.")
        else:
            # did we get any service data
            if len(services_data) > 0:
                # now format and display the data
                print()
                print("Weather Services")
                # iterate over the weather services we know about and call the
                # relevant function to print the services settings
                for service in collector.services:
                    print()
                    print("  %s" % (service['long_name'],))
                    print_fns[service['name']](services_data[service['name']])
            else:
                print()
                print("GW1000 did not respond.")

    def station_mac(opts, stn_dict):
        """Display the GW1000 hardware MAC address.

        Obtain and display the hardware MAC address of the selected GW1000.
        GW1000 IP address and port are derived (in order) as follows:
        1. command line --ip-address and --port parameters
        2. [GW1000] stanza in the specified config file
        3. by discovery
        """

        # obtain the IP address and port number to use
        ip_address = ip_from_config_opts(opts, stn_dict)
        port = port_from_config_opts(opts, stn_dict)
        # wrap in a try..except in case there is an error
        try:
            # get a GW1000 Gw1000Collector object
            collector = Gw1000Collector(ip_address=ip_address,
                                        port=port)
            # identify the GW1000 being used
            print()
            print("Interrogating GW1000 at %s:%d" % (collector.station.ip_address.decode(),
                                                     collector.station.port))
            # call the driver objects mac_address() method
            print()
            print("GW1000 MAC address: %s" % (collector.mac_address,))
        except GW1000IOError as e:
            print()
            print("Unable to connect to GW1000: %s" % e)
        except socket.timeout:
            print()
            print("Timeout. GW1000 did not respond.")

    def firmware(opts, stn_dict):
        """Display the firmware version string from a GW1000.

        Obtain and display the firmware version string from the selected
        GW1000. GW1000 IP address and port are derived (in order) as follows:
        1. command line --ip-address and --port parameters
        2. [GW1000] stanza in the specified config file
        3. by discovery
        """

        # obtain the IP address and port number to use
        ip_address = ip_from_config_opts(opts, stn_dict)
        port = port_from_config_opts(opts, stn_dict)
        # wrap in a try..except in case there is an error
        try:
            # get a Gw1000Collector object
            collector = Gw1000Collector(ip_address=ip_address, port=port)
            # identify the GW1000 being used
            print()
            print("Interrogating GW1000 at %s:%d" % (collector.station.ip_address.decode(),
                                                     collector.station.port))
            # call the driver objects firmware_version() method
            print()
            print("GW1000 firmware version string: %s" % (collector.firmware_version,))
        except GW1000IOError as e:
            print()
            print("Unable to connect to GW1000: %s" % e)
        except socket.timeout:
            print()
            print("Timeout. GW1000 did not respond.")

    def sensors(opts, stn_dict):
        """Display the sensor ID information from a GW1000.

        Obtain and display the sensor ID information from the selected GW1000.
        GW1000 IP address and port are derived (in order) as follows:
        1. command line --ip-address and --port parameters
        2. [GW1000] stanza in the specified config file
        3. by discovery
        """

        # obtain the IP address and port number to use
        ip_address = ip_from_config_opts(opts, stn_dict)
        port = port_from_config_opts(opts, stn_dict)
        # wrap in a try..except in case there is an error
        try:
            # get a Gw1000Collector object
            collector = Gw1000Collector(ip_address=ip_address,
                                        port=port)
            # identify the GW1000 being used
            print()
            print("Interrogating GW1000 at %s:%d" % (collector.station.ip_address.decode(),
                                                     collector.station.port))
            # call the driver objects get_sensor_ids() method
            sensor_id_data = collector.sensor_id_data
        except GW1000IOError as e:
            print()
            print("Unable to connect to GW1000: %s" % e)
        except socket.timeout:
            print()
            print("Timeout. GW1000 did not respond.")
        else:
            # did we get any sensor ID data
            if sensor_id_data is not None:
                # now format and display the data
                print()
                print("%-10s %s" % ("Sensor", "Status"))
                # iterate over each sensor for which we have data
                for sensor in sensor_id_data:
                    # sensor address
                    address = sensor['address']
                    # the sensor id indicates whether it is disabled, attempting to
                    # register a sensor or already registered
                    if sensor.get('id') == 'fffffffe':
                        state = 'sensor is disabled'
                    elif sensor.get('id') == 'ffffffff':
                        state = 'sensor is registering...'
                    else:
                        # the sensor is registered so we should have signal and battery
                        # data as well
                        sensor_model = Gw1000Collector.sensor_ids[address].get('name').split("_")[0]
                        battery_desc = getattr(collector.parser,
                                               collector.parser.battery_state_desc[sensor_model])(sensor.get('battery'))
                        battery_str = "%s (%s)" % (sensor.get('battery'), battery_desc)
                        state = "sensor ID: %s  signal: %s  battery: %s" % (sensor.get('id').strip('0'),
                                                                            sensor.get('signal'),
                                                                            battery_str)
                        # print the formatted data
                    print("%-10s %s" % (Gw1000Collector.sensor_ids[address].get('long_name'), state))
            else:
                print()
                print("GW1000 did not respond.")

    def live_data(opts, stn_dict):
        """Display live sensor data from a GW1000.

        Obtain and display live sensor data from the selected GW1000. GW1000
        IP address and port are derived (in order) as follows:
        1. command line --ip-address and --port parameters
        2. [GW1000] stanza in the specified config file
        3. by discovery
        """

        # obtain the IP address and port number to use
        ip_address = ip_from_config_opts(opts, stn_dict)
        port = port_from_config_opts(opts, stn_dict)
        # wrap in a try..except in case there is an error
        try:
            # get a Gw1000Collector object
            collector = Gw1000Collector(ip_address=ip_address,
                                        port=port)
            # identify the GW1000 being used
            print()
            print("Interrogating GW1000 at %s:%d" % (collector.station.ip_address.decode(),
                                                     collector.station.port))
            # call the driver objects get_live_sensor_data() method
            live_sensor_data_dict = collector.get_live_sensor_data()
        except GW1000IOError as e:
            print()
            print("Unable to connect to GW1000: %s" % e)
        except socket.timeout:
            print()
            print("Timeout. GW1000 did not respond.")
        else:
            print()
            print("GW1000 live sensor data: %s" % weeutil.weeutil.to_sorted_string(live_sensor_data_dict))

    def discover():
        """Display IP address and port data of GW1000s on the local network."""

        # get an Gw1000Collector object
        collector = Gw1000Collector()
        print()
        # call the Gw1000Collector object discover() method, wrap in a try so we can
        # catch any socket timeouts
        try:
            ip_port_list = collector.station.discover()
        except socket.timeout:
            print("Timeout. No GW1000 discovered.")
        else:
            if len(ip_port_list) > 0:
                # we have at least one result
                # first sort our list by IP address
                sorted_list = sorted(ip_port_list, key=itemgetter(0))
                found = False
                gw1000_found = 0
                for (ip, port) in sorted_list:
                    if ip is not None and port is not None:
                        print("GW1000 discovered at IP address %s on port %d" % (ip, port))
                        found = True
                        gw1000_found += 1
                else:
                    if gw1000_found > 1:
                        print()
                        print("Multiple GW1000 were found.")
                        print("If using the GW1000 driver consider explicitly specifying the IP address")
                        print("and port of the GW1000 to be used under [GW1000] in weewx.conf.")
                    if not found:
                        print("No GW1000 was discovered.")
            else:
                # we have no results
                print("No GW1000 was discovered.")

    def field_map():
        """Display the default field map."""

        # obtain a copy of the default field map, we need a copy so we can
        # augment it with the battery state map
        field_map = dict(Gw1000.default_field_map)
        # now add in the battery state field map
        field_map.update(Gw1000.battery_field_map)
        # now add in the sensor signal field map
        field_map.update(Gw1000.sensor_signal_field_map)
        print()
        print("GW1000 driver/service default field map:")
        print("(format is WeeWX field name: GW1000 field name)")
        print()
        # obtain a list of naturally sorted dict keys so that, for example,
        # xxxxx16 appears in the correct order
        keys_list = natural_sort_keys(field_map)
        # iterate over the sorted keys and print the key and item
        for key in keys_list:
            print("    %23s: %s" % (key, field_map[key]))

    def test_driver(opts, stn_dict):
        """Run the GW1000 driver.

        Exercises the GW1000 driver only. Loop packets, but no archive records,
        are emitted to the console continuously until a keyboard interrupt is
        received. A station config dict is coalesced from any relevant command
        line parameters and the config file in use with command line parameters
        overriding those in the config file.
        """

        loginf("Testing GW1000 driver...")
        # obtain the IP address and port number to use
        ip_address = ip_from_config_opts(opts, stn_dict)
        port = port_from_config_opts(opts, stn_dict)
        # set the IP address and port in the station config dict
        stn_dict['ip_address'] = ip_address
        stn_dict['port'] = port
        if opts.poll_interval:
            stn_dict['poll_interval'] = opts.poll_interval
        if opts.max_tries:
            stn_dict['max_tries'] = opts.max_tries
        if opts.retry_wait:
            stn_dict['retry_wait'] = opts.retry_wait
        # wrap in a try..except in case there is an error
        try:
            # get a Gw1000Driver object
            driver = Gw1000Driver(**stn_dict)
            # identify the GW1000 being used
            print()
            print("Interrogating GW1000 at %s:%d" % (driver.collector.station.ip_address.decode(),
                                                     driver.collector.station.port))
            print()
            # continuously get loop packets and print them to screen
            for pkt in driver.genLoopPackets():
                print(": ".join([weeutil.weeutil.timestamp_to_string(pkt['dateTime']),
                                 weeutil.weeutil.to_sorted_string(pkt)]))
        except GW1000IOError as e:
            print()
            print("Unable to connect to GW1000: %s" % e)
        except KeyboardInterrupt:
            # we have a keyboard interrupt so shut down
            driver.closePort()
        loginf("GW1000 driver testing complete")

    def test_service(opts, stn_dict):
        """Test the GW1000 service.

        Uses a dummy engine/simulator to generate arbitrary loop packets for
        augmenting. Use a 10 second loop interval so we don't get too many bare
        packets.
        """

        loginf("Testing GW1000 service...")
        # Create a dummy config so we can stand up a dummy engine with a dummy
        # simulator emitting arbitrary loop packets. Include the GW1000 service
        # and StdPrint, StdPrint will take care of printing our loop packets
        # (no StdArchive so loop packets only, no archive records)
        config = {
            'Station': {
                'station_type': 'Simulator',
                'altitude': [0, 'meter'],
                'latitude': 0,
                'longitude': 0},
            'Simulator': {
                'driver': 'weewx.drivers.simulator',
                'mode': 'simulator'},
            'GW1000': {},
            'Engine': {
                'Services': {
                    'archive_services': 'user.gw1000.Gw1000Service',
                    'report_services': 'weewx.engine.StdPrint'}}}
        # obtain the IP address and port number to use
        ip_address = ip_from_config_opts(opts, stn_dict)
        port = port_from_config_opts(opts, stn_dict)
        # set the IP address and port in the dummy config
        config['GW1000']['ip_address'] = ip_address
        config['GW1000']['port'] = port
        # these command line options should only be added if they exist
        if opts.poll_interval:
            config['GW1000']['poll_interval'] = opts.poll_interval
        if opts.max_tries:
            config['GW1000']['max_tries'] = opts.max_tries
        if opts.retry_wait:
            config['GW1000']['retry_wait'] = opts.retry_wait
        # assign our dummyTemp field to a unit group so unit conversion works
        # properly
        weewx.units.obs_group_dict['dummyTemp'] = 'group_temperature'
        # wrap in a try..except in case there is an error
        try:
            # create a dummy engine
            engine = weewx.engine.StdEngine(config)
            # Our GW1000 service will have been instantiated by the engine during
            # its startup. Whilst access to the service is not normally required we
            # require access here so we can obtain some info about the station we
            # are using for this test. The engine does not provide a ready means to
            # access that GW1000 service so we can do a bit of guessing and iterate
            # over all of the engine's services and select the one that has a
            # 'collector' property. Unlikely to cause a problem since there are
            # only two services in the dummy engine.
            gw1000_svc = None
            for svc in engine.service_obj:
                if hasattr(svc, 'collector'):
                    gw1000_svc = svc
            if gw1000_svc is not None:
                # identify the GW1000 being used
                print()
                print("Interrogating GW1000 at %s:%d" % (gw1000_svc.collector.station.ip_address.decode(),
                                                         gw1000_svc.collector.station.port))
            print()
            while True:
                # create an arbitrary loop packet, all it needs is a timestamp, a
                # defined unit system and a token obs
                packet = {'dateTime': int(time.time()),
                          'usUnits': weewx.US,
                          'dummyTemp': 96.3
                          }
                # send out a NEW_LOOP_PACKET event with the dummy loop packet
                # to trigger the GW1000 service to augment the loop packet
                engine.dispatchEvent(weewx.Event(weewx.NEW_LOOP_PACKET,
                                                 packet=packet,
                                                 origin='software'))
                # sleep for a bit to emulate the simulator
                time.sleep(10)
        except (GW1000IOError, user.gw1000.GW1000IOError) as e:
            print()
            print("Unable to connect to GW1000: %s" % e)
        except KeyboardInterrupt:
            engine.shutDown()
        loginf("GW1000 service testing complete")

    usage = """Usage: python -m user.gw1000 --help
       python -m user.gw1000 --version
       python -m user.gw1000 --test-driver|--test-service
            [CONFIG_FILE|--config=CONFIG_FILE]  
            [--ip-address=IP_ADDRESS] [--port=PORT]
            [--poll-interval=INTERVAL]
            [--max-tries=MAX_TRIES]
            [--retry-wait=RETRY_WAIT]
            [--debug=0|1|2|3]     
       python -m user.gw1000 --sensors
            [CONFIG_FILE|--config=CONFIG_FILE]
            [--ip-address=IP_ADDRESS] [--port=PORT]
            [--debug=0|1|2|3]     
       python -m user.gw1000 --live-data
            [CONFIG_FILE|--config=CONFIG_FILE]  
            [--ip-address=IP_ADDRESS] [--port=PORT]
            [--debug=0|1|2|3]     
       python -m user.gw1000 --firmware-version|--mac-address|
            --system-params|--get-rain-data
            [CONFIG_FILE|--config=CONFIG_FILE]  
            [--ip-address=IP_ADDRESS] [--port=PORT]
            [--debug=0|1|2|3]     
       python -m user.gw1000 --get-mulch-offset|--get-pm25-offset|
            --get-calibration|--get-soil-calibration|--get-co2-offset
            [CONFIG_FILE|--config=CONFIG_FILE]  
            [--ip-address=IP_ADDRESS] [--port=PORT]
            [--debug=0|1|2|3]     
       python -m user.gw1000 --get-services
            [CONFIG_FILE|--config=CONFIG_FILE]  
            [--ip-address=IP_ADDRESS] [--port=PORT]
            [--unmask] [--debug=0|1|2|3]     
       python -m user.gw1000 --discover
            [CONFIG_FILE|--config=CONFIG_FILE]  
            [--debug=0|1|2|3]"""

    parser = optparse.OptionParser(usage=usage)
    parser.add_option('--version', dest='version', action='store_true',
                      help='display GW1000 driver version number')
    parser.add_option('--config', dest='config_path', metavar='CONFIG_FILE',
                      help="Use configuration file CONFIG_FILE.")
    parser.add_option('--debug', dest='debug', type=int,
                      help='How much status to display, 0-3')
    parser.add_option('--discover', dest='discover', action='store_true',
                      help='discover GW1000 and display its IP address '
                           'and port')
    parser.add_option('--firmware-version', dest='firmware',
                      action='store_true',
                      help='display GW1000 firmware version')
    parser.add_option('--mac-address', dest='mac', action='store_true',
                      help='display GW1000 station MAC address')
    parser.add_option('--system-params', dest='sys_params', action='store_true',
                      help='display GW1000 system parameters')
    parser.add_option('--sensors', dest='sensors', action='store_true',
                      help='display GW1000 sensor information')
    parser.add_option('--live-data', dest='live', action='store_true',
                      help='display GW1000 sensor data')
    parser.add_option('--get-rain-data', dest='get_rain', action='store_true',
                      help='display GW1000 rain data')
    parser.add_option('--get-mulch-offset', dest='get_mulch_offset',
                      action='store_true',
                      help='display GW1000 multi-channel temperature and '
                      'humidity offset data')
    parser.add_option('--get-pm25-offset', dest='get_pm25_offset',
                      action='store_true',
                      help='display GW1000 PM2.5 offset data')
    parser.add_option('--get-co2-offset', dest='get_co2_offset',
                      action='store_true',
                      help='display GW1000 CO2 (WH45) offset data')
    parser.add_option('--get-calibration', dest='get_calibration',
                      action='store_true',
                      help='display GW1000 calibration data')
    parser.add_option('--get-soil-calibration', dest='get_soil_calibration',
                      action='store_true',
                      help='display GW1000 soil moisture calibration data')
    parser.add_option('--get-services', dest='get_services',
                      action='store_true',
                      help='display GW1000 weather services configuration data')
    parser.add_option('--default-map', dest='map', action='store_true',
                      help='display the default field map')
    parser.add_option('--test-driver', dest='test_driver', action='store_true',
                      metavar='TEST_DRIVER', help='test the GW1000 driver')
    parser.add_option('--test-service', dest='test_service',
                      action='store_true',
                      metavar='TEST_SERVICE', help='test the GW1000 service')
    parser.add_option('--ip-address', dest='ip_address',
                      help='GW1000 IP address to use')
    parser.add_option('--port', dest='port', type=int,
                      help='GW1000 port to use')
    parser.add_option('--poll-interval', dest='poll_interval', type=int,
                      help='GW1000 port to use')
    parser.add_option('--max-tries', dest='max_tries', type=int,
                      help='GW1000 port to use')
    parser.add_option('--retry-wait', dest='retry_wait', type=int,
                      help='GW1000 port to use')
    parser.add_option('--unmask', dest='unmask', action='store_true',
                      help='unmask sensitive settings')
    (opts, args) = parser.parse_args()

    # display driver version number
    if opts.version:
        print("%s driver version: %s" % (DRIVER_NAME, DRIVER_VERSION))
        exit(0)

    # get config_dict to use
    config_path, config_dict = weecfg.read_config(opts.config_path, args)
    print("Using configuration file %s" % config_path)
    stn_dict = config_dict.get('GW1000', {})

    # set weewx.debug as necessary
    if opts.debug is not None:
        _debug = weeutil.weeutil.to_int(opts.debug)
    else:
        _debug = weeutil.weeutil.to_int(config_dict.get('debug', 0))
    weewx.debug = _debug
    # inform the user if the debug level is 'higher' than 0
    if _debug > 0:
        print("debug level is '%d'" % _debug)

    # Now we can set up the user customized logging but we need to handle both
    # v3 and v4 logging. V4 logging is very easy but v3 logging requires us to
    # set up syslog and raise our log level based on weewx.debug
    try:
        # assume v 4 logging
        weeutil.logger.setup('weewx', config_dict)
    except AttributeError:
        # must be v3 logging, so first set the defaults for the system logger
        syslog.openlog('weewx', syslog.LOG_PID | syslog.LOG_CONS)
        # now raise the log level if required
        if weewx.debug > 0:
            syslog.setlogmask(syslog.LOG_UPTO(syslog.LOG_DEBUG))

    # run the driver
    if opts.test_driver:
        test_driver(opts, stn_dict)
        exit(0)

    # run the service with simulator
    if opts.test_service:
        test_service(opts, stn_dict)
        exit(0)

    if opts.sys_params:
        system_params(opts, stn_dict)
        exit(0)

    if opts.get_rain:
        get_rain_data(opts, stn_dict)
        exit(0)

    if opts.get_mulch_offset:
        get_mulch_offset(opts, stn_dict)
        exit(0)

    if opts.get_pm25_offset:
        get_pm25_offset(opts, stn_dict)
        exit(0)

    if opts.get_co2_offset:
        get_co2_offset(opts, stn_dict)
        exit(0)

    if opts.get_calibration:
        get_calibration(opts, stn_dict)
        exit(0)

    if opts.get_soil_calibration:
        get_soil_calibration(opts, stn_dict)
        exit(0)

    if opts.get_services:
        get_services(opts, stn_dict)
        exit(0)

    if opts.mac:
        station_mac(opts, stn_dict)
        exit(0)

    if opts.firmware:
        firmware(opts, stn_dict)
        exit(0)

    if opts.sensors:
        sensors(opts, stn_dict)
        exit(0)

    if opts.live:
        live_data(opts, stn_dict)
        exit(0)

    if opts.discover:
        discover()
        exit(0)

    if opts.map:
        field_map()
        exit(0)

    # if we made it here no option was selected so display our help
    parser.print_help()


if __name__ == '__main__':
    main()<|MERGE_RESOLUTION|>--- conflicted
+++ resolved
@@ -3562,48 +3562,15 @@
                               'wh68': 'voltage_desc',
                               'ws80': 'voltage_desc',
                               }
-<<<<<<< HEAD
-=======
-        # WH34 fields
-        wh34_ch1_fields = {'temp9': ('decode_temp', 2),
-                           'wh34_ch1_batt': ('battery_voltage', 1)
-                           }
-        # WH34 fields
-        wh34_ch2_fields = {'temp10': ('decode_temp', 2),
-                           'wh34_ch2_batt': ('battery_voltage', 1)
-                           }
-        # WH34 fields
-        wh34_ch3_fields = {'temp11': ('decode_temp', 2),
-                           'wh34_ch3_batt': ('battery_voltage', 1)
-                           }
-        # WH34 fields
-        wh34_ch4_fields = {'temp12': ('decode_temp', 2),
-                           'wh34_ch4_batt': ('battery_voltage', 1)
-                           }
-        # WH34 fields
-        wh34_ch5_fields = {'temp13': ('decode_temp', 2),
-                           'wh34_ch5_batt': ('battery_voltage', 1)
-                           }
-        # WH34 fields
-        wh34_ch6_fields = {'temp14': ('decode_temp', 2),
-                           'wh34_ch6_batt': ('battery_voltage', 1)
-                           }
-        # WH34 fields
-        wh34_ch7_fields = {'temp15': ('decode_temp', 2),
-                           'wh34_ch7_batt': ('battery_voltage', 1)
-                           }
-        # WH34 fields
-        wh34_ch8_fields = {'temp16': ('decode_temp', 2),
-                           'wh34_ch8_batt': ('battery_voltage', 1)
-                           }
->>>>>>> 8f9ecfce
         # WH45 5in1 sensor fields
-        wh45_fields = {'temp17': ('decode_temp', 2),
-                       'humid17': ('decode_humid', 1),
+        # TODO. Are temp and humid field names appropriate
+        wh45_fields = {'co2_temp': ('decode_temp', 2),
+                       'co2_humid': ('decode_humid', 1),
                        'pm10': ('decode_pm10', 2),
                        'pm10_24hav': ('decode_pm10', 2),
-                       'pm255': ('decode_pm25', 2),
-                       'pm255_24hav': ('decode_pm25', 2),
+                       # TODO. Need to come up with appropriate field names for pm25 fields
+                       'wh45_pm25': ('decode_pm25', 2),
+                       'wh45_pm25_24hav': ('decode_pm25', 2),
                        'co2': ('decode_co2', 2),
                        'co2_24hav': ('decode_co2', 2),
                        'wh45_batt': ('battery_value', 1)
