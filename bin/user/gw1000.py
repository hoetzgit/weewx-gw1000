#!/usr/bin/env python
"""
gw1000.py

A WeeWX driver for the Ecowitt GW1000 Wi-Fi Gateway API.

The WeeWX GW1000 driver utilise the GW1000 API thus using a pull methodology for
obtaining data from the GW1000 rather than the push methodology used by current
drivers. This has the advantage of giving the user more control over when the
data is obtained from the GW1000 plus also giving access to a greater range of
metrics.

The GW1000 driver can be operated as a traditional WeeWX driver where it is the
source of loop data or it can be operated as a WeeWX service where it is used
to augment loop data produced by another driver.

Copyright (C) 2020 Gary Roderick                   gjroderick<at>gmail.com

This program is free software: you can redistribute it and/or modify it under
the terms of the GNU General Public License as published by the Free Software
Foundation, either version 3 of the License, or (at your option) any later
version.

This program is distributed in the hope that it will be useful, but WITHOUT ANY
WARRANTY; without even the implied warranty of MERCHANTABILITY or FITNESS FOR A
PARTICULAR PURPOSE.  See the GNU General Public License for more details.

You should have received a copy of the GNU General Public License along with
this program.  If not, see http://www.gnu.org/licenses/.

<<<<<<< HEAD
Version: 0.1.0b13                                 Date: 1 September 2020
=======
Version: 0.2.0b1                                  Date: 19 October 2020
>>>>>>> 759c83f2

Revision History
    19 October 2020          v0.2.0
        -   added basic test suite
        -   sensor signal levels added to loop packet
        -   added --get-services command line option to display GW1000
            supported weather services settings
        -   added --get-pm25-offset command line option to display GW1000 PM2.5
            sensor offset settings
        -   added --get-mulch-offset command line option to display GW1000
            multi-channel TH sensor calibration settings
        -   added --get-soil-calibration command line option to display GW1000
            soil moisture sensor calibration settings
        -   added --get-calibration command line option to display GW1000
            sensor calibration settings
        -   renamed --rain-data command line option to --get-rain-data
    1 September 2020        v0.1.0b13
        - initial release


Before using this driver:

Before running WeeWX with the GW1000 driver you may wish to run the driver
directly from the command line to ensure correct operation/assist in
configuration. To run the driver directly from the command line enter one of
the following commands depending on your WeeWX installation type:

    for a setup.py install:

        $ PYTHONPATH=/home/weewx/bin python -m user.gw1000 --help

    or for package installs use:

        $ PYTHONPATH=/usr/share/weewx python -m user.gw1000 --help

Note. Whilst the driver may be run independently of WeeWX the driver still
requires WeeWX and it's dependencies be installed. Consequently, if WeeWX 4.0.0
or later is installed the driver must be run under the same Python version as
WeeWX uses. This means that on some systems 'python' in the above commands may
need to be changed to 'python2' or 'python3'.

Note. The nature of the GW1000 API and the GW1000 driver mean that the GW1000
driver can be run directly from the command line while the GW1000 continues to
serve data to any existing drivers/services. This makes it possible to
configure and test the GW1000 driver without taking an existing GW1000 based
system off-line.

The --discover command line option is useful for discovering any GW1000 on the
local network. The IP address and port details returned by --discover can be
useful for configuring the driver IP address and port config options in
weewx.conf.

The --live-data command line option is useful for seeing what data is available
from a particular GW1000. Note the fields available will depend on the sensors
connected to the GW1000. As the field names returned by --live-data are GW1000
field names before they have been mapped to WeeWX fields names, the --live-data
output is useful for configuring the field map to be used by the GW1000 driver.

Once you believe the GW1000 driver is configured the --test-driver or
--test-service command line options can be used to confirm correct operation of
the GW1000 driver as a driver or as a service respectively.


To use the GW1000 driver as a WeeWX driver:

1.  If installing on a fresh WeeWX installation install WeeWX and configure it
to use the 'simulator'. Refer to http://weewx.com/docs/usersguide.htm#installing

2.  If installing the driver using the wee_extension utility (the recommended
method):

    -   download the GW1000 driver extension package:

        $ wget -P /var/tmp https://github.com/gjr80/weewx-gw1000/releases/download/v0.1.0/gw1000-0.1.0.tar.gz

    -   install the GW1000 driver extension:

        $ wee_extension --install=/var/tmp/gw1000-0.1.0.tar.gz

    -   skip to step 4

3.  If installing manually:

    -   put this file in $BIN_ROOT/user.

    -   add the following stanza to weewx.conf:

        [GW1000]
            # This section is for the GW1000

            # The driver itself
            driver = user.gw1000

    -   add the following stanza to weewx.conf:

        Note: If an [Accumulator] stanza already exists in weewx.conf just add
              the child settings.

        [Accumulator]
            [[lightning_strike_count]]
                extractor = sum
            [[lightning_last_det_time]]
                extractor = last
            [[daymaxwind]]
                extractor = last
            [[lightning_distance]]
                extractor = last
            [[stormRain]]
                extractor = last
            [[hourRain]]
                extractor = last
            [[dayRain]]
                extractor = last
            [[weekRain]]
                extractor = last
            [[monthRain]]
                extractor = last
            [[yearRain]]
                extractor = last
            [[totalRain]]
                extractor = last
            [[24havpm251]]
                extractor = last
            [[24havpm252]]
                extractor = last
            [[24havpm253]]
                extractor = last
            [[24havpm254]]
                extractor = last
            [[wh40_batt]]
                extractor = last
            [[wh26_batt]]
                extractor = last
            [[wh25_batt]]
                extractor = last
            [[wh65_batt]]
                extractor = last
            [[wh31_ch1_batt]]
                extractor = last
            [[wh31_ch2_batt]]
                extractor = last
            [[wh31_ch3_batt]]
                extractor = last
            [[wh31_ch4_batt]]
                extractor = last
            [[wh31_ch5_batt]]
                extractor = last
            [[wh31_ch6_batt]]
                extractor = last
            [[wh31_ch7_batt]]
                extractor = last
            [[wh31_ch8_batt]]
                extractor = last
            [[wh41_ch1_batt]]
                extractor = last
            [[wh41_ch2_batt]]
                extractor = last
            [[wh41_ch3_batt]]
                extractor = last
            [[wh41_ch4_batt]]
                extractor = last
            [[wh51_ch1_batt]]
                extractor = last
            [[wh51_ch2_batt]]
                extractor = last
            [[wh51_ch3_batt]]
                extractor = last
            [[wh51_ch4_batt]]
                extractor = last
            [[wh51_ch5_batt]]
                extractor = last
            [[wh51_ch6_batt]]
                extractor = last
            [[wh51_ch7_batt]]
                extractor = last
            [[wh51_ch8_batt]]
                extractor = last
            [[wh51_ch9_batt]]
                extractor = last
            [[wh51_ch10_batt]]
                extractor = last
            [[wh51_ch11_batt]]
                extractor = last
            [[wh51_ch12_batt]]
                extractor = last
            [[wh51_ch13_batt]]
                extractor = last
            [[wh51_ch14_batt]]
                extractor = last
            [[wh51_ch15_batt]]
                extractor = last
            [[wh51_ch16_batt]]
                extractor = last
            [[wh55_ch1_batt]]
                extractor = last
            [[wh55_ch2_batt]]
                extractor = last
            [[wh55_ch3_batt]]
                extractor = last
            [[wh55_ch4_batt]]
                extractor = last
            [[wh57_batt]]
                extractor = last
            [[wh68_batt]]
                extractor = last
            [[ws80_batt]]
                extractor = last

4.  Confirm that WeeWX is set to use software record generation
(refer http://weewx.com/docs/usersguide.htm#record_generation). In weewx.conf
under [StdArchive] ensure the record_generation setting is set to software:

        [StdArchive]
            ....
            record_generation = software

    If record_generation is set to hardware change it to software.

5.  Test the GW1000 driver by running the driver file directly using the
--test-driver command line option:

    $ PYTHONPATH=/home/weewx/bin python -m user.gw1000 --test-driver

    for setup.py installs or for package installs use:

    $ PYTHONPATH=/usr/share/weewx python -m user.gw1000 --test-driver

    Note: If necessary you can specify the GW1000 IP address and port using the
          --ip-address and --port command line options. Refer to the GW1000
          driver help using --help for further information.

    You should observe loop packets being emitted on a regular basis. Once
    finished press ctrl-c to exit.

    Note: You will only see loop packets and not archive records when running
          the driver directly. This is because you are seeing output directly
          from the driver and not WeeWX.

6.  Configure the driver:

    $ wee_config --reconfigure --driver=user.gw1000

    Note: Depending on your system/installation the above command may need to
          be prefixed with sudo.

7.  You may chose to run WeeWX directly (refer http://weewx.com/docs/usersguide.htm#Running_directly)
to observe the loop packets and archive records being generated by WeeWX.

8.  Once satisfied that the GW1000 driver is operating correctly you can start
the WeeWX daemon:

    $ sudo /etc/init.d/weewx start

    or

    $ sudo service weewx start

    or

    $ sudo systemctl start weewx


To use the GW1000 driver as a WeeWX service:

1.  Install WeeWX and configure it to use either the 'simulator' or another
driver of your choice. Refer to http://weewx.com/docs/usersguide.htm#installing.

2.  Install the GW1000 driver using the wee_extension utility (preferred) as
per 'To use the GW1000 driver as a WeeWX driver' step 2 above. If installing
manually copy this file to the $BIN_ROOT/user directory and then add the
[Accumulator] entries to weewx.conf as per 'To use the GW1000 driver as a WeeWX
driver' step 3 above.

3.  Under the [Engine] [[Services]] stanza in weewx.conf add an entry
'user.gw1000.Gw1000Service' to the data_services option. It should look
something like:

[Engine]

    [[Services]]
        ....
        data_services = user.gw1000.Gw1000Service

5.  Test the now configured GW1000 service using the --test-service command
line option. You should observe loop packets being emitted on a regular basis
that include GW1000 data. Note that depending on the frequency of the loop
packets emitted by the in-use driver and the polling interval of the GW1000
service it is likely that not all loop packets will include GW1000 data.

7.  You may chose to run WeeWX directly to observe the loop packets and archive
records being generated by WeeWX. Refer to
http://weewx.com/docs/usersguide.htm#Running_directly. Note that depending on
the frequency of the loop packets emitted by the in-use driver and the polling
interval of the GW1000 service it is likely that not all loop packets will
include GW1000 data.

8.  Once satisfied that the GW1000 service is operating correctly you can start
the WeeWX daemon:

    $ sudo /etc/init.d/weewx start

    or

    $ sudo service weewx start

    or

    $ sudo systemctl start weewx
"""
# TODO. Review against latest
# TODO. Confirm WH26/WH32 sensor ID
# TODO. Confirm sensor ID signal value meaning
# TODO. Confirm sensor ID battery meaning
# TODO. Confirm WH26/WH32 battery status
# TODO. Confirm WH68 battery status
# TODO. Confirm WS80 battery status
# TODO. Confirm WH55 battery status
# TODO. Confirm WH24 battery status
# TODO. Confirm WH25 battery status
# TODO. Confirm WH40 battery status
# TODO. Need to know date-time data format for decode date_time()
# TODO. Need to implement debug_wind reporting
# TODO. Review queue dwell times
# TODO. Move decoding of any response from GW1000 API to class Parser()

# Python imports
from __future__ import absolute_import
from __future__ import division
from __future__ import print_function


import re
import socket
import struct
import threading
import time
from operator import itemgetter

# Python 2/3 compatibility shim
import six

# WeeWX imports
import weecfg
import weeutil.weeutil
import weewx.drivers
import weewx.engine
import weewx.wxformulas
import user.gw1000
from weeutil.weeutil import timestamp_to_string

# import/setup logging, WeeWX v3 is syslog based but WeeWX v4 is logging based,
# try v4 logging and if it fails use v3 logging
try:
    # WeeWX4 logging
    import logging
    from weeutil.logger import log_traceback

    log = logging.getLogger(__name__)


    def logdbg(msg):
        log.debug(msg)


    def loginf(msg):
        log.info(msg)


    def logerr(msg):
        log.error(msg)


    # log_traceback() generates the same output but the signature and code is
    # different between v3 and v4. We only need log_traceback at the log.error
    # level so define a suitable wrapper function.


    def log_traceback_critical(prefix=''):
        log_traceback(log.critical, prefix=prefix)


    def log_traceback_error(prefix=''):
        log_traceback(log.error, prefix=prefix)


    def log_traceback_debug(prefix=''):
        log_traceback(log.debug, prefix=prefix)

except ImportError:
    # WeeWX legacy (v3) logging via syslog
    import syslog
    from weeutil.weeutil import log_traceback


    def logmsg(level, msg):
        syslog.syslog(level, 'gw1000: %s' % msg)


    def logdbg(msg):
        logmsg(syslog.LOG_DEBUG, msg)


    def loginf(msg):
        logmsg(syslog.LOG_INFO, msg)


    def logerr(msg):
        logmsg(syslog.LOG_ERR, msg)


    # log_traceback() generates the same output but the signature and code is
    # different between v3 and v4. We only need log_traceback at the log.error
    # level so define a suitable wrapper function.


    def log_traceback_critical(prefix=''):
        log_traceback(prefix=prefix, loglevel=syslog.LOG_CRIT)


    def log_traceback_error(prefix=''):
        log_traceback(prefix=prefix, loglevel=syslog.LOG_ERR)


    def log_traceback_debug(prefix=''):
        log_traceback(prefix=prefix, loglevel=syslog.LOG_DEBUG)

DRIVER_NAME = 'GW1000'
<<<<<<< HEAD
DRIVER_VERSION = '0.1.0b13'
=======
DRIVER_VERSION = '0.2.0b1'
>>>>>>> 759c83f2

# various defaults used throughout
# default port used by GW1000
default_port = 45000
# default network broadcast address - the address that network broadcasts are
# sent to
default_broadcast_address = '255.255.255.255'
# default network broadcast port - the port that network broadcasts are sent to
default_broadcast_port = 46000
# default socket timeout
default_socket_timeout = 2
# default retry/wait time
default_retry_wait = 10
# default max tries when polling the API
default_max_tries = 3
# When run as a service the default age in seconds after which GW1000 API data
# is considered stale and will not be used to augment loop packets
default_max_age = 60
# default GW1000 poll interval
default_poll_interval = 20
# default period between lost contact log entries during an extended period of
# lost contact when run as a Service
default_lost_contact_log_period = 21600


# ============================================================================
#                          GW1000 API error classes
# ============================================================================


class InvalidApiResponse(Exception):
    """Exception raised when an API call response is invalid."""


class InvalidChecksum(Exception):
    """Exception raised when an API call response contains an invalid
    checksum."""


class GW1000IOError(Exception):
    """Exception raised when an input/output error with the GW1000 is
    encountered."""


class UnknownCommand(Exception):
    """Exception raised when an unknown API command is used."""


# ============================================================================
#                               class Gw1000
# ============================================================================


class Gw1000(object):
    """Base class for interacting with a GW1000.

    There are a number of common properties and methods (eg IP address,
    field map, rain calculation etc) when dealing with a GW1000 either as a
    driver or service. This class captures those common features.
    """

    # Default field map to map GW1000 sensor data to WeeWX fields. WeeWX field
    # names are used where there is a direct correlation to the WeeWX
    # wview_extended schema or weewx.units.obs_group_dict otherwise fields are
    # passed passed through as is.
    # Format is:
    #   WeeWX field name: GW1000 field name
    default_field_map = {
        'inTemp': 'intemp',
        'outTemp': 'outtemp',
        'dewpoint': 'dewpoint',
        'windchill': 'windchill',
        'heatindex': 'heatindex',
        'inHumidity': 'inhumid',
        'outHumidity': 'outhumid',
        'pressure': 'absbarometer',
        'relbarometer': 'relbarometer',
        'luminosity': 'light',
        'uvradiation': 'uv',
        'UV': 'uvi',
        'dateTime': 'datetime',
        'extraTemp1': 'temp1',
        'extraTemp2': 'temp2',
        'extraTemp3': 'temp3',
        'extraTemp4': 'temp4',
        'extraTemp5': 'temp5',
        'extraTemp6': 'temp6',
        'extraTemp7': 'temp7',
        'extraTemp8': 'temp8',
        'extraHumid1': 'humid1',
        'extraHumid2': 'humid2',
        'extraHumid3': 'humid3',
        'extraHumid4': 'humid4',
        'extraHumid5': 'humid5',
        'extraHumid6': 'humid6',
        'extraHumid7': 'humid7',
        'extraHumid8': 'humid8',
        'pm2_5': 'pm251',
        'pm2_52': 'pm252',
        'pm2_53': 'pm253',
        'pm2_54': 'pm254',
        'soilTemp1': 'soiltemp1',
        'soilMoist1': 'soilmoist1',
        'soilTemp2': 'soiltemp2',
        'soilMoist2': 'soilmoist2',
        'soilTemp3': 'soiltemp3',
        'soilMoist3': 'soilmoist3',
        'soilTemp4': 'soiltemp4',
        'soilMoist4': 'soilmoist4',
        'soilTemp5': 'soiltemp5',
        'soilMoist5': 'soilmoist5',
        'soilTemp6': 'soiltemp6',
        'soilMoist6': 'soilmoist6',
        'soilTemp7': 'soiltemp7',
        'soilMoist7': 'soilmoist7',
        'soilTemp8': 'soiltemp8',
        'soilMoist8': 'soilmoist8',
        'soilTemp9': 'soiltemp9',
        'soilMoist9': 'soilmoist9',
        'soilTemp10': 'soiltemp10',
        'soilMoist10': 'soilmoist10',
        'soilTemp11': 'soiltemp11',
        'soilMoist11': 'soilmoist11',
        'soilTemp12': 'soiltemp12',
        'soilMoist12': 'soilmoist12',
        'soilTemp13': 'soiltemp13',
        'soilMoist13': 'soilmoist13',
        'soilTemp14': 'soiltemp14',
        'soilMoist14': 'soilmoist14',
        'soilTemp15': 'soiltemp15',
        'soilMoist15': 'soilmoist15',
        'soilTemp16': 'soiltemp16',
        'soilMoist16': 'soilmoist16',
        'pm2_51_24hav': 'pm251_24hav',
        'pm2_52_24hav': 'pm252_24hav',
        'pm2_53_24hav': 'pm253_24hav',
        'pm2_54_24hav': 'pm254_24hav',
        'leak1': 'leak1',
        'leak2': 'leak2',
        'leak3': 'leak3',
        'leak4': 'leak4',
        'lightning_distance': 'lightningdist',
        'lightning_last_det_time': 'lightningdettime',
        'lightning_strike_count': 'lightning_strike_count'
    }
    # Rain related fields default field map, merged into default_field_map to
    # give the overall default field map. Kept separate to make it easier to
    # iterate over rain related fields.
    rain_field_map = {
        'rain': 'rain',
        'stormRain': 'rainevent',
        'rainRate': 'rainrate',
        'hourRain': 'rainhour',
        'dayRain': 'rainday',
        'weekRain': 'rainweek',
        'monthRain': 'rainmonth',
        'yearRain': 'rainyear',
        'totalRain': 'raintotals',
    }
    # wind related fields default field map, merged into default_field_map to
    # give the overall default field map. Kept separate to make it easier to
    # iterate over wind related fields.
    wind_field_map = {
        'windDir': 'winddir',
        'windSpeed': 'windspeed',
        'windGust': 'gustspeed',
        'daymaxwind': 'daymaxwind',
    }
    # battery state default field map, merged into default_field_map to give
    # the overall default field map
    battery_field_map = {
        'wh40_batt': 'wh40_batt',
        'wh26_batt': 'wh26_batt',
        'wh25_batt': 'wh25_batt',
        'wh65_batt': 'wh65_batt',
        'wh31_ch1_batt': 'wh31_ch1_batt',
        'wh31_ch2_batt': 'wh31_ch2_batt',
        'wh31_ch3_batt': 'wh31_ch3_batt',
        'wh31_ch4_batt': 'wh31_ch4_batt',
        'wh31_ch5_batt': 'wh31_ch5_batt',
        'wh31_ch6_batt': 'wh31_ch6_batt',
        'wh31_ch7_batt': 'wh31_ch7_batt',
        'wh31_ch8_batt': 'wh31_ch8_batt',
        'wh41_ch1_batt': 'wh41_ch1_batt',
        'wh41_ch2_batt': 'wh41_ch2_batt',
        'wh41_ch3_batt': 'wh41_ch3_batt',
        'wh41_ch4_batt': 'wh41_ch4_batt',
        'wh51_ch1_batt': 'wh51_ch1_batt',
        'wh51_ch2_batt': 'wh51_ch2_batt',
        'wh51_ch3_batt': 'wh51_ch3_batt',
        'wh51_ch4_batt': 'wh51_ch4_batt',
        'wh51_ch5_batt': 'wh51_ch5_batt',
        'wh51_ch6_batt': 'wh51_ch6_batt',
        'wh51_ch7_batt': 'wh51_ch7_batt',
        'wh51_ch8_batt': 'wh51_ch8_batt',
        'wh51_ch9_batt': 'wh51_ch9_batt',
        'wh51_ch10_batt': 'wh51_ch10_batt',
        'wh51_ch11_batt': 'wh51_ch11_batt',
        'wh51_ch12_batt': 'wh51_ch12_batt',
        'wh51_ch13_batt': 'wh51_ch13_batt',
        'wh51_ch14_batt': 'wh51_ch14_batt',
        'wh51_ch15_batt': 'wh51_ch15_batt',
        'wh51_ch16_batt': 'wh51_ch16_batt',
        'wh55_ch1_batt': 'wh55_ch1_batt',
        'wh55_ch2_batt': 'wh55_ch2_batt',
        'wh55_ch3_batt': 'wh55_ch3_batt',
        'wh55_ch4_batt': 'wh55_ch4_batt',
        'wh57_batt': 'wh57_batt',
        'wh68_batt': 'wh68_batt',
        'ws80_batt': 'ws80_batt'
    }
    # sensor signal level default field map, merged into default_field_map to 
    # give the overall default field map
    sensor_signal_field_map = {
        'wh40_sig': 'wh40_sig',
        'wh26_sig': 'wh26_sig',
        'wh25_sig': 'wh25_sig',
        'wh65_sig': 'wh65_sig',
        'wh31_ch1_sig': 'wh31_ch1_sig',
        'wh31_ch2_sig': 'wh31_ch2_sig',
        'wh31_ch3_sig': 'wh31_ch3_sig',
        'wh31_ch4_sig': 'wh31_ch4_sig',
        'wh31_ch5_sig': 'wh31_ch5_sig',
        'wh31_ch6_sig': 'wh31_ch6_sig',
        'wh31_ch7_sig': 'wh31_ch7_sig',
        'wh31_ch8_sig': 'wh31_ch8_sig',
        'wh41_ch1_sig': 'wh41_ch1_sig',
        'wh41_ch2_sig': 'wh41_ch2_sig',
        'wh41_ch3_sig': 'wh41_ch3_sig',
        'wh41_ch4_sig': 'wh41_ch4_sig',
        'wh51_ch1_sig': 'wh51_ch1_sig',
        'wh51_ch2_sig': 'wh51_ch2_sig',
        'wh51_ch3_sig': 'wh51_ch3_sig',
        'wh51_ch4_sig': 'wh51_ch4_sig',
        'wh51_ch5_sig': 'wh51_ch5_sig',
        'wh51_ch6_sig': 'wh51_ch6_sig',
        'wh51_ch7_sig': 'wh51_ch7_sig',
        'wh51_ch8_sig': 'wh51_ch8_sig',
        'wh51_ch9_sig': 'wh51_ch9_sig',
        'wh51_ch10_sig': 'wh51_ch10_sig',
        'wh51_ch11_sig': 'wh51_ch11_sig',
        'wh51_ch12_sig': 'wh51_ch12_sig',
        'wh51_ch13_sig': 'wh51_ch13_sig',
        'wh51_ch14_sig': 'wh51_ch14_sig',
        'wh51_ch15_sig': 'wh51_ch15_sig',
        'wh51_ch16_sig': 'wh51_ch16_sig',
        'wh55_ch1_sig': 'wh55_ch1_sig',
        'wh55_ch2_sig': 'wh55_ch2_sig',
        'wh55_ch3_sig': 'wh55_ch3_sig',
        'wh55_ch4_sig': 'wh55_ch4_sig',
        'wh57_sig': 'wh57_sig',
        'wh68_sig': 'wh68_sig',
        'ws80_sig': 'ws80_sig'
    }

    def __init__(self, **gw1000_config):
        """Initialise a GW1000 object."""

        # construct the field map, first obtain the field map from our config
        field_map = gw1000_config.get('field_map')
        # obtain any field map extensions from our config
        extensions = gw1000_config.get('field_map_extensions', {})
        # if we have no field map then use the default
        if field_map is None:
            # obtain the default field map
            field_map = dict(Gw1000.default_field_map)
            # now add in the rain field map
            field_map.update(Gw1000.rain_field_map)
            # now add in the wind field map
            field_map.update(Gw1000.wind_field_map)
            # now add in the battery state field map
            field_map.update(Gw1000.battery_field_map)
            # now add in the sensor signal field map
            field_map.update(Gw1000.sensor_signal_field_map)
        # If a user wishes to map a GW1000 field differently to that in the
        # default map they can include an entry in field_map_extensions, but if
        # we just update the field map dict with the field map extensions that
        # leaves two entries for that GW1000 field in the field map; the
        # original field map entry as well as the entry from the extended map.
        # So if we have field_map_extensions we need to first go through the
        # field map and delete any entries that map GW1000 fields that are
        # included in the field_map_extensions.
        # we only need process the field_map_extensions if we have any
        if len(extensions) > 0:
            # first make a copy of the field map because we will be iterating
            # over it and changing it
            field_map_copy = dict(field_map)
            # iterate over each key, value pair in the copy of the field map
            for k, v in six.iteritems(field_map_copy):
                # if the 'value' (ie the GW1000 field) is in the field map
                # extensions we will be mapping that GW1000 field elsewhere so
                # pop that field map entry out of the field map so we don't end
                # up with multiple mappings for a GW1000 field
                if v in extensions.values():
                    # pop the field map entry
                    _dummy = field_map.pop(k)
            # now we can update the field map with the extensions
            field_map.update(extensions)
        # we now have our final field map
        self.field_map = field_map
        # network broadcast address and port
        self.broadcast_address = str.encode(gw1000_config.get('broadcast_address',
                                                              default_broadcast_address))
        self.broadcast_port = gw1000_config.get('broadcast_port',
                                                default_broadcast_port)
        self.socket_timeout = gw1000_config.get('socket_timeout',
                                                default_socket_timeout)
        # obtain the GW1000 ip address
        _ip_address = gw1000_config.get('ip_address')
        # if the user has specified some variation of 'auto' then we are to
        # automatically detect the GW1000 IP address, to do that we set the
        # ip_address property to None
        if _ip_address is not None and _ip_address.lower() == 'auto':
            # we need to autodetect ip address so set to None
            _ip_address = None
        # set the ip address property
        self.ip_address = _ip_address
        # obtain the GW1000 port from the config dict
        # for port number we have a default value we can use, so if port is not
        # specified use the default
        _port = gw1000_config.get('port', default_port)
        # if a port number was specified it needs to be an integer not a string
        # so try to do the conversion
        try:
            _port = int(_port)
        except TypeError:
            # most likely port somehow ended up being None, in any case force
            # autodetection by setting port to None
            _port = None
        except ValueError:
            # We couldn't convert the port number to an integer. Maybe it was
            # because it was 'auto' (or some variation) or perhaps it was
            # invalid. Either way we need to set port to None to force
            # autodetection. If there was an invalid port specified then log it.
            if _port.lower() != 'auto':
                loginf("Invalid GW1000 port '%s' specified, port will be autodetected" % (_port,))
            _port = None
        # set the port property
        self.port = _port
        # how many times to poll the API before giving up, default is
        # default_max_tries
        self.max_tries = int(gw1000_config.get('max_tries', default_max_tries))
        # wait time in seconds between retries, default is default_retry_wait
        # seconds
        self.retry_wait = int(gw1000_config.get('retry_wait',
                                                default_retry_wait))
        # how often (in seconds) we should poll the API, default is 60 seconds
        self.poll_interval = int(gw1000_config.get('poll_interval',
                                                   default_poll_interval))
        # Is a WH32 in use. WH32 TH sensor can override/provide outdoor TH data
        # to the GW1000. In tems of TH data the process is transparent and we
        # do not need to know if a WH32 or other sensor is providing outdoor TH
        # data but in terms of battery state we need to know so the battery
        # state data can be reported against the correct sensor.
        use_th32 = weeutil.weeutil.tobool(gw1000_config.get('th32', False))
        # get any GW1000 specific debug settings
        # rain
        self.debug_rain = weeutil.weeutil.tobool(gw1000_config.get('debug_rain',
                                                                   False))
        # wind
        self.debug_wind = weeutil.weeutil.tobool(gw1000_config.get('debug_wind',
                                                                   False))
        # loop data
        self.debug_loop = weeutil.weeutil.tobool(gw1000_config.get('debug_loop',
                                                                   False))
        # create an Gw1000Collector object to interact with the GW1000 API
        self.collector = Gw1000Collector(ip_address=self.ip_address,
                                         port=self.port,
                                         broadcast_address=self.broadcast_address,
                                         broadcast_port=self.broadcast_port,
                                         socket_timeout=self.socket_timeout,
                                         poll_interval=self.poll_interval,
                                         max_tries=self.max_tries,
                                         retry_wait=self.retry_wait,
                                         use_th32=use_th32,
                                         debug_rain=self.debug_rain,
                                         debug_wind=self.debug_wind)
        # initialise last lightning count and last rain properties
        self.last_lightning = None
        self.last_rain = None
        self.rain_mapping_confirmed = False
        self.rain_total_field = None
        # Finally, log any config that is not being pushed any further down.
        # GW1000 specific debug but only if set ie. True
        debug_list = []
        if self.debug_rain:
            debug_list.append("debug_rain is %s" % (self.debug_rain,))
        if self.debug_wind:
            debug_list.append("debug_wind is %s" % (self.debug_wind,))
        if self.debug_loop:
            debug_list.append("debug_loop is %s" % (self.debug_loop,))
        if len(debug_list) > 0:
            loginf(" ".join(debug_list))
        # The field map. Field map dict output will be in unsorted key order.
        # It is easier to read if sorted alphanumerically but we have keys such
        # as xxxxx16 that do not sort well. Use a custom natural sort of the
        # keys in a manually produced formatted dict representation.
        loginf('field map is %s' % natural_sort_dict(self.field_map))

    def map_data(self, data):
        """Map parsed GW1000 data to a WeeWX loop packet.

        Maps parsed GW1000 data to WeeWX loop packet fields using the field map.
        Result includes usUnits field set to METRICWX.

        data: Dict of parsed GW1000 API data
        """

        # parsed GW1000 API data uses the METRICWX unit system
        _result = {'usUnits': weewx.METRICWX}
        # iterate over each of the key, value pairs in the field map
        for weewx_field, data_field in six.iteritems(self.field_map):
            # if the field to be mapped exists in the data obtain it's
            # value and map it to the packet
            if data_field in data:
                _result[weewx_field] = data.get(data_field)
        return _result

    @staticmethod
    def log_rain_data(data, preamble=None):
        """Log rain related data from the collector."""

        msg_list = []
        # iterate over our rain_field_map values, these are the GW1000 'fields'
        # we are interested in
        for gw1000_rain_field in Gw1000.rain_field_map.values():
            # do we have a field of interest
            if gw1000_rain_field in data:
                # we do so add some formatted output to our list
                msg_list.append("%s=%s" % (gw1000_rain_field,
                                           data[gw1000_rain_field]))
        # pre-format the log line label
        label = "%s: " % preamble if preamble is not None else ""
        # if we have some entries log them otherwise provide suitable text
        if len(msg_list) > 0:
            loginf("%s%s" % (label, " ".join(msg_list)))
        else:
            loginf("%sno rain data found" % (label,))

    def get_cumulative_rain_field(self, data):
        """Determine the cumulative rain field used to derive field 'rain'.

        Ecowitt rain gauges/GW1000 emit various rain totals but WeeWX needs a
        per period value for field rain. Try the 'big' (4 byte) counters
        starting at the longest period and working our way down. This should
        only need be done once.

        data: dic of parsed GW1000 API data
        """

        # if raintotals is present used that as our first choice
        if 'raintotals' in data:
            self.rain_total_field = 'raintotals'
            self.rain_mapping_confirmed = True
        # raintotals is not present so now try rainyear
        elif 'rainyear' in data:
            self.rain_total_field = 'rainyear'
            self.rain_mapping_confirmed = True
        # rainyear is not present so now try rainmonth
        elif 'rainmonth' in data:
            self.rain_total_field = 'rainmonth'
            self.rain_mapping_confirmed = True
        # otherwise do nothing, we can try again next packet
        else:
            self.rain_total_field = None
        # if we found a field log what we are using
        if self.rain_mapping_confirmed:
            loginf("Using '%s' for rain total" % self.rain_total_field)
        elif self.debug_rain:
            # if debug_rain is set log that we had nothing
            loginf("No suitable field found for rain total")

    def calculate_rain(self, data):
        """Calculate total rainfall for a period.

        'rain' is calculated as the change in a user designated cumulative rain
        field between successive periods. 'rain' is only calculated if the
        field to be used has been selected and the designated field exists.

        data: dict of parsed GW1000 API data
        """

        # have we decided on a field to use and is the field present
        if self.rain_mapping_confirmed and self.rain_total_field in data:
            # yes on both counts, so get the new total
            new_total = data[self.rain_total_field]
            # now calculate field rain as the difference between the new and
            # old totals
            data['rain'] = self.delta_rain(new_total, self.last_rain)
            # if debug_rain is set log some pertinent values
            if self.debug_rain:
                loginf("calculate_rain: last_rain=%s new_total=%s calculated rain=%s" % (self.last_rain,
                                                                                         new_total,
                                                                                         data['rain']))
            # save the new total as the old total for next time
            self.last_rain = new_total

    def calculate_lightning_count(self, data):
        """Calculate total lightning strike count for a period.

        'lightning_strike_count' is calculated as the change in field
        'lightningcount' between successive periods. 'lightning_strike_count'
        is only calculated if 'lightningcount' exists.

        data: dict of parsed GW1000 API data
        """

        # is the lightningcount field present
        if 'lightningcount' in data:
            # yes, so get the new total
            new_total = data['lightningcount']
            # now calculate field lightning_strike_count as the difference
            # between the new and old totals
            data['lightning_strike_count'] = self.delta_lightning(new_total,
                                                                  self.last_lightning)
            # save the new total as the old total for next time
            self.last_lightning = new_total

    @staticmethod
    def delta_rain(rain, last_rain):
        """Calculate rainfall from successive cumulative values.

        Rainfall is calculated as the difference between two cumulative values.
        If either value is None the value None is returned. If the previous
        value is greater than the latest value a counter wrap around is assumed
        and the latest value is returned.

        rain:      current cumulative rain value
        last_rain: last cumulative rain value
        """

        # do we have a last rain value
        if last_rain is None:
            # no, log it and return None
            loginf("skipping rain measurement of %s: no last rain" % rain)
            return None
        # do we have a non-None current rain value
        if rain is None:
            # no, log it and return None
            loginf("skipping rain measurement: no current rain")
            return None
        # is the last rain value greater than the current rain value
        if rain < last_rain:
            # it is, assume a counter wrap around/reset, log it and return the
            # latest rain value
            loginf("rain counter wraparound detected: new=%s last=%s" % (rain, last_rain))
            return rain
        # otherwise return the difference between the counts
        return rain - last_rain

    @staticmethod
    def delta_lightning(count, last_count):
        """Calculate lightning strike count from successive cumulative values.

        Lightning strike count is calculated as the difference between two
        cumulative values. If either value is None the value None is returned.
        If the previous value is greater than the latest value a counter wrap
        around is assumed and the latest value is returned.

        count:      current cumulative lightning count
        last_count: last cumulative lightning count
        """

        # do we have a last count
        if last_count is None:
            # no, log it and return None
            loginf("Skipping lightning count of %s: no last count" % count)
            return None
        # do we have a non-None current count
        if count is None:
            # no, log it and return None
            loginf("Skipping lightning count: no current count")
            return None
        # is the last count greater than the current count
        if count < last_count:
            # it is, assume a counter wrap around/reset, log it and return the
            # latest count
            loginf("Lightning counter wraparound detected: new=%s last=%s" % (count, last_count))
            return count
        # otherwise return the difference between the counts
        return count - last_count


# ============================================================================
#                            GW1000 Service class
# ============================================================================


class Gw1000Service(weewx.engine.StdService, Gw1000):
    """GW1000 service class.

    A WeeWX service to augment loop packets with observational data obtained
    from the GW1000 API. Using the Gw1000Service is useful when data is
    required from more than one source, for example, WeeWX is using another
    driver and the Gw1000Driver cannot be used.

    Data is obtained from the GW1000 API. The data is parsed and mapped to
    WeeWX fields and if the GW1000 data is not stale the loop packets is
    augmented with the GW1000 mapped data.

    Class Gw1000Collector collects and parses data from the GW1000 API. The
    Gw1000Collector runs in a separate thread so as to not block the main WeeWX
    processing loop. The Gw1000Collector is turn uses child classes Station and
    Parser to interact directly with the GW1000 API and parse the API responses
    respectively.
    """

    def __init__(self, engine, config_dict):
        """Initialise a Gw1000Service object."""

        # extract the GW1000 service config dictionary
        gw1000_config_dict = config_dict.get('GW1000', {})
        # initialize my superclasses
        super(Gw1000Service, self).__init__(engine, config_dict)
        super(weewx.engine.StdService, self).__init__(**gw1000_config_dict)

        # age (in seconds) before API data is considered too old to use,
        # default is 60 seconds
        self.max_age = int(gw1000_config_dict.get('max_age', default_max_age))
        # minimum period in seconds between 'lost contact' log entries during
        # an extended lost contact period
        self.lost_contact_log_period = int(gw1000_config_dict.get('lost_contact_log_period',
                                                                  default_lost_contact_log_period))
        # set failure logging on
        self.log_failures = True
        # reset the lost contact timestamp
        self.lost_con_ts = None
        # log our version number
        loginf('version is %s' % DRIVER_VERSION)
        # log the relevant settings/parameters we are using
        if self.ip_address is None and self.port is None:
            loginf("GW1000 IP address and port not specified, attempting to discover GW1000...")
        elif self.ip_address is None:
            loginf("GW1000 IP address not specified, attempting to discover GW1000...")
        elif self.port is None:
            loginf("GW1000 port not specified, attempting to discover GW1000...")
        loginf("GW1000 address is %s:%d" % (self.collector.station.ip_address.decode(),
                                            self.collector.station.port))
        loginf("poll interval is %d seconds" % self.poll_interval)
        logdbg('max tries is %d, retry wait time is %d seconds' % (self.max_tries,
                                                                   self.retry_wait))
        logdbg('broadcast address %s:%d, socket timeout is %d seconds' % (self.broadcast_address,
                                                                          self.broadcast_port,
                                                                          self.socket_timeout))
        loginf("max age of API data to be used is %d seconds" % self.max_age)
        loginf("lost contact will be logged every %d seconds" % self.lost_contact_log_period)
        # start the Gw1000Collector in its own thread
        self.collector.startup()
        # bind our self to the relevant weeWX events
        self.bind(weewx.NEW_LOOP_PACKET, self.new_loop_packet)

    def new_loop_packet(self, event):
        """Augment a loop packet with GW1000 data.

        When a new loop packet arrives check for any GW1000 data in the queue
        and if available and not stale map the data to WeeWX fields and use the
        mapped data to augment the loop packet.
        """

        # log the loop packet received if necessary, there are several debug
        # settings that may require this
        if self.debug_loop or self.debug_rain or self.debug_wind:
            loginf("Processing loop packet: %s %s" % (timestamp_to_string(event.packet['dateTime']),
                                                      natural_sort_dict(event.packet)))
        # Check the queue to get the latest GW1000 sensor data. Wrap in a try
        # to catch any instances where the queue is empty but also be prepared
        # to pop off any old records to get the most recent.
        try:
            # get any data from the collector queue, but don't dwell very long
            queue_data = self.collector.queue.get(True, 0.5)
        except six.moves.queue.Empty:
            # there was nothing in the queue so log it if required else continue
            if self.debug_loop or self.debug_rain or self.debug_wind:
                loginf("No queued GW1000 data to process")
            if self.lost_con_ts is not None and time.time() > self.lost_con_ts + self.lost_contact_log_period:
                self.lost_con_ts = time.time()
                self.set_failure_logging(True)
        else:
            # We received something in the queue, it will be one of three
            # things:
            # 1. a dict containing sensor data
            # 2. an exception
            # 3. the value None signalling a serious error that means the
            #    Collector needs to shut down

            # if the data has a 'keys' attribute it is a dict so must be
            # data
            if hasattr(queue_data, 'keys'):
                # we have a dict so assume it is data
                self.lost_con_ts = None
                self.set_failure_logging(True)

                # log the mapped data if necessary, there are several debug
                # settings that may require this, start from the highest (most
                # encompassing) and work to the lowest (least encompassing)
                if self.debug_loop:
                    if 'datetime' in queue_data:
                        loginf("Received GW1000 data: %s %s" % (timestamp_to_string(queue_data['datetime']),
                                                                natural_sort_dict(queue_data)))
                    else:
                        loginf("Received GW1000 data: %s" % (natural_sort_dict(queue_data),))
                else:
                    # perhaps we have individual debugs such as rain or wind
                    if self.debug_rain:
                        # debug_rain is set so log the 'rain' field in the
                        # mapped data, if it does not exist say so
                        self.log_rain_data(queue_data, "Received GW1000 data")
                    if self.debug_wind:
                        # debug_wind is set so log the 'wind' fields in the
                        # received data, if they do not exist say so
                        pass
                # if not already determined determine which cumulative rain
                # field will be used to determine the per period rain field
                if not self.rain_mapping_confirmed:
                    self.get_cumulative_rain_field(queue_data)
                # get the rainfall this period from total
                self.calculate_rain(queue_data)
                # get the lightning strike count this period from total
                self.calculate_lightning_count(queue_data)

                # Now start to create a loop packet. A loop packet must
                # have a timestamp, if we have one (key 'datetime') in the
                # received data use it otherwise allocate one.
                if 'datetime' in queue_data:
                    mapped_packet = {'dateTime': queue_data['datetime']}
                else:
                    # we don't have a timestamp so create one
                    mapped_packet = {'dateTime': int(time.time() + 0.5)}
                # map the raw data to WeeWX loop packet fields
                mapped_data = self.map_data(queue_data)
                # add the mapped data to the timestamped bare mapped packet
                mapped_packet.update(mapped_data)
                # log the mapped data if necessary
                if self.debug_loop:
                    loginf("Mapped GW1000 data: %s %s" % (timestamp_to_string(mapped_packet['dateTime']),
                                                          natural_sort_dict(mapped_packet)))
                else:
                    # perhaps we have individual debugs such as rain or wind
                    if self.debug_rain:
                        # debug_rain is set so log the 'rain' field in the
                        # mapped data, if it does not exist say so
                        self.log_rain_data(mapped_packet, "Mapped GW1000 data")
                    if self.debug_wind:
                        # debug_wind is set so log the 'wind' fields in the
                        # mapped data, if they do not exist say so
                        pass
                # and finally augment the loop packet with the mapped data
                self.augment_packet(event.packet, mapped_packet)
                # log the augmented packet if necessary, there are several debug
                # settings that may require this, start from the highest (most
                # encompassing) and work to the lowest (least encompassing)
                if self.debug_loop:
                    loginf('Augmented packet: %s %s' % (timestamp_to_string(event.packet['dateTime']),
                                                        natural_sort_dict(event.packet)))
                elif weewx.debug >= 2:
                    logdbg('Augmented packet: %s %s' % (timestamp_to_string(event.packet['dateTime']),
                                                        natural_sort_dict(event.packet)))
                else:
                    # perhaps we have individual debugs such as rain or wind
                    if self.debug_rain:
                        # debug_rain is set so log the 'rain' field in the
                        # augmented loop packet, if it does not exist say
                        # so
                        self.log_rain_data(event.packet, "Augmented packet")
                    if self.debug_wind:
                        # debug_wind is set so log the 'wind' fields in the
                        # loop packet being emitted, if they do not exist
                        # say so
                        pass
            # if it's a tuple then it's a tuple with an exception and
            # exception text
            elif isinstance(queue_data, BaseException):
                # We have an exception. The collector did not deem it serious
                # enough to want to shutdown or it would have sent None
                # instead. The action we take depends on the type of exception
                # it is. If its a GW1000IOError we can ignore it as appropriate
                # action will have been taken by the GW1000Collector. If it is
                # anything else we log it.
                # first extract our exception
                e = queue_data
                # and process it if we have something
                if e:
                    # is it a GW1000Error
                    if isinstance(e, GW1000IOError):
                        # set our failure logging appropriately
                        if self.lost_con_ts is None:
                            # we have previously been in contact with the
                            # GW1000 so set our lost contact timestamp
                            self.lost_con_ts = time.time()
                            # any failure logging for this failure will already
                            # have occurred in our GW1000Collector object and
                            # its Station, so turn off failure logging
                            self.set_failure_logging(False)
                        elif self.log_failures:
                            # we are already in a lost contact state, but
                            # failure logging may have been turned on for a
                            # 'once in a while' log entry so we need to trun it
                            # off again
                            self.set_failure_logging(False)
                    else:
                        # it's not so log it
                        logerr("Caught unexpected exception %s: %s" % (e.__class__.__name__,
                                                                       e))
            # if it's None then its a signal the Collector needs to shutdown
            elif queue_data is None:
                # if debug_loop log what we received
                if self.debug_loop:
                    loginf("Received collector shutdown signal 'None'")
                # we received the signal that the Gw1000Collector needs to
                # shutdown, that means we cannot continue so call our shutdown
                # method which will also shutdown the GW1000Collector thread
                self.shutDown()
                # the Gw1000Collector has been shutdown so we will not see
                # anything more in the queue, we are still bound to
                # NEW_LOOP_PACKET but since the queue is always empty we will
                # just wait for the empty queue timeout before exiting
            # if it's none of the above (which it should never be) we don't
            # know what to do with it so pass and wait for the next item in
            # the queue
            else:
                pass

    def augment_packet(self, packet, data):
        """Augment a loop packet with data from another packet.

        If the data to be used to augment the loop packet is not stale then
        augment the loop packet with the data concerned. The data to be
        used to augment the lop packet is assumed to contain a field 'usUnits'
        designating the unit system of the data to be used for augmentation.
        The data to be used for augmentation is converted to the same unit
        system as used in the loop packet before augmentation occurs. Only
        fields that exist in the data used for augmentation but not in the loop
        packet are added to the loop packet.

        packet: dict containing the loop packet
        data: dict containing the data to be used to augment the loop packet
        """

        if 'dateTime' in data and data['dateTime'] > packet['dateTime'] - self.max_age:
            # the GW1000 data is not stale so augmentation will occur, log if required
            if self.debug_loop:
                _stem = "Mapped data(%s) will be used to augment loop packet(%s)"
                loginf(_stem % (timestamp_to_string(data['dateTime']),
                                timestamp_to_string(packet['dateTime'])))
            # But the mapped data must be converted to the same unit system as
            # the packet being augmented. First get a converter.
            converter = weewx.units.StdUnitConverters[packet['usUnits']]
            # convert the mapped data to the same unit system as the packet to
            # be augmented
            converted_data = converter.convertDict(data)
            # if required log the converted data
            if self.debug_loop:
                loginf("Converted GW1000 data: %s %s" % (timestamp_to_string(converted_data['dateTime']),
                                                         natural_sort_dict(converted_data)))
            # now we can freely augment the packet with any of our mapped obs
            for field, data in six.iteritems(converted_data):
                # Any existing packet fields, whether they contain data or are
                # None, are respected and left alone. Only fields from the
                # converted data that do not already exist in the packet are
                # used to augment the packet.
                if field not in packet:
                    packet[field] = data
        else:
            # the GW1000 data is either stale or not timestamped (this should
            # never happen) and we can't use it to augment, log if required
            if self.debug_loop:
                _stem = "Mapped data (%s) is too old to augment loop packet(%s)"
                loginf(_stem % (timestamp_to_string(data.get('dateTime')),
                                timestamp_to_string(packet['dateTime'])))

    def set_failure_logging(self, log_failures):
        """Turn failure logging on or off.

        When operating as a service lost contact or other non-fatal errors
        should only be logged every so often so as not to flood the logs.
        Failure logging occurs at three levels:
        1. in myself (the service)
        2. in the GW1000Collector object
        3. in the GW1000Collector object's Station object

        Failure logging is turned on or off by setting the log_failures
        property True or False for each of the above 3 objects.
        """

        self.log_failures = log_failures
        self.collector.log_failures = log_failures
        self.collector.station.log_failures = log_failures

    def shutDown(self):
        """Shut down the service."""

        # the collector will likely be running in a thread so call its
        # shutdown() method so that any thread shut down/tidy up can occur
        self.collector.shutdown()


# ============================================================================
#                 GW1000 Loader/Configurator/Editor methods
# ============================================================================


def loader(config_dict, engine):
    return Gw1000Driver(**config_dict[DRIVER_NAME])


def configurator_loader(config_dict):  # @UnusedVariable

    pass
    # return Gw1000Configurator()


def confeditor_loader():
    return Gw1000ConfEditor()


# ============================================================================
#                          class Gw1000ConfEditor
# ============================================================================


class Gw1000ConfEditor(weewx.drivers.AbstractConfEditor):

    accumulator_config = {
        'daymaxwind': {
            'extractor': 'last'
        },
        'lightning_distance': {
            'extractor': 'last'
        },
        'lightning_strike_count': {
            'extractor': 'sum'
        },
        'lightning_last_det_time': {
            'extractor': 'last'
        },
        'stormRain': {
            'extractor': 'last'
        },
        'hourRain': {
            'extractor': 'last'
        },
        'dayRain': {
            'extractor': 'last'
        },
        'weekRain': {
            'extractor': 'last'
        },
        'monthRain': {
            'extractor': 'last'
        },
        'yearRain': {
            'extractor': 'last'
        },
        'totalRain': {
            'extractor': 'last'
        },
        '24havpm251': {
            'extractor': 'last'
        },
        '24havpm252': {
            'extractor': 'last'
        },
        '24havpm253': {
            'extractor': 'last'
        },
        '24havpm254': {
            'extractor': 'last'
        },
        'wh40_batt': {
            'extractor': 'last'
        },
        'wh26_batt': {
            'extractor': 'last'
        },
        'wh25_batt': {
            'extractor': 'last'
        },
        'wh65_batt': {
            'extractor': 'last'
        },
        'wh31_ch1_batt': {
            'extractor': 'last'
        },
        'wh31_ch2_batt': {
            'extractor': 'last'
        },
        'wh31_ch3_batt': {
            'extractor': 'last'
        },
        'wh31_ch4_batt': {
            'extractor': 'last'
        },
        'wh31_ch5_batt': {
            'extractor': 'last'
        },
        'wh31_ch6_batt': {
            'extractor': 'last'
        },
        'wh31_ch7_batt': {
            'extractor': 'last'
        },
        'wh31_ch8_batt': {
            'extractor': 'last'
        },
        'wh41_ch1_batt': {
            'extractor': 'last'
        },
        'wh41_ch2_batt': {
            'extractor': 'last'
        },
        'wh41_ch3_batt': {
            'extractor': 'last'
        },
        'wh41_ch4_batt': {
            'extractor': 'last'
        },
        'wh51_ch1_batt': {
            'extractor': 'last'
        },
        'wh51_ch2_batt': {
            'extractor': 'last'
        },
        'wh51_ch3_batt': {
            'extractor': 'last'
        },
        'wh51_ch4_batt': {
            'extractor': 'last'
        },
        'wh51_ch5_batt': {
            'extractor': 'last'
        },
        'wh51_ch6_batt': {
            'extractor': 'last'
        },
        'wh51_ch7_batt': {
            'extractor': 'last'
        },
        'wh51_ch8_batt': {
            'extractor': 'last'
        },
        'wh51_ch9_batt': {
            'extractor': 'last'
        },
        'wh51_ch10_batt': {
            'extractor': 'last'
        },
        'wh51_ch11_batt': {
            'extractor': 'last'
        },
        'wh51_ch12_batt': {
            'extractor': 'last'
        },
        'wh51_ch13_batt': {
            'extractor': 'last'
        },
        'wh51_ch14_batt': {
            'extractor': 'last'
        },
        'wh51_ch15_batt': {
            'extractor': 'last'
        },
        'wh51_ch16_batt': {
            'extractor': 'last'
        },
        'wh55_ch1_batt': {
            'extractor': 'last'
        },
        'wh55_ch2_batt': {
            'extractor': 'last'
        },
        'wh55_ch3_batt': {
            'extractor': 'last'
        },
        'wh55_ch4_batt': {
            'extractor': 'last'
        },
        'wh57_batt': {
            'extractor': 'last'
        },
        'wh68_batt': {
            'extractor': 'last'
        },
        'ws80_batt': {
            'extractor': 'last'
        },
        'wh40_sig': {
            'extractor': 'last'
        },
        'wh26_sig': {
            'extractor': 'last'
        },
        'wh25_sig': {
            'extractor': 'last'
        },
        'wh65_sig': {
            'extractor': 'last'
        },
        'wh31_ch1_sig': {
            'extractor': 'last'
        },
        'wh31_ch2_sig': {
            'extractor': 'last'
        },
        'wh31_ch3_sig': {
            'extractor': 'last'
        },
        'wh31_ch4_sig': {
            'extractor': 'last'
        },
        'wh31_ch5_sig': {
            'extractor': 'last'
        },
        'wh31_ch6_sig': {
            'extractor': 'last'
        },
        'wh31_ch7_sig': {
            'extractor': 'last'
        },
        'wh31_ch8_sig': {
            'extractor': 'last'
        },
        'wh41_ch1_sig': {
            'extractor': 'last'
        },
        'wh41_ch2_sig': {
            'extractor': 'last'
        },
        'wh41_ch3_sig': {
            'extractor': 'last'
        },
        'wh41_ch4_sig': {
            'extractor': 'last'
        },
        'wh51_ch1_sig': {
            'extractor': 'last'
        },
        'wh51_ch2_sig': {
            'extractor': 'last'
        },
        'wh51_ch3_sig': {
            'extractor': 'last'
        },
        'wh51_ch4_sig': {
            'extractor': 'last'
        },
        'wh51_ch5_sig': {
            'extractor': 'last'
        },
        'wh51_ch6_sig': {
            'extractor': 'last'
        },
        'wh51_ch7_sig': {
            'extractor': 'last'
        },
        'wh51_ch8_sig': {
            'extractor': 'last'
        },
        'wh51_ch9_sig': {
            'extractor': 'last'
        },
        'wh51_ch10_sig': {
            'extractor': 'last'
        },
        'wh51_ch11_sig': {
            'extractor': 'last'
        },
        'wh51_ch12_sig': {
            'extractor': 'last'
        },
        'wh51_ch13_sig': {
            'extractor': 'last'
        },
        'wh51_ch14_sig': {
            'extractor': 'last'
        },
        'wh51_ch15_sig': {
            'extractor': 'last'
        },
        'wh51_ch16_sig': {
            'extractor': 'last'
        },
        'wh55_ch1_sig': {
            'extractor': 'last'
        },
        'wh55_ch2_sig': {
            'extractor': 'last'
        },
        'wh55_ch3_sig': {
            'extractor': 'last'
        },
        'wh55_ch4_sig': {
            'extractor': 'last'
        },
        'wh57_sig': {
            'extractor': 'last'
        },
        'wh68_sig': {
            'extractor': 'last'
        },
        'ws80_sig': {
            'extractor': 'last'
        }
    }

    @property
    def default_stanza(self):
        return """
    [GW1000]
        # This section is for the GW1000 API driver.

        # The driver to use:
        driver = user.gw1000

        # How often to poll the GW1000 API:
        poll_interval = %d
    """ % (default_poll_interval,)

    def prompt_for_settings(self):

        # obtain IP address
        print()
        print("Specify GW1000 IP address, for example: 192.168.1.100")
        print("Set to 'auto' to autodiscover GW1000 IP address (not")
        print("recommended for systems with more than one GW1000)")
        ip_address = self._prompt('IP address',
                                  dflt=self.existing_options.get('ip_address'))
        # obtain port number
        print()
        print("Specify GW1000 network port, for example: 45000")
        port = self._prompt('port', dflt=self.existing_options.get('port', default_port))
        # obtain poll interval
        print()
        print("Specify how often to poll the GW1000 API in seconds")
        poll_interval = self._prompt('Poll interval',
                                     dflt=self.existing_options.get('poll_interval',
                                                                    default_poll_interval))
        return {'ip_address': ip_address,
                'port': port,
                'poll_interval': poll_interval
                }

    def modify_config(self, config_dict):

        import weecfg

        dflt = config_dict.get('loop_on_init', '1')
        label = """The GW1000 driver requires a network connection to the 
GW1000. Consequently, the absence of a network connection 
when WeeWX starts will cause WeeWX to exit and such a situation 
can occur on system startup. The 'loop_on_init' setting 
can be used to mitigate such problems by having WeeWX 
retry startup indefinitely. Set to '0' to attempt startup 
once only or '1' to attempt startup indefinitely."""
        print()
        config_dict['loop_on_init'] = weecfg.prompt_with_options(label, dflt, ['0', '1'])
        print()
        print("""Setting record_generation to software.""")
        config_dict['StdArchive']['record_generation'] = 'software'
        print()
        print("""Setting accumulator extractor functions.""")
        if 'Accumulator' in config_dict:
            config_dict['Accumulator'].update(Gw1000ConfEditor.accumulator_config)
        else:
            config_dict['Accumulator'] = Gw1000ConfEditor.accumulator_config
        del weecfg
        print()


# ============================================================================
#                            GW1000 Driver class
# ============================================================================


class Gw1000Driver(weewx.drivers.AbstractDevice, Gw1000):
    """GW1000 driver class.

    A WeeWX driver to emit loop packets based on observational data obtained
    from the GW1000 API. The Gw1000Driver should be used when there is no other
    data source or other sources data can be ingested via one or more WeeWX
    services.

    Data is obtained from the GW1000 API. The data is parsed and mapped to
    WeeWX fields and emitted as a WeeWX loop packet.

    Class Gw1000Collector collects and parses data from the GW1000 API. The
    Gw1000Collector runs in a separate thread so as to not block the main WeeWX
    processing loop. The Gw1000Collector is turn uses child classes Station and
    Parser to interact directly with the GW1000 API and parse the API responses
    respectively."""

    def __init__(self, **stn_dict):
        """Initialise a GW1000 driver object."""

        # now initialize my superclasses
        super(Gw1000Driver, self).__init__(**stn_dict)

        # log our version number
        loginf('driver version is %s' % DRIVER_VERSION)
        # log the relevant settings/parameters we are using
        if self.ip_address is None and self.port is None:
            loginf("GW1000 IP address and port not specified, attempting to discover GW1000...")
        elif self.ip_address is None:
            loginf("GW1000 IP address not specified, attempting to discover GW1000...")
        elif self.port is None:
            loginf("GW1000 port not specified, attempting to discover GW1000...")
        loginf("GW1000 address is %s:%d" % (self.collector.station.ip_address.decode(),
                                            self.collector.station.port))
        loginf("poll interval is %d seconds" % self.poll_interval)
        logdbg('max tries is %d, retry wait time is %d seconds' % (self.max_tries,
                                                                   self.retry_wait))
        logdbg('broadcast address is %s:%d, socket timeout is %d seconds' % (self.broadcast_address,
                                                                             self.broadcast_port,
                                                                             self.socket_timeout))
        # start the Gw1000Collector in its own thread
        self.collector.startup()

    def genLoopPackets(self):
        """Generator function that returns loop packets.

        Run a continuous loop checking the Gw1000Collector queue for data. When
        data arrives map the raw data to a WeeWX loop packet and yield the
        packet.
        """

        # generate loop packets forever
        while True:
            # wrap in a try to catch any instances where the queue is empty
            try:
                # get any data from the collector queue
                queue_data = self.collector.queue.get(True, 10)
            except six.moves.queue.Empty:
                # there was nothing in the queue so continue
                pass
            else:
                # We received something in the queue, it will be one of three
                # things:
                # 1. a dict containing sensor data
                # 2. an exception
                # 3. the value None signalling a serious error that means the
                #    Collector needs to shut down

                # if the data has a 'keys' attribute it is a dict so must be
                # data
                if hasattr(queue_data, 'keys'):
                    # we have a dict so assume it is data
                    # log the received data if necessary
                    if self.debug_loop:
                        if 'datetime' in queue_data:
                            loginf("Received GW1000 data: %s %s" % (timestamp_to_string(queue_data['datetime']),
                                                                    natural_sort_dict(queue_data)))
                        else:
                            loginf("Received GW1000 data: %s" % (natural_sort_dict(queue_data),))
                    else:
                        # perhaps we have individual debugs such as rain or wind
                        if self.debug_rain:
                            # debug_rain is set so log the 'rain' field in the
                            # received data, if it does not exist say so
                            self.log_rain_data(queue_data, "Received GW1000 data")
                        if self.debug_wind:
                            # debug_wind is set so log the 'wind' fields in the
                            # received data, if they do not exist say so
                            pass
                    # Now start to create a loop packet. A loop packet must
                    # have a timestamp, if we have one (key 'datetime') in the
                    # received data use it otherwise allocate one.
                    if 'datetime' in queue_data:
                        packet = {'dateTime': queue_data['datetime']}
                    else:
                        # we don't have a timestamp so create one
                        packet = {'dateTime': int(time.time() + 0.5)}
                    # if not already determined, determine which cumulative rain
                    # field will be used to determine the per period rain field
                    if not self.rain_mapping_confirmed:
                        self.get_cumulative_rain_field(queue_data)
                    # get the rainfall this period from total
                    self.calculate_rain(queue_data)
                    # get the lightning strike count this period from total
                    self.calculate_lightning_count(queue_data)
                    # map the raw data to WeeWX loop packet fields
                    mapped_data = self.map_data(queue_data)
                    # log the mapped data if necessary
                    if self.debug_loop:
                        if 'datetime' in mapped_data:
                            loginf("Mapped GW1000 data: %s %s" % (timestamp_to_string(mapped_data['datetime']),
                                                                  natural_sort_dict(mapped_data)))
                        else:
                            loginf("Mapped GW1000 data: %s" % (natural_sort_dict(mapped_data),))
                    else:
                        # perhaps we have individual debugs such as rain or wind
                        if self.debug_rain:
                            # debug_rain is set so log the 'rain' field in the
                            # mapped data, if it does not exist say so
                            self.log_rain_data(mapped_data, "Mapped GW1000 data")
                        if self.debug_wind:
                            # debug_wind is set so log the 'wind' fields in the
                            # mapped data, if they do not exist say so
                            pass
                    # add the mapped data to the empty packet
                    packet.update(mapped_data)
                    # log the packet if necessary, there are several debug
                    # settings that may require this, start from the highest
                    # (most encompassing) and work to the lowest (least
                    # encompassing)
                    if self.debug_loop:
                        loginf('Packet%s: %s' % (timestamp_to_string(packet['dateTime']),
                                                 natural_sort_dict(packet)))
                    elif weewx.debug >= 2:
                        logdbg('Packet%s: %s' % (timestamp_to_string(packet['dateTime']),
                                                 natural_sort_dict(packet)))
                    else:
                        # perhaps we have individual debugs such as rain or wind
                        if self.debug_rain:
                            # debug_rain is set so log the 'rain' field in the
                            # loop packet being emitted, if it does not exist
                            # say so
                            self.log_rain_data(mapped_data,
                                               "Packet%s" % timestamp_to_string(packet['dateTime']))
                        if self.debug_wind:
                            # debug_wind is set so log the 'wind' fields in the
                            # loop packet being emitted, if they do not exist
                            # say so
                            pass
                    # yield the loop packet
                    yield packet
                # if it's a tuple then it's a tuple with an exception and
                # exception text
                elif isinstance(queue_data, BaseException):
                    # We have an exception. The collector did not deem it
                    # serious enough to want to shutdown or it would have sent
                    # None instead. The action we take depends on the type of
                    # exception it is. If its a GW1000IOError we need to force
                    # the WeeWX engine to restart by raining a WeewxIOError. If
                    # it is anything else we log it and then raise it.
                    # first extract our exception
                    e = queue_data
                    # and process it if we have something
                    if e:
                        # is it a GW1000Error
                        if isinstance(e, GW1000IOError):
                            # it is so we raise a WeewxIOError, ideally would
                            # use raise .. from .. but raise.. from .. is not
                            # available under Python 2
                            raise weewx.WeeWxIOError(e)
                        else:
                            # it's not so log it
                            logerr("Caught unexpected exception %s: %s" % (e.__class__.__name__,
                                                                           e))
                            # then raise it, WeeWX will decide what to do
                            raise e
                # if it's None then its a signal the Collector needs to shutdown
                elif queue_data is None:
                    # if debug_loop log what we received
                    if self.debug_loop:
                        loginf("Received 'None'")
                    # we received the signal to shutdown, so call closePort()
                    self.closePort()
                    # and raise an exception to cause the engine to shutdown
                    raise GW1000IOError("Gw1000Collector needs to shutdown")
                # if it's none of the above (which it should never be) we don't
                # know what to do with it so pass and wait for the next item in
                # the queue
                else:
                    pass

    @property
    def hardware_name(self):
        """Return the hardware name."""

        return DRIVER_NAME

    @property
    def mac_address(self):
        """Return the GW1000 MAC address."""

        return self.collector.mac_address

    @property
    def firmware_version(self):
        """Return the GW1000 firmware version string."""

        return self.collector.firmware_version

    @property
    def sensor_id_data(self):
        """Return the GW1000 sensor identification data."""

        return self.collector.sensor_id_data

    def closePort(self):
        """Close down the driver port."""

        # in this case there is no port to close, just shutdown the collector
        self.collector.shutdown()


# ============================================================================
#                              class Collector
# ============================================================================


class Collector(object):
    """Base class for a client that polls an API."""

    # a queue object for passing data back to the driver
    queue = six.moves.queue.Queue()

    def __init__(self):
        pass

    def startup(self):
        pass

    def shutdown(self):
        pass


# ============================================================================
#                              class Gw1000Collector
# ============================================================================


class Gw1000Collector(Collector):
    """Class to poll the GW1000 API then decode and return data to the driver."""

    # map of sensor ids to short and long names
    sensor_ids = {
        b'\x00': {'name': 'wh65', 'long_name': 'WH65'},
        b'\x01': {'name': 'wh68', 'long_name': 'WH68'},
        b'\x02': {'name': 'ws80', 'long_name': 'WS80'},
        b'\x03': {'name': 'wh40', 'long_name': 'WH40'},
        b'\x04': {'name': 'wh25', 'long_name': 'WH25'},
        b'\x05': {'name': 'wh26', 'long_name': 'WH26'},
        b'\x06': {'name': 'wh31_ch1', 'long_name': 'WH31 ch1'},
        b'\x07': {'name': 'wh31_ch2', 'long_name': 'WH31 ch2'},
        b'\x08': {'name': 'wh31_ch3', 'long_name': 'WH31 ch3'},
        b'\x09': {'name': 'wh31_ch4', 'long_name': 'WH31 ch4'},
        b'\x0a': {'name': 'wh31_ch5', 'long_name': 'WH31 ch5'},
        b'\x0b': {'name': 'wh31_ch6', 'long_name': 'WH31 ch6'},
        b'\x0c': {'name': 'wh31_ch7', 'long_name': 'WH31 ch7'},
        b'\x0d': {'name': 'wh31_ch8', 'long_name': 'WH31 ch8'},
        b'\x0e': {'name': 'wh51_ch1', 'long_name': 'WH51 ch1'},
        b'\x0f': {'name': 'wh51_ch2', 'long_name': 'WH51 ch2'},
        b'\x10': {'name': 'wh51_ch3', 'long_name': 'WH51 ch3'},
        b'\x11': {'name': 'wh51_ch4', 'long_name': 'WH51 ch4'},
        b'\x12': {'name': 'wh51_ch5', 'long_name': 'WH51 ch5'},
        b'\x13': {'name': 'wh51_ch6', 'long_name': 'WH51 ch6'},
        b'\x14': {'name': 'wh51_ch7', 'long_name': 'WH51 ch7'},
        b'\x15': {'name': 'wh51_ch8', 'long_name': 'WH51 ch8'},
        b'\x16': {'name': 'wh41_ch1', 'long_name': 'WH41 ch1'},
        b'\x17': {'name': 'wh41_ch2', 'long_name': 'WH41 ch2'},
        b'\x18': {'name': 'wh41_ch3', 'long_name': 'WH41 ch3'},
        b'\x19': {'name': 'wh41_ch4', 'long_name': 'WH41 ch4'},
        b'\x1a': {'name': 'wh57', 'long_name': 'WH57'},
        b'\x1b': {'name': 'wh55_ch1', 'long_name': 'WH55 ch1'},
        b'\x1c': {'name': 'wh55_ch2', 'long_name': 'WH55 ch2'},
        b'\x1d': {'name': 'wh55_ch3', 'long_name': 'WH55 ch3'},
        b'\x1e': {'name': 'wh55_ch4', 'long_name': 'WH55 ch4'},
        b'\x1f': {'name': 'wh34_ch1', 'long_name': 'WH34 ch1'},
        b'\x20': {'name': 'wh34_ch2', 'long_name': 'WH34 ch2'},
        b'\x21': {'name': 'wh34_ch3', 'long_name': 'WH34 ch3'},
        b'\x22': {'name': 'wh34_ch4', 'long_name': 'WH34 ch4'},
        b'\x23': {'name': 'wh34_ch5', 'long_name': 'WH34 ch5'},
        b'\x24': {'name': 'wh34_ch6', 'long_name': 'WH34 ch6'},
        b'\x25': {'name': 'wh34_ch7', 'long_name': 'WH34 ch7'},
        b'\x26': {'name': 'wh34_ch8', 'long_name': 'WH34 ch8'}
    }
    # tuple of values for sensors that are not registered with the GW1000
    not_registered = ('fffffffe', 'ffffffff')
    # list of dicts of weather services that I know about
    services = [{'name': 'ecowitt_net',
                 'long_name': 'Ecowitt.net'
                 },
                {'name': 'wunderground',
                 'long_name': 'Wunderground'
                 },
                {'name': 'weathercloud',
                 'long_name': 'Weathercloud'
                 },
                {'name': 'wow',
                 'long_name': 'Weather Observations Website'
                 },
                {'name': 'custom',
                 'long_name': 'Customized'
                 }
                ]

    def __init__(self, ip_address=None, port=None, broadcast_address=None,
                 broadcast_port=None, socket_timeout=None,
                 poll_interval=default_poll_interval,
                 max_tries=default_max_tries, retry_wait=default_retry_wait,
<<<<<<< HEAD
                 use_th32=False,lost_contact_log_period=0, debug_rain=False,
                 debug_wind=False):
=======
                 use_th32=False, debug_rain=False, debug_wind=False):
>>>>>>> 759c83f2
        """Initialise our class."""

        # initialize my base class:
        super(Gw1000Collector, self).__init__()

        # interval between polls of the API, default is 60 seconds
        self.poll_interval = poll_interval
        # how many times to poll the API before giving up, default is
        # default_max_tries
        self.max_tries = max_tries
        # period in seconds to wait before polling again, default is
        # default_retry_wait seconds
        self.retry_wait = retry_wait
        # are we using a th32 sensor
        self.use_th32 = use_th32
        # get a station object to do the handle the interaction with the
        # GW1000 API
        self.station = Gw1000Collector.Station(ip_address=ip_address,
                                               port=port,
                                               broadcast_address=broadcast_address,
                                               broadcast_port=broadcast_port,
                                               socket_timeout=socket_timeout,
                                               max_tries=max_tries,
                                               retry_wait=retry_wait)
        # Do we have a WH24 attached? First obtain our system parameters.
        _sys_params = self.station.get_system_params()
        # WH24 is indicated by the 6th byte being 0
        is_wh24 = six.indexbytes(_sys_params, 5) == 0
        # Tell our sensor id decoding whether we have a WH24 or a WH65. By
        # default we are coded to use a WH65. Is there a WH24 connected?
        if is_wh24:
            # set the WH24 sensor id decode dict entry
            self.sensor_ids[b'\x00']['name'] = 'wh24'
            self.sensor_ids[b'\x00']['long_name'] = 'WH24'
        # start off logging failures
        self.log_failures = True
        # get a parser object to parse any data from the station
        self.parser = Gw1000Collector.Parser(is_wh24, debug_rain, debug_wind)
        # create a thread property
        self.thread = None
        # we start off not collecting data, it will be turned on later when we
        # are threaded
        self.collect_data = False

    def collect_sensor_data(self):
        """Collect sensor data by polling the API.

        Loop forever waking periodically to see if it is time to quit or
        collect more data.
        """

        # initialise ts of last time API was polled
        last_poll = 0
        # collect data continuously while we are told to collect data
        while self.collect_data:
            # store the current time
            now = time.time()
            # is it time to poll?
            if now - last_poll > self.poll_interval:
                # it is time to poll, wrap in a try..except in case we get a
                # GW1000IOError exception
                try:
                    queue_data = self.get_live_sensor_data()
                except GW1000IOError as e:
                    # a GW1000IOError occurred, most likely because the Station
                    # object could not contact the GW1000
                    # first up log the event, but only if we are logging
                    # failures
                    if self.log_failures:
                        logerr('Unable to obtain live sensor data')
                    # assign the GW1000IOError exception so it will be sent in
                    # the queue to our controlling object
                    queue_data = e
                # put the queue data in the queue
                self.queue.put(queue_data)
                # debug log when we will next poll the API
                logdbg('Next update in %d seconds' % self.poll_interval)
                # reset the last poll ts
                last_poll = now
            # sleep for a second and then see if its time to poll again
            time.sleep(1)

    def get_live_sensor_data(self):
        """Get sensor data.

        Obtain live sensor data from the GW1000 API. Parse the API response.
        The parsed battery data is then further processed to filter battery
        state data for sensors that are not registered and to include sensor
        signal level data for registered sensors. The processed data is
        returned as a dict. If no data was obtained from the API the value None
        is returned.
        """

        # obtain the raw data via the GW1000 API, we may get a GW1000IOError
        # exception, if we do let it bubble up
        raw_data = self.station.get_livedata()
        # if we made it here our raw data was validated by checksum
        # get a timestamp to use in case our data does not come with one
        _timestamp = int(time.time())
        # parse the raw data
        parsed_data = self.parser.parse(raw_data, _timestamp)
        # log the parsed data but only if debug>=3
        if weewx.debug >= 3:
            logdbg("Parsed data: %s" % parsed_data)
        # The nature of the GW1000 API means that the parsed live data will
        # likely contain battery state information for sensors that do not
        # exist. The parsed live data also does not contain any sensor signal
        # level data. The GW1000 API does provide details on what sensors are
        # connected to the GW1000 and their signal levels via the
        # CMD_READ_SENSOR_ID command. The data received from the
        # CMD_READ_SENSOR_ID command can be used to filter sensor battery state
        # fields for sensors that are not registered and to add sensor signal
        # level fields to the live data.
        parsed_data = self.process_sensor_id_data(parsed_data)
        # log the processed parsed data but only if debug>=3
        if weewx.debug >= 3:
            logdbg("Processed parsed data: %s" % parsed_data)
        return parsed_data

    def process_sensor_id_data(self, parsed_data):
        """Use sensor ID data to update live sensor data.

        The CMD_READ_SENSOR_ID API command returns address, id, signal and
        battery state information for sensors registered with the GW1000.
        Whilst the CMD_GW1000_LIVEDATA API command returns sensor data and
        sensor battery state data it is not possible to tell from the
        CMD_GW1000_LIVEDATA response which sensors are in fact registered with
        the GW1000. The CMD_GW1000_LIVEDATA response does not include sensor
        signal level data. The CMD_READ_SENSOR_ID data can be used to filter
        battery state data from the live sensor data for sensors that are not
        registered with the GW1000. The CMD_READ_SENSOR_ID data can also be
        used to add sensor signal level data to the live sensor data.

        parsed_data: dict of parsed GW1000 live sensor data
        """

        # obtain details of the sensors from the GW1000 API, we may get a
        # GW1000IOError exception, but let it bubble up
        sensor_list = self.sensor_id_data
        # If we made it here our response was validated by checksum. Now create
        # a filtered list of registered sensors, these are the sensors we are
        # interested in.
        registered_sensors = [s for s in sensor_list if s['id'] not in Gw1000Collector.not_registered]
        # first filter the battery state fields
        processed_data = self.filter_battery_data(parsed_data,
                                                  registered_sensors)
        # now add any sensor signal levels
        processed_data.update(self.get_signal_level_data(registered_sensors))
        # return our processed data
        return processed_data

    def filter_battery_data(self, data, registered_sensors):
        """Filter battery data for unused sensors.

        The battery status data returned by the GW1000 API does not allow the
        discrimination of all used/unused sensors (it does for some but not for
        others). Some further processing of the battery status data is required
        to ensure that battery status is only provided for sensors that
        actually exist.

        data: dict of parsed GW1000 API data
        """

        # obtain a list of registered sensor names
        reg_sensor_names = [Gw1000Collector.sensor_ids[a['address']]['name'] for a in registered_sensors]
        # obtain a copy of our parsed data as we are going to alter it
        filtered = dict(data)
        # iterate over the parsed data
        for key, data in six.iteritems(data):
            # obtain the sensor name from any any battery fields
            stripped = key[:-5] if key.endswith('_batt') else key
            # if field is a battery state field, and the field pertains to an
            # unregistered sensor, remove the field from the parsed data
            if '_batt' in key and stripped not in reg_sensor_names:
                del filtered[key]
        # return our parsed data with battery state information fo unregistered
        # sensors removed
        return filtered

    def get_signal_level_data(self, registered_sensors):
        """Add sensor signal level data to a sensor data packet.

        Iterate over the list of registered sensors and obtain a dict of sensor
        signal level data for each registered sensor.

        registered_sensors: list of dicts of sesnor ID data for each registered
                            sensor
        """

        # initialise a dict to hold the sensor signal level data
        signal_level_data = {}
        # iterate over our registered sensors
        for sensor in registered_sensors:
            # get the sensor name
            sensor_name = Gw1000Collector.sensor_ids[sensor['address']]['name']
            # create the sensor signal level field for this sensor
            signal_level_data[''.join([sensor_name, '_sig'])] = sensor['signal']
        # return our sensor signal level data
        return signal_level_data

    @property
    def rain_data(self):
        """Obtain GW1000 rain data."""

        # obtain the rain data data via the API
        response = self.station.get_raindata()
        # determine the size of the rain data
        raw_data_size = six.indexbytes(response, 3)
        # extract the actual data
        data = response[4:4 + raw_data_size - 3]
        # initialise a dict to hold our final data
        data_dict = dict()
        data_dict['rain_rate'] = self.parser.decode_big_rain(data[0:4])
        data_dict['rain_day'] = self.parser.decode_big_rain(data[4:8])
        data_dict['rain_week'] = self.parser.decode_big_rain(data[8:12])
        data_dict['rain_month'] = self.parser.decode_big_rain(data[12:16])
        data_dict['rain_year'] = self.parser.decode_big_rain(data[16:20])
        return data_dict

    @property
    def mulch_offset(self):
        """Obtain GW1000 multi-channel temperature and humidity offset data."""

        # obtain the mulch offset data via the API
        response = self.station.get_mulch_offset()
        # determine the size of the mulch offset data
        raw_data_size = six.indexbytes(response, 3)
        # extract the actual data
        data = response[4:4 + raw_data_size - 3]
        # initialise a counter
        index = 0
        # initialise a dict to hold our final data
        offset_dict = {}
        # iterate over the data
        while index < len(data):
            try:
                channel = six.byte2int(data[index])
            except TypeError:
                channel = data[index]
            offset_dict[channel] = {}
            try:
                offset_dict[channel]['hum'] = struct.unpack("b", data[index + 1])[0]
            except TypeError:
                offset_dict[channel]['hum'] = struct.unpack("b", six.int2byte(data[index + 1]))[0]
            try:
                offset_dict[channel]['temp'] = struct.unpack("b", data[index + 2])[0] / 10.0
            except TypeError:
                offset_dict[channel]['temp'] = struct.unpack("b", six.int2byte(data[index + 2]))[0] / 10.0
            index += 3
        return offset_dict

    @property
    def pm25_offset(self):
        """Obtain GW1000 PM2.5 offset data."""

        # obtain the PM2.5 offset data via the API
        response = self.station.get_pm25_offset()
        # determine the size of the PM2.5 offset data
        raw_data_size = six.indexbytes(response, 3)
        # extract the actual data
        data = response[4:4 + raw_data_size - 3]
        # initialise a counter
        index = 0
        # initialise a dict to hold our final data
        offset_dict = {}
        # iterate over the data
        while index < len(data):
            try:
                channel = six.byte2int(data[index])
            except TypeError:
                channel = data[index]
            offset_dict[channel] = struct.unpack(">h", data[index+1:index+3])[0]/10.0
            index += 3
        return offset_dict

    @property
    def calibration(self):
        """Obtain GW1000 calibration data.

        """

        # obtain the calibration data via the API
        response = self.station.get_calibration_coefficient()
        # determine the size of the calibration data
        raw_data_size = six.indexbytes(response, 3)
        # extract the actual data
        data = response[4:4 + raw_data_size - 3]
        # initialise a dict to hold our final data
        calibration_dict = {}
        # and decode/store the calibration data
        # bytes 0 and 1 are reserved (lux to solar radiation conversion
        # gain (126.7))
        calibration_dict['uv'] = struct.unpack(">H", data[2:4])[0]/100.0
        calibration_dict['solar'] = struct.unpack(">H", data[4:6])[0]/100.0
        calibration_dict['wind'] = struct.unpack(">H", data[6:8])[0]/100.0
        calibration_dict['rain'] = struct.unpack(">H", data[8:10])[0]/100.0
        # obtain the offset calibration data via the API
        response = self.station.get_offset_calibration()
        # determine the size of the calibration data
        raw_data_size = six.indexbytes(response, 3)
        # extract the actual data
        data = response[4:4 + raw_data_size - 3]
        # and decode/store the offset calibration data
        calibration_dict['intemp'] = struct.unpack(">h", data[0:2])[0]/10.0
        try:
            calibration_dict['inhum'] = struct.unpack("b", data[2])[0]
        except TypeError:
            calibration_dict['inhum'] = struct.unpack("b", six.int2byte(data[2]))[0]
        calibration_dict['abs'] = struct.unpack(">l", data[3:7])[0]/10.0
        calibration_dict['rel'] = struct.unpack(">l", data[7:11])[0]/10.0
        calibration_dict['outtemp'] = struct.unpack(">h", data[11:13])[0]/10.0
        try:
            calibration_dict['outhum'] = struct.unpack("b", data[13])[0]
        except TypeError:
            calibration_dict['outhum'] = struct.unpack("b", six.int2byte(data[13]))[0]
        calibration_dict['dir'] = struct.unpack(">h", data[14:16])[0]
        return calibration_dict

    @property
    def soil_calibration(self):
        """Obtain GW1000 soil moisture sensor calibration data.

        """

        # obtain the soil moisture calibration data via the API
        response = self.station.get_soil_calibration()
        # determine the size of the calibration data
        raw_data_size = six.indexbytes(response, 3)
        # extract the actual data
        data = response[4:4 + raw_data_size - 3]
        # initialise a dict to hold our final data
        calibration_dict = {}
        # initialise a counter
        index = 0
        # initialise a dict to hold our final data
        calibration_dict = {}
        # iterate over the data
        while index < len(data):
            try:
                channel = six.byte2int(data[index])
            except TypeError:
                channel = data[index]
            calibration_dict[channel] = {}
            try:
                humidity = six.byte2int(data[index + 1])
            except TypeError:
                humidity = data[index + 1]
            calibration_dict[channel]['humidity'] = humidity
            calibration_dict[channel]['ad'] = struct.unpack(">h", data[index+2:index+4])[0]
            try:
                ad_select = six.byte2int(data[index + 4])
            except TypeError:
                ad_select = data[index + 4]
            calibration_dict[channel]['ad_select'] = ad_select
            try:
                min_ad = six.byte2int(data[index + 5])
            except TypeError:
                min_ad = data[index + 5]
            calibration_dict[channel]['adj_min'] = min_ad
            calibration_dict[channel]['adj_max'] = struct.unpack(">h", data[index+6:index+8])[0]
            index += 8
        return calibration_dict

    @property
    def system_parameters(self):
        """Obtain GW1000 system parameters."""

        # obtain the system parameters data via the API
        response = self.station.get_system_params()
        # determine the size of the system parameters data
        raw_data_size = six.indexbytes(response, 3)
        # extract the actual system parameters data
        data = response[4:4 + raw_data_size - 3]
        # initialise a dict to hold our final data
        data_dict = dict()
        data_dict['frequency'] = six.indexbytes(data, 0)
        data_dict['sensor_type'] = six.indexbytes(data, 1)
        data_dict['utc'] = self.parser.decode_utc(data[2:6])
        data_dict['timezone_index'] = six.indexbytes(data, 6)
        data_dict['dst_status'] = six.indexbytes(data, 7) != 0
        return data_dict

    @property
    def ecowitt_net(self):
        """Obtain GW1000 Ecowitt.net service parameters.

        Obtain the GW1000 Ecowitt.net service settings.

        Returns a dictionary of settings.
        """

        # obtain the system parameters data via the API
        response = self.station.get_ecowitt_net_params()
        # determine the size of the system parameters data
        raw_data_size = six.indexbytes(response, 3)
        # extract the actual system parameters data
        data = response[4:4 + raw_data_size - 3]
        # initialise a dict to hold our final data
        data_dict = dict()
        data_dict['interval'] = six.indexbytes(data, 0)
        # obtain the GW1000 MAC address
        data_dict['mac'] = self.mac_address
        return data_dict

    @property
    def wunderground(self):
        """Obtain GW1000 Weather Underground service parameters.

        Obtain the GW1000 Weather Underground service settings.

        Returns a dictionary of settings with string data in unicode format.
        """

        # obtain the system parameters data via the API
        response = self.station.get_wunderground_params()
        # determine the size of the system parameters data
        raw_data_size = six.indexbytes(response, 3)
        # extract the actual system parameters data
        data = response[4:4 + raw_data_size - 3]
        # return data
        # initialise a dict to hold our final data
        data_dict = dict()
        # obtain the required data from the response decoding any bytestrings
        id_size = six.indexbytes(data, 0)
        data_dict['id'] = data[1:1+id_size].decode()
        password_size = six.indexbytes(data, 1+id_size)
        data_dict['password'] = data[2+id_size:2+id_size+password_size].decode()
        return data_dict

    @property
    def weathercloud(self):
        """Obtain GW1000 Weathercloud service parameters.

        Obtain the GW1000 Weathercloud service settings.

        Returns a dictionary of settings with string data in unicode format.
        """

        # obtain the system parameters data via the API
        response = self.station.get_weathercloud_params()
        # determine the size of the system parameters data
        raw_data_size = six.indexbytes(response, 3)
        # extract the actual system parameters data
        data = response[4:4 + raw_data_size - 3]
        # initialise a dict to hold our final data
        data_dict = dict()
        # obtain the required data from the response decoding any bytestrings
        id_size = six.indexbytes(data, 0)
        data_dict['id'] = data[1:1+id_size].decode()
        key_size = six.indexbytes(data, 1+id_size)
        data_dict['key'] = data[2+id_size:2+id_size+key_size].decode()
        return data_dict

    @property
    def wow(self):
        """Obtain GW1000 Weather Observations Website service parameters.

        Obtain the GW1000 Weather Observations Website service settings.

        Returns a dictionary of settings with string data in unicode format.
        """

        # obtain the system parameters data via the API
        response = self.station.get_wow_params()
        # determine the size of the system parameters data
        raw_data_size = six.indexbytes(response, 3)
        # extract the actual system parameters data
        data = response[4:4 + raw_data_size - 3]
        # initialise a dict to hold our final data
        data_dict = dict()
        # obtain the required data from the response decoding any bytestrings
        id_size = six.indexbytes(data, 0)
        data_dict['id'] = data[1:1+id_size].decode()
        password_size = six.indexbytes(data, 1+id_size)
        data_dict['password'] = data[2+id_size:2+id_size+password_size].decode()
        station_num_size = six.indexbytes(data, 1+id_size)
        data_dict['station_num'] = data[3+id_size+password_size:3+id_size+password_size+station_num_size].decode()
        return data_dict

    @property
    def custom(self):
        """Obtain GW1000 custom server parameters.

        Obtain the GW1000 settings used for uploading data to a remote server.

        Returns a dictionary of settings with string data in unicode format.
        """

        # obtain the system parameters data via the API
        response = self.station.get_custom_params()
        # determine the size of the system parameters data
        raw_data_size = six.indexbytes(response, 3)
        # extract the actual system parameters data
        data = response[4:4 + raw_data_size - 3]
        # initialise a dict to hold our final data
        data_dict = dict()
        # obtain the required data from the response decoding any bytestrings
        index = 0
        id_size = six.indexbytes(data, index)
        index += 1
        data_dict['id'] = data[index:index+id_size].decode()
        index += id_size
        password_size = six.indexbytes(data, index)
        index += 1
        data_dict['password'] = data[index:index+password_size].decode()
        index += password_size
        server_size = six.indexbytes(data, index)
        index += 1
        data_dict['server'] = data[index:index+server_size].decode()
        index += server_size
        data_dict['port'] = struct.unpack(">h", data[index:index + 2])[0]
        index += 2
        data_dict['interval'] = struct.unpack(">h", data[index:index + 2])[0]
        index += 2
        data_dict['type'] = six.indexbytes(data, index)
        index += 1
        data_dict['active'] = six.indexbytes(data, index)
        # the user path is obtained separately, get the user path and add it to
        # our response
        data_dict.update(self.usr_path)
        return data_dict

    @property
    def usr_path(self):
        """Obtain the GW1000 user defined custom paths.

        The GW1000 allows definition of remote server customs paths for use
        when uploading to a custom service using Ecowitt or Weather Underground
        format. Different paths may be specified for each protocol.

        Returns a dictionary with each path as a unicode text string.
        """

        # return the GW1000 user defined custom path
        response = self.station.get_usr_path()
        # determine the size of the user path data
        raw_data_size = six.indexbytes(response, 3)
        # extract the actual system parameters data
        data = response[4:4 + raw_data_size - 3]
        # initialise a dict to hold our final data
        data_dict = dict()
        index = 0
        ecowitt_size = six.indexbytes(data, index)
        index += 1
        data_dict['ecowitt_path'] = data[index:index+ecowitt_size].decode()
        index += ecowitt_size
        wu_size = six.indexbytes(data, index)
        index += 1
        data_dict['wu_path'] = data[index:index+wu_size].decode()
        return data_dict

    @property
    def mac_address(self):
        """Obtain the MAC address of the GW1000.

        Returns the GW1000 MAC address as a string of colon separated hex
        bytes.
        """

        # obtain the GW1000 MAC address bytes
        station_mac_b = self.station.get_mac_address()
        # return the formatted string
        return bytes_to_hex(station_mac_b[4:10], separator=":")

    @property
    def firmware_version(self):
        """Obtain the GW1000 firmware version string."""

        firmware_b = self.station.get_firmware_version()
        firmware_format = "B" * len(firmware_b)
        firmware_t = struct.unpack(firmware_format, firmware_b)
        return "".join([chr(x) for x in firmware_t[5:18]])

    @property
    def sensor_id_data(self):
        """Get sensor id data.

        The GW1000 clearly shows the position of the 'signal' and
        'battery state' data in the CMD_READ_SENSOR_ID response. However, when
        decoded as per the API the CMD_READ_SENSOR_ID 'battery state' data
        does not agree with the battery battery state data obtained from
        CMD_GW1000_LIVEDATA response. However, observations of a live system
        containing a number of different sensor types shows that the
        CMD_READ_SENSOR_ID sensor 'signal' data matches the
        CMD_GW1000_LIVEDATA battery data precisely. Further observations reveal
        the CMD_READ_SENSOR_ID sensor battery states match the sensor signal
        levels shown in the WS View app.

        The inference is that the CMD_READ_SENSOR_ID 'signal' and
        'battery state' bytes are in fact transposed. No other PWS software
        developers seem to have noticed this so for the time being the
        CMD_READ_SENSOR_ID 'signal' and 'battery state' bytes have been
        swapped.
        """

        # obtain the sensor id data via the API, we may get a GW1000IOError
        # exception, if we do let it bubble up
        response = self.station.get_sensor_id()
        # if we made it here our response was validated by checksum
        # determine the size of the sensor id data
        raw_data_size = six.indexbytes(response, 3)
        # extract the actual sensor id data
        data = response[4:4 + raw_data_size - 3]
        # initialise a counter
        index = 0
        # initialise a list to hold our final data
        sensor_id_list = []
        # iterate over the data
        while index < len(data):
            sensor_id = bytes_to_hex(data[index + 1: index + 5],
                                     separator='',
                                     caps=False)
            # As per method comments above swap signal and battery state bytes,
            # the GW1000 API says signal should be byte 5 and battery byte 6,
            # we will use signal as byte 6 and battery as byte 5.
            sensor_id_list.append({'address': data[index:index + 1],
                                   'id': sensor_id,
                                   'signal': six.indexbytes(data, index + 6),
                                   'battery': six.indexbytes(data, index + 5)
                                   })
            index += 7
        return sensor_id_list

    def startup(self):
        """Start a thread that collects data from the GW1000 API."""

        try:
            self.thread = Gw1000Collector.CollectorThread(self)
            self.collect_data = True
            self.thread.setDaemon(True)
            self.thread.setName('Gw1000CollectorThread')
            self.thread.start()
        except threading.ThreadError:
            logerr("Unable to launch Gw1000Collector thread")
            self.thread = None

    def shutdown(self):
        """Shut down the thread that collects data from the GW1000 API.

        Tell the thread to stop, then wait for it to finish.
        """

        # we only need do something if a thread exists
        if self.thread:
            # tell the thread to stop collecting data
            self.collect_data = False
            # terminate the thread
            self.thread.join(10.0)
            # log the outcome
            if self.thread.is_alive():
                logerr("Unable to shut down Gw1000Collector thread")
            else:
                loginf("Gw1000Collector thread has been terminated")
        self.thread = None

    class CollectorThread(threading.Thread):
        """Class used to collect data via the GW1000 API in a thread."""

        def __init__(self, client):
            # initialise our parent
            threading.Thread.__init__(self)
            # keep reference to the client we are supporting
            self.client = client
            self.name = 'gw1000-collector'

        def run(self):
            # rather than letting the thread silently fail if an exception
            # occurs within the thread, wrap in a try..except so the exception
            # can be caught and available exception information displayed
            try:
                # kick the collection off
                self.client.collect_sensor_data()
            except:
                # we have an exception so log what we can
                log_traceback_critical('    ****  ')

    class Station(object):
        """Class to interact directly with the GW1000 API.

        A Station object knows how to:
        1.  discover a GW1000 via UDP broadcast
        2.  send a command to the GW1000 API
        3.  receive a response from the GW1000 API
        4.  verify the response as valid

        A Station object needs an ip address and port as well as a network
        broadcast address and port.
        """

        # GW1000 API commands
        commands = {
            'CMD_WRITE_SSID': b'\x11',
            'CMD_BROADCAST': b'\x12',
            'CMD_READ_ECOWITT': b'\x1E',
            'CMD_WRITE_ECOWITT': b'\x1F',
            'CMD_READ_WUNDERGROUND': b'\x20',
            'CMD_WRITE_WUNDERGROUND': b'\x21',
            'CMD_READ_WOW': b'\x22',
            'CMD_WRITE_WOW': b'\x23',
            'CMD_READ_WEATHERCLOUD': b'\x24',
            'CMD_WRITE_WEATHERCLOUD': b'\x25',
            'CMD_READ_STATION_MAC': b'\x26',
            'CMD_GW1000_LIVEDATA': b'\x27',
            'CMD_GET_SOILHUMIAD': b'\x28',
            'CMD_SET_SOILHUMIAD': b'\x29',
            'CMD_READ_CUSTOMIZED': b'\x2A',
            'CMD_WRITE_CUSTOMIZED': b'\x2B',
            'CMD_GET_MulCH_OFFSET': b'\x2C',
            'CMD_SET_MulCH_OFFSET': b'\x2D',
            'CMD_GET_PM25_OFFSET': b'\x2E',
            'CMD_SET_PM25_OFFSET': b'\x2F',
            'CMD_READ_SSSS': b'\x30',
            'CMD_WRITE_SSSS': b'\x31',
            'CMD_READ_RAINDATA': b'\x34',
            'CMD_WRITE_RAINDATA': b'\x35',
            'CMD_READ_GAIN': b'\x36',
            'CMD_WRITE_GAIN': b'\x37',
            'CMD_READ_CALIBRATION': b'\x38',
            'CMD_WRITE_CALIBRATION': b'\x39',
            'CMD_READ_SENSOR_ID': b'\x3A',
            'CMD_WRITE_SENSOR_ID': b'\x3B',
            'CMD_READ_SENSOR_ID_NEW': b'\x3C',
            'CMD_WRITE_REBOOT': b'\x40',
            'CMD_WRITE_RESET': b'\x41',
            'CMD_WRITE_UPDATE': b'\x43',
            'CMD_READ_FIRMWARE_VERSION': b'\x50',
            'CMD_READ_USR_PATH': b'\x51',
            'CMD_WRITE_USR_PATH': b'\x52',
            'CMD_GET_CO2_OFFSET': b'\x53',
            'CMD_SET_CO2_OFFSET': b'\x54'
        }
        # header used in each API command and response packet
        header = b'\xff\xff'

        def __init__(self, ip_address=None, port=None,
                     broadcast_address=None, broadcast_port=None,
                     socket_timeout=None, max_tries=default_max_tries,
<<<<<<< HEAD
                     retry_wait=default_retry_wait):
=======
                     retry_wait=default_retry_wait, mac=None):
>>>>>>> 759c83f2

            # network broadcast address
            self.broadcast_address = broadcast_address if broadcast_address is not None else default_broadcast_address
            # network broadcast port
            self.broadcast_port = broadcast_port if broadcast_port is not None else default_broadcast_port
            self.socket_timeout = socket_timeout if socket_timeout is not None else default_socket_timeout
            # initialise flags to indicate if ip address or port were discovered
            self.ip_discovered = ip_address is None
            self.port_discovered = port is None
            # if ip address or port was not specified (None) then attempt to
            # discover the GW1000 with a UDP broadcast
            if ip_address is None or port is None:
                for attempt in range(max_tries):
                    try:
                        # discover() returns a list of (ip address, port) tuples
                        ip_port_list = self.discover()
                    except socket.error as e:
                        _msg = "Unable to detect GW1000 ip address and port: %s (%s)" % (e, type(e))
                        logerr(_msg)
                        # signal that we have a critical error
                        raise
                    else:
                        # did we find any GW1000
                        if len(ip_port_list) > 0:
                            # we have at least one, arbitrarily choose the first one
                            # found as the one to use
                            disc_ip = ip_port_list[0][0]
                            disc_port = ip_port_list[0][1]
                            # log the fact as well as what we found
                            gw1000_str = ', '.join([':'.join(['%s:%d' % b]) for b in ip_port_list])
                            if len(ip_port_list) == 1:
                                stem = "GW1000 was"
                            else:
                                stem = "Multiple GW1000 were"
                            loginf("%s found at %s" % (stem, gw1000_str))
                            ip_address = disc_ip if ip_address is None else ip_address
                            port = disc_port if port is None else port
                            break
                        else:
                            # did not discover any GW1000 so log it
                            logdbg("Failed attempt %d to detect GW1000 ip address and/or port" % (attempt + 1,))
                            # do we try again or raise an exception
                            if attempt < max_tries - 1:
                                # we still have at least one more try left so sleep
                                # and try again
                                time.sleep(retry_wait)
                            else:
                                # we've used all our tries, log it and raise an exception
                                _msg = "Failed to detect GW1000 ip address and/or " \
                                       "port after %d attempts" % (attempt + 1,)
                                logerr(_msg)
                                raise GW1000IOError(_msg)
            # set our ip_address property but encode it first, it saves doing
            # it repeatedly later
            self.ip_address = ip_address.encode()
            self.port = port
            self.max_tries = max_tries
            self.retry_wait = retry_wait
            # start off logging failures
            self.log_failures = True
            # get my GW1000 MAC address to use later if we have to rediscover
            if mac is not None:
                self.mac = mac
            else:
                self.mac = self.get_mac_address()

        def discover(self):
            """Discover any GW1000s on the local network.

            Send a UDP broadcast and check for replies. Decode each reply to
            obtain the IP address and port number of any GW1000s on the local
            network. Since there may be multiple GW1000s on the network
            package each IP address and port as a two way tuple and construct a
            list of unique IP address/port tuples. When complete return the
            list of IP address/port tuples found.
            """

            # now create a socket object so we can broadcast to the network
            # use IPv4 UDP
            socket_obj = socket.socket(socket.AF_INET, socket.SOCK_DGRAM)
            # set socket datagram to broadcast
            socket_obj.setsockopt(socket.SOL_SOCKET, socket.SO_BROADCAST, 1)
            # set timeout
            socket_obj.settimeout(self.socket_timeout)
            # set TTL to 1 to so messages do not go past the local network
            # segment
            ttl = struct.pack('b', 1)
            socket_obj.setsockopt(socket.IPPROTO_IP, socket.IP_MULTICAST_TTL, ttl)
            # Create packet to broadcast. Format is:
            #   fixed header, GW1000 Broadcast command, size, checksum
            size = len(self.commands['CMD_BROADCAST']) + 1 + 1
            # construct the portion of the message for which the checksum is calculated
            body = b''.join([self.commands['CMD_BROADCAST'], struct.pack('B', size)])
            # calculate the checksum
            checksum = self.calc_checksum(body)
            # construct the entire message packet
            packet = b''.join([self.header, body, struct.pack('B', checksum)])
            if weewx.debug >= 3:
                logdbg("Sending broadcast packet '%s' to '%s:%d'" % (bytes_to_hex(packet),
                                                                     self.broadcast_address,
                                                                     self.broadcast_port))
            # create a list for the results as multiple GW1000 may respond
            result_list = []
            try:
                # send the Broadcast command
                socket_obj.sendto(packet, (self.broadcast_address, self.broadcast_port))
                # obtain any responses
                while True:
                    try:
                        response = socket_obj.recv(1024)
                        # log the response if debug is high enough
                        if weewx.debug >= 3:
                            logdbg("Received broadcast response '%s'" % (bytes_to_hex(response),))
                    except socket.timeout:
                        # if we timeout then we are done
                        break
                    except socket.error:
                        # raise any other socket error
                        raise
                    # obtain the IP address, it is in bytes 11 to 14 inclusive
                    ip_address = '%d.%d.%d.%d' % struct.unpack('>BBBB', response[11:15])
                    # obtain the port, it is in bytes 15 to 16 inclusive
                    port = struct.unpack('>H', response[15: 17])[0]
                    # if we haven't seen this ip address and port add them to
                    # our results list
                    if (ip_address, port) not in result_list:
                        result_list.append((ip_address, port))
            finally:
                # we are done so close our socket
                socket_obj.close()
            return result_list

        def get_livedata(self):
            """Get GW1000 live data.

            Sends the command to obtain live data from the GW1000 to the API
            with retries. If the GW1000 cannot be contacted re-discovery is
            attempted. If rediscovery is successful the command is tried again
            otherwise the lost contact timestamp is set and the exception
            raised. Any code that calls this method should be prepared to
            handle a GW1000IOError exception.
            """

            # send the API command to obtain live data from the GW1000, be
            # prepared to catch the exception raised if the GW1000 cannot be
            # contacted
            try:
                # return the validated API response
                return self.send_cmd_with_retries('CMD_GW1000_LIVEDATA')
            except GW1000IOError:
                # there was a problem contacting the GW1000, it could be it
                # has changed IP address so attempt to rediscover
                if not self.rediscover():
                    # we could not re-discover so raise the exception
                    raise
                else:
                    # we did rediscover successfully so try again, if it fails
                    # we get another GW1000IOError exception which will be raised
                    return self.send_cmd_with_retries('CMD_GW1000_LIVEDATA')

        def get_raindata(self):
            """Get GW1000 rain data.

            Sends the command to obtain rain data from the GW1000 to the API
            with retries. If the GW1000 cannot be contacted a GW1000IOError will
            have been raised by send_cmd_with_retries() which will be passed
            through by get_raindata(). Any code calling get_raindata() should
            be prepared to handle this exception.
            """

            return self.send_cmd_with_retries('CMD_READ_RAINDATA')

        def get_system_params(self):
            """Read GW1000 system parameters.

            Sends the command to obtain system parameters from the GW1000 to
            the API with retries. If the GW1000 cannot be contacted a
            GW1000IOError will have been raised by send_cmd_with_retries()
            which will be passed through by get_system_params(). Any code
            calling get_system_params() should be prepared to handle this
            exception.
            """

            return self.send_cmd_with_retries('CMD_READ_SSSS')

        def get_ecowitt_net_params(self):
            """Get GW1000 Ecowitt.net parameters.

            Sends the command to obtain the GW1000 Ecowitt.net parameters to
            the API with retries. If the GW1000 cannot be contacted a
            GW1000IOError will have been raised by send_cmd_with_retries()
            which will be passed through by get_ecowitt_net_params(). Any code
            calling get_ecowitt_net_params() should be prepared to handle this
            exception.
            """

            return self.send_cmd_with_retries('CMD_READ_ECOWITT')

        def get_wunderground_params(self):
            """Get GW1000 Weather Underground parameters.

            Sends the command to obtain the GW1000 Weather Underground
            parameters to the API with retries. If the GW1000 cannot be
            contacted a GW1000IOError will have been raised by
            send_cmd_with_retries() which will be passed through by
            get_wunderground_params(). Any code calling
            get_wunderground_params() should be prepared to handle this
            exception.
            """

            return self.send_cmd_with_retries('CMD_READ_WUNDERGROUND')

        def get_weathercloud_params(self):
            """Get GW1000 Weathercloud parameters.

            Sends the command to obtain the GW1000 Weathercloud parameters to
            the API with retries. If the GW1000 cannot be contacted a
            GW1000IOError will have been raised by send_cmd_with_retries()
            which will be passed through by get_weathercloud_params(). Any code
            calling get_weathercloud_params() should be prepared to handle this
            exception.
            """

            return self.send_cmd_with_retries('CMD_READ_WEATHERCLOUD')

        def get_wow_params(self):
            """Get GW1000 Weather Observations Website parameters.

            Sends the command to obtain the GW1000 Weather Observations Website
            parameters to the API with retries. If the GW1000 cannot be
            contacted a GW1000IOError will have been raised by
            send_cmd_with_retries() which will be passed through by
            get_wow_params(). Any code calling get_wow_params() should be
            prepared to handle this exception.
            """

            return self.send_cmd_with_retries('CMD_READ_WOW')

        def get_custom_params(self):
            """Get GW1000 custom server parameters.

            Sends the command to obtain the GW1000 custom server parameters to
            the API with retries. If the GW1000 cannot be contacted a
            GW1000IOError will have been raised by send_cmd_with_retries()
            which will be passed through by get_custom_params(). Any code
            calling get_custom_params() should be prepared to handle this
            exception.
            """

            return self.send_cmd_with_retries('CMD_READ_CUSTOMIZED')

        def get_usr_path(self):
            """Get GW1000 user defined custom path.

            Sends the command to obtain the GW1000 user defined custom path to
            the API with retries. If the GW1000 cannot be contacted a
            GW1000IOError will have been raised by send_cmd_with_retries()
            which will be passed through by get_usr_path(). Any code calling
            get_usr_path() should be prepared to handle this exception.
            """

            return self.send_cmd_with_retries('CMD_READ_USR_PATH')

        def get_mac_address(self):
            """Get GW1000 MAC address.

            Sends the command to obtain the GW1000 MAC address to the API with
            retries. If the GW1000 cannot be contacted a GW1000IOError will
            have been raised by send_cmd_with_retries() which will be passed
            through by get_mac_address(). Any code calling get_mac_address()
            should be prepared to handle this exception.
            """

            return self.send_cmd_with_retries('CMD_READ_STATION_MAC')

        def get_firmware_version(self):
            """Get GW1000 firmware version.

            Sends the command to obtain GW1000 firmware version to the API with
            retries. If the GW1000 cannot be contacted a GW1000IOError will
            have been raised by send_cmd_with_retries() which will be passed
            through by get_firmware_version(). Any code calling
            get_firmware_version() should be prepared to handle this exception.
            """

            return self.send_cmd_with_retries('CMD_READ_FIRMWARE_VERSION')

        def get_sensor_id(self):
            """Get GW1000 sensor ID data.

            Sends the command to obtain sensor ID data from the GW1000 to the
            API with retries. If the GW1000 cannot be contacted re-discovery is
            attempted. If rediscovery is successful the command is tried again
            otherwise the lost contact timestamp is set and the exception
            raised. Any code that calls this method should be prepared to
            handle a GW1000IOError exception.
            """

            # send the API command to obtain sensor ID data from the GW1000, be
            # prepared to catch the exception raised if the GW1000 cannot be
            # contacted
            try:
                return self.send_cmd_with_retries('CMD_READ_SENSOR_ID')
            except GW1000IOError:
                # there was a problem contacting the GW1000, it could be it
                # has changed IP address so attempt to rediscover
                if not self.rediscover():
                    # we could not re-discover so raise the exception
                    raise
                else:
                    # we did rediscover successfully so try again, if it fails
                    # we get another GW1000IOError exception which will be raised
                    return self.send_cmd_with_retries('CMD_READ_SENSOR_ID')

        def get_mulch_offset(self):
            """Get multi-channel temperature and humidity offset data.

            Sends the command to obtain the multi-channel temperature and
            humidity offset data to the API with retries. If the GW1000 cannot
            be contacted a GW1000IOError will have been raised by
            send_cmd_with_retries() which will be passed through by
            get_mulch_offset(). Any code calling get_mulch_offset() should be
            prepared to handle this exception.
            """

            return self.send_cmd_with_retries('CMD_GET_MulCH_OFFSET')

        def get_pm25_offset(self):
            """Get PM2.5 offset data.

            Sends the command to obtain the PM2.5 sensor offset data to the API
            with retries. If the GW1000 cannot be contacted a GW1000IOError
            will have been raised by send_cmd_with_retries() which will be
            passed through by get_pm25_offset(). Any code calling
            get_pm25_offset() should be prepared to handle this exception.
            """

            return self.send_cmd_with_retries('CMD_GET_PM25_OFFSET')

        def get_calibration_coefficient(self):
            """Get calibration coefficient data.

            Sends the command to obtain the calibration coefficient data to the
            API with retries. If the GW1000 cannot be contacted a GW1000IOError
            will have been raised by send_cmd_with_retries() which will be
            passed through by get_calibration_coefficient(). Any code calling
            get_calibration_coefficient() should be prepared to handle this
            exception.
            """

            return self.send_cmd_with_retries('CMD_READ_GAIN')

        def get_soil_calibration(self):
            """Get soil moisture sensor calibration data.

            Sends the command to obtain the soil moisture sensor calibration
            data to the API with retries. If the GW1000 cannot be contacted a
            GW1000IOError will have been raised by send_cmd_with_retries()
            which will be passed through by get_soil_calibration(). Any code
            calling get_soil_calibration() should be prepared to handle this
            exception.
            """

            return self.send_cmd_with_retries('CMD_GET_SOILHUMIAD')

        def get_offset_calibration(self):
            """Get offset calibration data.

            Sends the command to obtain the offset calibration data to the API
            with retries. If the GW1000 cannot be contacted a GW1000IOError
            will have been raised by send_cmd_with_retries() which will be
            passed through by get_offset_calibration(). Any code calling
            get_offset_calibration() should be prepared to handle this
            exception.
            """

            return self.send_cmd_with_retries('CMD_READ_CALIBRATION')

        def send_cmd_with_retries(self, cmd, payload=b''):
            """Send a command to the GW1000 API with retries and return the
            response.

            Send a command to the GW1000 and obtain the response. If the
            the response is valid return the response. If the response is
            invalid an appropriate exception is raised and the command resent
            up to self.max_tries times after which the value None is returned.

            A GW1000 API command looks like:

            fixed header, command, size, data 1, data 2...data n, checksum

            where:
                fixed header is 2 bytes = 0xFFFF
                command is a 1 byte API command code
                size is 1 byte being the number of bytes of command to checksum
                data 1, data 2 ... data n is the data being transmitted and is n
                    bytes long
                checksum is a byte checksum of command + size + data 1 +
                    data 2 ... + data n

            cmd: A string containing a valid GW1000 API command,
                 eg: 'CMD_READ_FIRMWARE_VERSION'
            payload: The data to be sent with the API command, byte string.

            Returns the response as a byte string or the value None.
            """

            # calculate size
            try:
                size = len(self.commands[cmd]) + 1 + len(payload) + 1
            except KeyError:
                raise UnknownCommand("Unknown GW1000 API command '%s'" % (cmd,))
            # construct the portion of the message for which the checksum is calculated
            body = b''.join([self.commands[cmd], struct.pack('B', size), payload])
            # calculate the checksum
            checksum = self.calc_checksum(body)
            # construct the entire message packet
            packet = b''.join([self.header, body, struct.pack('B', checksum)])
            # attempt to send up to 'self.max_tries' times
            for attempt in range(self.max_tries):
                response = None
                # wrap in  try..except so we can catch any errors
                try:
                    response = self.send_cmd(packet)
                except socket.timeout as e:
                    # a socket timeout occurred, log it
                    if self.log_failures:
                        logdbg("Failed to obtain response to attempt %d to send command '%s': %s" % (attempt + 1,
                                                                                                     cmd,
                                                                                                     e))
                except Exception as e:
                    # an exception was encountered, log it
                    if self.log_failures:
                        logdbg("Failed attempt %d to send command '%s': %s" % (attempt + 1, cmd, e))
                else:
                    # check the response is valid
                    try:
                        self.check_response(response, self.commands[cmd])
                    except (InvalidChecksum, InvalidApiResponse) as e:
                        # the response was not valid, log it and attempt again
                        # if we haven't had too many attempts already
                        logdbg("Invalid response to attempt %d to send command '%s': %s" % (attempt + 1, cmd, e))
                    except Exception as e:
                        # Some other error occurred in check_response(),
                        # perhaps the response was malformed. Log the stack
                        # trace but continue.
                        logerr("Unexpected exception occurred while checking response "
                               "to attempt %d to send command '%s': %s" % (attempt + 1, cmd, e))
                        log_traceback_error('    ****  ')
                    else:
                        # our response is valid so return it
                        return response
                # sleep before our next attempt, but skip the sleep if we
                # have just made our last attempt
                if attempt < self.max_tries - 1:
                    time.sleep(self.retry_wait)
            # if we made it here we failed after self.max_tries attempts
            # first of all log it
            _msg = ("Failed to obtain response to command '%s' after %d attempts" % (cmd, attempt + 1))
            if response is not None or self.log_failures:
                logerr(_msg)
            # finally raise a GW1000IOError exception
            raise GW1000IOError(_msg)

        def send_cmd(self, packet):
            """Send a command to the GW1000 API and return the response.

            Send a command to the GW1000 and return the response. Socket
            related errors are trapped and raised, code calling send_cmd should
            be prepared to handle such exceptions.

            cmd: A valid GW1000 API command

            Returns the response as a byte string.
            """

            # create socket objects for sending commands and broadcasting to the network
            socket_obj = socket.socket(socket.AF_INET, socket.SOCK_STREAM)
            socket_obj.settimeout(self.socket_timeout)
            try:
                socket_obj.connect((self.ip_address, self.port))
                if weewx.debug >= 3:
                    logdbg("Sending packet '%s' to '%s:%d'" % (bytes_to_hex(packet),
                                                               self.ip_address.decode(),
                                                               self.port))
                socket_obj.sendall(packet)
                response = socket_obj.recv(1024)
                if weewx.debug >= 3:
                    logdbg("Received response '%s'" % (bytes_to_hex(response),))
                return response
            except socket.error:
                raise

        def check_response(self, response, cmd_code):
            """Check the validity of a GW1000 API response.

            Checks the validity of a GW1000 API response. Two checks are
            performed:

            1.  the third byte of the response is the same as the command code
                used in the API call
            2.  the calculated checksum of the data in the response matches the
                checksum byte in the response

            If any check fails an appropriate exception is raised, if all checks
            pass the method exits without raising an exception.

            response: Response received from the GW1000 API call. Byte string.
            cmd_code: Command code send to GW1000 API. Byte string of length
                      one.
            """

            # first check that the 3rd byte of the response is the command code that was issued
            if six.indexbytes(response, 2) == six.byte2int(cmd_code):
                # now check the checksum
                calc_checksum = self.calc_checksum(response[2:-1])
                resp_checksum = six.indexbytes(response, -1)
                if calc_checksum == resp_checksum:
                    # checksum check passed, response is deemed valid
                    return
                else:
                    # checksum check failed, raise an InvalidChecksum exception
                    _msg = "Invalid checksum in API response. " \
                           "Expected '%s' (0x%s), received '%s' (0x%s)." % (calc_checksum,
                                                                            "{:02X}".format(calc_checksum),
                                                                            resp_checksum,
                                                                            "{:02X}".format(resp_checksum))
                    raise InvalidChecksum(_msg)
            else:
                # command code check failed, raise an InvalidApiResponse exception
                exp_int = six.byte2int(cmd_code)
                resp_int = six.indexbytes(response, 2)
                _msg = "Invalid command code in API response. " \
                       "Expected '%s' (0x%s), received '%s' (0x%s)." % (exp_int,
                                                                        "{:02X}".format(exp_int),
                                                                        resp_int,
                                                                        "{:02X}".format(resp_int))
                raise InvalidApiResponse(_msg)

        @staticmethod
        def calc_checksum(data):
            """Calculate the checksum for a GW1000 API call or response.

            The checksum used on the GW1000 responses is simply the LSB of the
            sum of the bytes.

            data: The data on which the checksum is to be calculated. Byte
                  string.

            Returns the checksum as an integer.
            """

            # initialise the checksum to 0
            checksum = 0
            # iterate over each byte in the response
            for b in six.iterbytes(data):
                # add the byte to the running total
                checksum += b
            # we are only interested in the least significant byte
            return checksum % 256

        def rediscover(self):
            """Attempt to rediscover a lost GW1000.

            Use UDP broadcast to discover a GW1000 that may have changed to a
            new IP. We should not be re-discovering a GW1000 for which the user
            specified and IP, only for those for which we discovered the IP
            address on startup. If a GW1000 is discovered then change my
            ip_address and port properties as necessary to use the device in
            future. If the rediscover was successful return True otherwise
            return False.
            """

            # we will only rediscover if we first discovered
            if self.ip_discovered:
                # log that we are attempting re-discovery
                if self.log_failures:
                    loginf("Attempting to re-discover GW1000...")
                # attempt to discover up to self.max_tries times
                for attempt in range(self.max_tries):
                    # sleep before our attempt, but not if its the first one
                    if attempt > 0:
                        time.sleep(self.retry_wait)
                    try:
                        # discover() returns a list of (ip address, port) tuples
                        ip_port_list = self.discover()
                    except socket.error as e:
                        # log the error
                        logdbg("Failed attempt %d to detect any GW1000: %s (%s)" % (attempt + 1,
                                                                                    e,
                                                                                    type(e)))
                    else:
                        # did we find any GW1000
                        if len(ip_port_list) > 0:
                            # we have at least one, log the fact as well as what we found
                            gw1000_str = ', '.join([':'.join(['%s:%d' % b]) for b in ip_port_list])
                            if len(ip_port_list) == 1:
                                stem = "GW1000 was"
                            else:
                                stem = "Multiple GW1000 were"
                            loginf("%s found at %s" % (stem, gw1000_str))
                            # keep our current IP address and port in case we
                            # don't find a match as we will change our
                            # ip_address and port properties in order to get
                            # the MAC for that IP address and port
                            present_ip = self.ip_address
                            present_port = self.port
                            # iterate over each candidate checking their MAC
                            # address against my mac property. This way we know
                            # we are connecting to the GW1000 we were
                            # previously using
                            for _ip, _port in ip_port_list:
                                self.ip_address = _ip.encode()
                                self.port = _port
                                # do the MACs match, if so we have our old
                                # device and we can exit the loop
                                if self.mac == self.get_mac_address():
                                    break
                            else:
                                # exhausted the ip_port_list without a match,
                                # revert to our old IP address and port
                                self.ip_address = present_ip
                                self.port = present_port
                                # and continue the outer loop if we have any
                                # attempts left
                                continue
                            # log the new IP address and port
                            loginf("GW1000 at address %s:%d will be used" % (self.ip_address.decode(),
                                                                             self.port))
                            # return True indicating the re-discovery was successful
                            return True
                        else:
                            # did not discover any GW1000 so log it
                            if self.log_failures:
                                logdbg("Failed attempt %d to detect any GW1000" % (attempt + 1,))
                else:
                    # we exhausted our attempts at re-discovery so log it
                    if self.log_failures:
                        loginf("Failed to detect original GW1000 after %d attempts" % (attempt + 1,))
            else:
                # an IP address was specified so we cannot go searching, log it
                if self.log_failures:
                    logdbg("IP address specified in 'weewx.conf', "
                           "re-discovery was not attempted")
            # if we made it here re-discovery was unsuccessful so return False
            return False

    class Parser(object):
        """Class to parse GW1000 sensor data."""

        multi_batt = {'wh40': {'mask': 1 << 4},
                      'wh26': {'mask': 1 << 5},
                      'wh25': {'mask': 1 << 6},
                      'wh65': {'mask': 1 << 7}
                      }
        wh31_batt = {1: {'mask': 1 << 0},
                     2: {'mask': 1 << 1},
                     3: {'mask': 1 << 2},
                     4: {'mask': 1 << 3},
                     5: {'mask': 1 << 4},
                     6: {'mask': 1 << 5},
                     7: {'mask': 1 << 6},
                     8: {'mask': 1 << 7}
                     }
        wh41_batt = {1: {'shift': 0, 'mask': 0x0F},
                     2: {'shift': 4, 'mask': 0x0F},
                     3: {'shift': 8, 'mask': 0x0F},
                     4: {'shift': 12, 'mask': 0x0F}
                     }
        wh51_batt = {1: {'mask': 1 << 0},
                     2: {'mask': 1 << 1},
                     3: {'mask': 1 << 2},
                     4: {'mask': 1 << 3},
                     5: {'mask': 1 << 4},
                     6: {'mask': 1 << 5},
                     7: {'mask': 1 << 6},
                     8: {'mask': 1 << 7},
                     9: {'mask': 1 << 8},
                     10: {'mask': 1 << 9},
                     11: {'mask': 1 << 10},
                     12: {'mask': 1 << 11},
                     13: {'mask': 1 << 12},
                     14: {'mask': 1 << 13},
                     15: {'mask': 1 << 14},
                     16: {'mask': 1 << 15}
                     }
        wh55_batt = {1: {'shift': 0, 'mask': 0xFF},
                     2: {'shift': 8, 'mask': 0xFF},
                     3: {'shift': 16, 'mask': 0xFF},
                     4: {'shift': 24, 'mask': 0xFF}
                     }
        wh57_batt = {'wh57': {}}
        wh68_batt = {'wh68': {}}
        ws80_batt = {'ws80': {}}
        batt = {
            'multi': (multi_batt, 'battery_mask'),
            'wh31': (wh31_batt, 'battery_mask'),
            'wh51': (wh51_batt, 'battery_mask'),
            'wh41': (wh41_batt, 'battery_value'),
            'wh57': (wh57_batt, 'battery_value'),
            'wh68': (wh68_batt, 'battery_voltage'),
            'ws80': (ws80_batt, 'battery_voltage'),
            'wh55': (wh55_batt, 'battery_value'),
            'unused': ({}, 'battery_mask')
        }
        batt_fields = ('multi', 'wh31', 'wh51', 'wh57', 'wh68', 'ws80',
                       'unused', 'wh41', 'wh55')
        battery_state_format = "<BBHBBBBHLBB"
        battery_state_desc = {'wh24': 'binary_desc',
                              'wh25': 'binary_desc',
                              'wh26': 'binary_desc',
                              'wh31': 'binary_desc',
                              'wh32': 'binary_desc',
                              'wh40': 'binary_desc',
                              'wh41': 'level_desc',
                              'wh51': 'binary_desc',
                              'wh55': 'level_desc',
                              'wh57': 'level_desc',
                              'wh65': 'binary_desc',
                              'wh68': 'voltage_desc',
                              'ws80': 'voltage_desc',
                              }
        # WH34 fields
        wh34_ch1_fields = {'wh34_ch1_temp': ('decode_temp', 2),
                           'wh34_ch1_batt': ('battery_voltage', 1)
                      }
        # WH34 fields
        wh34_ch2_fields = {'wh34_ch2_temp': ('decode_temp', 2),
                           'wh34_ch2_batt': ('battery_voltage', 1)
                      }
        # WH34 fields
        wh34_ch3_fields = {'wh34_ch3_temp': ('decode_temp', 2),
                           'wh34_ch3_batt': ('battery_voltage', 1)
                      }
        # WH34 fields
        wh34_ch4_fields = {'wh34_ch4_temp': ('decode_temp', 2),
                           'wh34_ch4_batt': ('battery_voltage', 1)
                      }
        # WH34 fields
        wh34_ch5_fields = {'wh34_ch5_temp': ('decode_temp', 2),
                           'wh34_ch5_batt': ('battery_voltage', 1)
                      }
        # WH34 fields
        wh34_ch6_fields = {'wh34_ch6_temp': ('decode_temp', 2),
                           'wh34_ch6_batt': ('battery_voltage', 1)
                      }
        # WH34 fields
        wh34_ch7_fields = {'wh34_ch7_temp': ('decode_temp', 2),
                           'wh34_ch7_batt': ('battery_voltage', 1)
                      }
        # WH34 fields
        wh34_ch8_fields = {'wh34_ch8_temp': ('decode_temp', 2),
                           'wh34_ch8_batt': ('battery_voltage', 1)
                      }
        # CO2 sensor 'gw1000' fields
        wh45_fields = {'co2_temp': ('decode_temp', 2),
                      'co2_humid': ('decode_humid', 1),
                      'co2_pm10': ('decode_pm10', 2),
                      'co2_pm10_24hav': ('decode_pm10', 2),
                      'co2_pm25': ('decode_pm25', 2),
                      'co2_pm25_24hav': ('decode_pm25', 2),
                      'co2': ('decode_co2', 2),
                      'co2_24hav': ('decode_co2', 2),
                      'co2_batt': ('battery_value', 1)
                       }

        # Dictionary keyed by GW1000 response element containing various
        # parameters for each response 'field'. Dictionary tuple format
        # is (decode function name, size of data in bytes, GW1000 field name)
        response_struct = {
            b'\x01': ('decode_temp', 2, 'intemp'),
            b'\x02': ('decode_temp', 2, 'outtemp'),
            b'\x03': ('decode_temp', 2, 'dewpoint'),
            b'\x04': ('decode_temp', 2, 'windchill'),
            b'\x05': ('decode_temp', 2, 'heatindex'),
            b'\x06': ('decode_humid', 1, 'inhumid'),
            b'\x07': ('decode_humid', 1, 'outhumid'),
            b'\x08': ('decode_press', 2, 'absbarometer'),
            b'\x09': ('decode_press', 2, 'relbarometer'),
            b'\x0A': ('decode_dir', 2, 'winddir'),
            b'\x0B': ('decode_speed', 2, 'windspeed'),
            b'\x0C': ('decode_speed', 2, 'gustspeed'),
            b'\x0D': ('decode_rain', 2, 'rainevent'),
            b'\x0E': ('decode_rainrate', 2, 'rainrate'),
            b'\x0F': ('decode_rain', 2, 'rainhour'),
            b'\x10': ('decode_rain', 2, 'rainday'),
            b'\x11': ('decode_rain', 2, 'rainweek'),
            b'\x12': ('decode_big_rain', 4, 'rainmonth'),
            b'\x13': ('decode_big_rain', 4, 'rainyear'),
            b'\x14': ('decode_big_rain', 4, 'raintotals'),
            b'\x15': ('decode_light', 4, 'light'),
            b'\x16': ('decode_uv', 2, 'uv'),
            b'\x17': ('decode_uvi', 1, 'uvi'),
            b'\x18': ('decode_datetime', 6, 'datetime'),
            b'\x19': ('decode_speed', 2, 'daymaxwind'),
            b'\x1A': ('decode_temp', 2, 'temp1'),
            b'\x1B': ('decode_temp', 2, 'temp2'),
            b'\x1C': ('decode_temp', 2, 'temp3'),
            b'\x1D': ('decode_temp', 2, 'temp4'),
            b'\x1E': ('decode_temp', 2, 'temp5'),
            b'\x1F': ('decode_temp', 2, 'temp6'),
            b'\x20': ('decode_temp', 2, 'temp7'),
            b'\x21': ('decode_temp', 2, 'temp8'),
            b'\x22': ('decode_humid', 1, 'humid1'),
            b'\x23': ('decode_humid', 1, 'humid2'),
            b'\x24': ('decode_humid', 1, 'humid3'),
            b'\x25': ('decode_humid', 1, 'humid4'),
            b'\x26': ('decode_humid', 1, 'humid5'),
            b'\x27': ('decode_humid', 1, 'humid6'),
            b'\x28': ('decode_humid', 1, 'humid7'),
            b'\x29': ('decode_humid', 1, 'humid8'),
            b'\x2A': ('decode_pm25', 2, 'pm251'),
            b'\x2B': ('decode_temp', 2, 'soiltemp1'),
            b'\x2C': ('decode_moist', 1, 'soilmoist1'),
            b'\x2D': ('decode_temp', 2, 'soiltemp2'),
            b'\x2E': ('decode_moist', 1, 'soilmoist2'),
            b'\x2F': ('decode_temp', 2, 'soiltemp3'),
            b'\x30': ('decode_moist', 1, 'soilmoist3'),
            b'\x31': ('decode_temp', 2, 'soiltemp4'),
            b'\x32': ('decode_moist', 1, 'soilmoist4'),
            b'\x33': ('decode_temp', 2, 'soiltemp5'),
            b'\x34': ('decode_moist', 1, 'soilmoist5'),
            b'\x35': ('decode_temp', 2, 'soiltemp6'),
            b'\x36': ('decode_moist', 1, 'soilmoist6'),
            b'\x37': ('decode_temp', 2, 'soiltemp7'),
            b'\x38': ('decode_moist', 1, 'soilmoist7'),
            b'\x39': ('decode_temp', 2, 'soiltemp8'),
            b'\x3A': ('decode_moist', 1, 'soilmoist8'),
            b'\x3B': ('decode_temp', 2, 'soiltemp9'),
            b'\x3C': ('decode_moist', 1, 'soilmoist9'),
            b'\x3D': ('decode_temp', 2, 'soiltemp10'),
            b'\x3E': ('decode_moist', 1, 'soilmoist10'),
            b'\x3F': ('decode_temp', 2, 'soiltemp11'),
            b'\x40': ('decode_moist', 1, 'soilmoist11'),
            b'\x41': ('decode_temp', 2, 'soiltemp12'),
            b'\x42': ('decode_moist', 1, 'soilmoist12'),
            b'\x43': ('decode_temp', 2, 'soiltemp13'),
            b'\x44': ('decode_moist', 1, 'soilmoist13'),
            b'\x45': ('decode_temp', 2, 'soiltemp14'),
            b'\x46': ('decode_moist', 1, 'soilmoist14'),
            b'\x47': ('decode_temp', 2, 'soiltemp15'),
            b'\x48': ('decode_moist', 1, 'soilmoist15'),
            b'\x49': ('decode_temp', 2, 'soiltemp16'),
            b'\x4A': ('decode_moist', 1, 'soilmoist16'),
            b'\x4C': ('decode_batt', 16, 'lowbatt'),
            b'\x4D': ('decode_pm25', 2, 'pm251_24hav'),
            b'\x4E': ('decode_pm25', 2, 'pm252_24hav'),
            b'\x4F': ('decode_pm25', 2, 'pm253_24hav'),
            b'\x50': ('decode_pm25', 2, 'pm254_24hav'),
            b'\x51': ('decode_pm25', 2, 'pm252'),
            b'\x52': ('decode_pm25', 2, 'pm253'),
            b'\x53': ('decode_pm25', 2, 'pm254'),
            b'\x58': ('decode_leak', 1, 'leak1'),
            b'\x59': ('decode_leak', 1, 'leak2'),
            b'\x5A': ('decode_leak', 1, 'leak3'),
            b'\x5B': ('decode_leak', 1, 'leak4'),
            b'\x60': ('decode_distance', 1, 'lightningdist'),
            b'\x61': ('decode_utc', 4, 'lightningdettime'),
            b'\x62': ('decode_count', 4, 'lightningcount'),
<<<<<<< HEAD
            b'\x63': ('decode_temp_batt', 3, 'usertemp1'),
            b'\x64': ('decode_temp_batt', 3, 'usertemp2'),
            b'\x65': ('decode_temp_batt', 3, 'usertemp3'),
            b'\x66': ('decode_temp_batt', 3, 'usertemp4'),
            b'\x67': ('decode_temp_batt', 3, 'usertemp5'),
            b'\x68': ('decode_temp_batt', 3, 'usertemp6'),
            b'\x69': ('decode_temp_batt', 3, 'usertemp7'),
            b'\x6A': ('decode_temp_batt', 3, 'usertemp8'),
            b'\x70': ('decode_co2', 3, 'usertemp8')
=======
            b'\x63': ('decode_wh34', 3, wh34_ch1_fields),
            b'\x64': ('decode_wh34', 3, wh34_ch2_fields),
            b'\x65': ('decode_wh34', 3, wh34_ch3_fields),
            b'\x66': ('decode_wh34', 3, wh34_ch4_fields),
            b'\x67': ('decode_wh34', 3, wh34_ch5_fields),
            b'\x68': ('decode_wh34', 3, wh34_ch6_fields),
            b'\x69': ('decode_wh34', 3, wh34_ch7_fields),
            b'\x6A': ('decode_wh34', 3, wh34_ch8_fields),
            b'\x70': ('decode_wh45', 3, wh45_fields),
>>>>>>> 759c83f2
        }

        # tuple of field codes for rain related fields in the GW1000 live data
        # so we can isolate these fields
        rain_field_codes = (b'\x0D', b'\x0E', b'\x0F', b'\x10',
                            b'\x11', b'\x12', b'\x13', b'\x14')
        # tuple of field codes for wind related fields in the GW1000 live data
        # so we can isolate these fields
        wind_field_codes = (b'\x0A', b'\x0B', b'\x0C', b'\x19')

        def __init__(self, is_wh24=False, debug_rain=False, debug_wind=False):
            # Tell our battery state decoding whether we have a WH24 or a WH65
            # (they both share the same battery state bit). By default we are
            # coded to use a WH65. But is there a WH24 connected?
            if is_wh24:
                # We have a WH24. On startup we are set for a WH65 but if it is
                # a restart we will likely already be setup for a WH24. We need
                # to handle both cases.
                if 'wh24' not in self.multi_batt.keys():
                    # we don't have a 'wh24' entry so create one, it's the same
                    # as the 'wh65' entry
                    self.multi_batt['wh24'] = self.multi_batt['wh65']
                    # and pop off the no longer needed WH65 decode dict entry
                    self.multi_batt.pop('wh65')
            else:
                # We don't have a WH24 but a WH65. On startup we are set for a
                # WH65 but if it is a restart it is possible we have already
                # been setup for a WH24. We need to handle both cases.
                if 'wh65' not in self.multi_batt.keys():
                    # we don't have a 'wh65' entry so create one, it's the same
                    # as the 'wh24' entry
                    self.multi_batt['wh65'] = self.multi_batt['wh24']
                    # and pop off the no longer needed WH65 decode dict entry
                    self.multi_batt.pop('wh24')
            # get debug_rain and debug_wind
            self.debug_rain = debug_rain
            self.debug_wind = debug_wind

        def parse(self, raw_data, timestamp=None):
            """Parse raw sensor data.

            Parse the raw sensor data and create a dict of sensor
            observations/status data. Add a timestamp to the data if one does
            not already exist.

            Returns a dict of observations/status data."""

            # obtain the response size, it's a big endian short (two byte) integer
            resp_size = struct.unpack(">H", raw_data[3:5])[0]
            # obtain the response
            resp = raw_data[5:5 + resp_size - 4]
            # log the actual sensor data as a sequence of bytes in hex
            if weewx.debug >= 3:
                logdbg("sensor data is '%s'" % (bytes_to_hex(resp),))
            data = {}
            if len(resp) > 0:
                index = 0
                while index < len(resp) - 1:
                    decode_str, field_size, field = self.response_struct[resp[index:index + 1]]
                    _field_data = getattr(self, decode_str)(resp[index + 1:index + 1 + field_size],
                                                            field)
                    data.update(_field_data)
                    if self.debug_rain and resp[index:index + 1] in self.rain_field_codes:
                        loginf("parse: raw rain data: field:%s and "
                               "data:%s decoded as %s=%s" % (bytes_to_hex(resp[index:index + 1]),
                                                             bytes_to_hex(resp[index + 1:index + 1 + field_size]),
                                                             field,
                                                             _field_data[field]))
                    if self.debug_wind and resp[index:index + 1] in self.wind_field_codes:
                        loginf("parse: raw wind data: field:%s and "
                               "data:%s decoded as %s=%s" % (resp[index:index + 1],
                                                             bytes_to_hex(resp[index + 1:index + 1 + field_size]),
                                                             field,
                                                             _field_data[field]))
                    index += field_size + 1
            # if it does not exist add a datetime field with the current epoch timestamp
            if 'datetime' not in data or 'datetime' in data and data['datetime'] is None:
                data['datetime'] = timestamp if timestamp is not None else int(time.time() + 0.5)
            return data

        @staticmethod
        def decode_temp(data, field=None):
            """Decode temperature data.

            Data is contained in a two byte big endian signed integer and
            represents tenths of a degree.
            """

            if len(data) == 2:
                value = struct.unpack(">h", data)[0] / 10.0
            else:
                value = None
            if field is not None:
                return {field: value}
            else:
                return value

        @staticmethod
        def decode_humid(data, field=None):
            """Decode humidity data.

            Data is contained in a single unsigned byte and represents whole units.
            """

            if len(data) > 0:
                value = struct.unpack("B", data)[0]
            else:
                value = None
            if field is not None:
                return {field: value}
            else:
                return value

        @staticmethod
        def decode_press(data, field=None):
            """Decode pressure data.

            Data is contained in a two byte big endian integer and represents
            tenths of a unit.
            """

            if len(data) == 2:
                value = struct.unpack(">H", data)[0] / 10.0
            else:
                value = None
            if field is not None:
                return {field: value}
            else:
                return value

        @staticmethod
        def decode_dir(data, field=None):
            """Decode direction data.

            Data is contained in a two byte big endian integer and represents
            whole degrees.
            """

            if len(data) == 2:
                value = struct.unpack(">H", data)[0]
            else:
                value = None
            if field is not None:
                return {field: value}
            else:
                return value

        @staticmethod
        def decode_big_rain(data, field=None):
            """Decode 4 byte rain data.

            Data is contained in a four byte big endian integer and represents
            tenths of a unit.
            """

            if len(data) >= 4:
                value = struct.unpack(">L", data)[0] / 10.0
            else:
                value = None
            if field is not None:
                return {field: value}
            else:
                return value

        @staticmethod
        def decode_datetime(data, field=None):
            """Decode date-time data.

            Unknown format but length is six bytes.
            """

            if len(data) >= 6:
                value = struct.unpack("BBBBBB", data)
            else:
                value = None
            if field is not None:
                return {field: value}
            else:
                return value

        def decode_wh34(self, data, fields=None):
            """Decode WH34 sensor data.

            Data consists of three bytes; bytes 0 and 1 are normal temperature data
            and byte 3 is battery status data.
            """

            # do we have valid data
            if len(data) == 3 and hasattr(fields, 'keys'):
                results = dict()
                index = 0
                for field, (decode_fn, size) in six.iteritems(fields):
                    results[field] = getattr(self, decode_fn)(data[index:index + size])
                    index += size
                return results
            return {}

        @staticmethod
        def decode_distance(data, field=None):
            """Decode lightning distance.

            Data is contained in a single byte integer and represents a value
            from 0 to 40km.
            """

            if len(data) >= 1:
                value = struct.unpack("B", data)[0]
                value = value if value <= 40 else None
            else:
                value = None
            if field is not None:
                return {field: value}
            else:
                return value

        @staticmethod
        def decode_utc(data, field=None):
            """Decode UTC time.

            The GW1000 API claims to provide 'UTC time' as a 4 byte big endian
            integer. The 4 byte integer is a unix epoch timestamp; however,
            the timestamp is offset by the stations timezone. So for a station
            in the +10 hour timezone, the timestamp returned is the present
            epoch timestamp plus 10 * 3600 seconds.

            When decoded in localtime the decoded date-time is off by the
            station time zone, when decoded as GMT the date and time figures
            are correct but the timezone is incorrect.

            In any case decode the 4 byte big endian integer as is and any
            further use of this timestamp needs to take the above time zone
            offset into account when using the timestamp.
            """

            if len(data) >= 4:
                # unpack the 4 byte int
                value = struct.unpack(">L", data)[0]
                # when processing the last lightning strike time if the value
                # is 0xFFFFFFFF it means we have never seen a strike so return
                # None
                value = value if value != 0xFFFFFFFF else None
            else:
                value = None
            if field is not None:
                return {field: value}
            else:
                return value

        @staticmethod
        def decode_count(data, field=None):
            """Decode lightning count.

            Count is an integer stored in a 4 byte big endian integer."""

            if len(data) >= 4:
                value = struct.unpack(">L", data)[0]
            else:
                value = None
            if field is not None:
                return {field: value}
            else:
                return value

        @staticmethod
        def decode_co2(data, field=None):
            """Decode CO2.

            ?
            """

            return None

        # alias' for other decodes
        decode_speed = decode_press
        decode_rain = decode_press
        decode_rainrate = decode_press
        decode_light = decode_big_rain
        decode_uv = decode_press
        decode_uvi = decode_humid
        decode_moist = decode_humid
        decode_pm25 = decode_press
        decode_leak = decode_humid
        decode_pm10 = decode_press
        decode_co2 = decode_dir

        def decode_batt(self, data, field):
            """Decode battery status data.

            Battery status data is provided in 16 bytes using a variety of
            representations. Different representations include:
            -   use of a single bit to indicate low/OK
            -   use of a nibble to indicate battery level
            -   use of a byte to indicate battery voltage

            WH24, WH25, WH26(WH32), WH31, WH40, WH41 and WH51
            stations/sensors use a single bit per station/sensor to indicate OK or
            low battery. WH55 and WH57 sensors use a single byte per sensor to
            indicate OK or low battery. WH68 and WS80 sensors use a single byte to
            store battery voltage.

            The battery status data is allocated as follows
            Byte #  Sensor          Value               Comments
            byte 1  WH40(b4)        0/1                 1=low, 0=normal
                    WH26(WH32?)(b5) 0/1                 1=low, 0=normal
                    WH25(b6)        0/1                 1=low, 0=normal
                    WH24(b7)        0/1                 may be WH65, 1=low, 0=normal
                 2  WH31 ch1(b0)    0/1                 1=low, 0=normal, 8 channels b0..b7
                         ...
                         ch8(b7)    0/1                 1=low, 0=normal
                 3  WH51 ch1(b0)    0/1                 1=low, 0=normal, 16 channels b0..b7 over 2 bytes
                         ...
                         ch8(b7)    0/1                 1=low, 0=normal
                 4       ch9(b0)    0/1                 1=low, 0=normal
                         ...
                         ch16(b7)   0/1                 1=low, 0=normal
                 5  WH57            0-5                 <=1 is low
                 6  WH68            0.02*value Volts
                 7  WS80            0.02*value Volts
                 8  Unused
                 9  WH41 ch1(b0-b3) 0-5                 <=1 is low
                         ch2(b4-b7) 0-5                 <=1 is low
                 10      ch3(b0-b3) 0-5                 <=1 is low
                         ch4(b4-b7) 0-5                 <=1 is low
                 11 WH55 ch1        0-5                 <=1 is low
                 12 WH55 ch2        0-5                 <=1 is low
                 13 WH55 ch3        0-5                 <=1 is low
                 14 WH55 ch4        0-5                 <=1 is low
                 15 Unused
                 16 Unused

            For stations/sensors using a single bit for battery status 0=OK and
            1=low. For stations/sensors using a single byte for battery
            status >1=OK and <=1=low. For stations/sensors using a single byte for
            battery voltage the voltage is 0.02 * the byte value.

                # WH24 F/O THWR sensor station
                # WH25 THP sensor
                # WH26(WH32) TH sensor
                # WH40 rain gauge sensor
            """

            if len(data) == 16:
                # first break out the bytes
                b_dict = {}
                batt_t = struct.unpack(self.battery_state_format, data)
                batt_dict = dict(six.moves.zip(self.batt_fields, batt_t))
                for field in self.batt_fields:
                    elements, decode_str = self.batt[field]
                    for elm in elements.keys():
                        # construct the field name for our battery value, how
                        # we construct the field name will depend if we have a
                        # numeric channel or not
                        # assume no numeric channel
                        try:
                            field_name = "".join([elm, '_batt'])
                        except TypeError:
                            # if we strike a TypeError it will be because we
                            # have a numeric channel number
                            field_name = ''.join([field, '_ch', str(elm), '_batt'])
                        # now add the battery value to the result dict
                        b_dict[field_name] = getattr(self, decode_str)(batt_dict[field],
                                                                       **elements[elm])
                return b_dict
            return {}

        @staticmethod
        def battery_mask(data, mask):
            if (data & mask) == mask:
                return 1
            return 0

        @staticmethod
        def battery_value(data, mask=None, shift=None):
            _data = data if shift is None else data >> shift
            if mask is not None:
                _value = _data & mask
                if _value == mask:
                    _value = None
            else:
                _value = _data
            return _value

        @staticmethod
        def battery_voltage(data):
            return 0.02 * data

        @staticmethod
        def binary_desc(value):
            if value is not None:
                if value == 0:
                    return "OK"
                elif value == 1:
                    return "low"
                else:
                    return None
            return None

        @staticmethod
        def voltage_desc(value):
            if value is not None:
                if value <= 1.2:
                    return "low"
                else:
                    return "OK"
            return None

        @staticmethod
        def level_desc(value):
            if value is not None:
                if value <= 1:
                    return "low"
                elif value == 6:
                    return "DC"
                else:
                    return "OK"
            return None

        def decode_wh45(self, data, fields=None):
            """Decode WH45 sensor data.

            CO2 sensor data includes various sensor values, 24 hour aggregates
            and battery state data in 16 bytes.

            The 16 bytes of CO2 sensor data is allocated as follows:
            Byte(s) #      Data               Format          Comments
            bytes   1-2    temperature        short           C x10
                    3      humidity           unsigned byte   percent
                    4-5    PM10               unsigned short  ug/m3 x10
                    6-7    PM10 24hour avg    unsigned short  ug/m3 x10
                    8-9    PM2.5              unsigned short  ug/m3 x10
                    10-11  PM2.5 24 hour avg  unsigned short  ug/m3 x10
                    12-13  CO2                unsigned short  ppm
                    14-15  CO2 24 our avg     unsigned short  ppm
                    16     battery state      unsigned byte   0-5 <=1 is low
            """

            if len(data) == 16 and hasattr(fields, 'keys'):
                results = dict()
                index = 0
                for field, (decode_fn, size) in six.iteritems(fields):
                    results[field] = getattr(self, decode_fn)(data[index:index + size])
                    index += size
                return results
            return {}


# ============================================================================
#                             Utility function
# ============================================================================

def natural_sort_keys(source_dict):
    """Return a naturally sorted list of keys for a dict."""

    def atoi(text):
        return int(text) if text.isdigit() else text

    def natural_keys(text):
        """Natural key sort.

        Allows use of key=natural_keys to sort a list in human order, eg:
            alist.sort(key=natural_keys)

        http://nedbatchelder.com/blog/200712/human_sorting.html (See
        Toothy's implementation in the comments)
        """

        return [atoi(c) for c in re.split(r'(\d+)', text)]

    # create a list of keys in the dict
    keys_list = list(source_dict.keys())
    # naturally sort the list of keys where, for example, xxxxx16 appears in the
    # correct order
    keys_list.sort(key=natural_keys)
    # return the sorted list
    return keys_list


def natural_sort_dict(source_dict):
    """Return a string representation of a dict sorted naturally by key.

    When represented as a string a dict is displayed in the format:
        {key a:value a, key b: value b ... key z: value z}
    but the order of the key:value pairs is unlikely to be alphabetical.
    Displaying dicts of key:value pairs in logs or on the console in
    alphabetical order by key assists in the analysis of the the dict data.
    Where keys are strings with leading digits a natural sort is useful.
    """

    # first obtain a list of key:value pairs as string sorted naturally by key
    sorted_dict_fields = ["'%s': '%s'" % (k, source_dict[k]) for k in natural_sort_keys(source_dict)]
    # return as a string of comma separated key:value pairs in braces
    return "{%s}" % ", ".join(sorted_dict_fields)


def bytes_to_hex(iterable, separator=' ', caps=True):
    """Produce a hex string representation of a sequence of bytes."""

    # assume 'iterable' can be iterated by iterbytes and the individual
    # elements can be formatted with {:02X}
    format_str = "{:02X}" if caps else "{:02x}"
    try:
        return separator.join(format_str.format(c) for c in six.iterbytes(iterable))
    except (TypeError, ValueError, AttributeError):
        # ValueError - cannot format c as {:02X}
        # TypeError - 'iterable' is not iterable
        # AttributeError - likely cause separator is None
        # either way we can't represent as a string of hex bytes
        return "cannot represent '%s' as hexadecimal bytes" % (iterable,)


def obfuscate(plain, obf_char='*'):
    """Obfuscate all but the last x characters in a string.

    Obfuscate all but (at most) the last four characters of a string. Always
    reveal no more than 50% of the characters. The obfuscation character
    defaults to '*' but can be set when the function is called.
    """

    if plain is not None and len(plain) > 0:
        # obtain the number of the characters to be retained
        stem = 4
        stem = 3 if len(plain) < 8 else stem
        stem = 2 if len(plain) < 6 else stem
        stem = 1 if len(plain) < 4 else stem
        stem = 0 if len(plain) < 3 else stem
        if stem > 0:
            # we are retaining some characters so do a little string
            # manipulation
            obfuscated = obf_char * (len(plain) - stem) + plain[-stem:]
        else:
            # we are obfuscating everything
            obfuscated = obf_char * len(plain)
        return obfuscated
    else:
        # if we received None or a zero length string then return it
        return plain


# To use this driver in standalone mode for testing or development, use one of
# the following commands (depending on your WeeWX install). For setup.py
# installs use:
#
#   $ PYTHONPATH=/home/weewx/bin python -m user.gw1000
#
# or for package installs use:
#
#   $ PYTHONPATH=/usr/share/weewx python -m user.gw1000
#
# The above commands will display details of available command line options.
#
# Note. Whilst the driver may be run independently of WeeWX the driver still
# requires WeeWX and it's dependencies be installed. Consequently, if
# WeeWX 4.0.0 or later is installed the driver must be run under the same
# Python version as WeeWX uses. This means that on some systems 'python' in the
# above commands may need to be changed to 'python2' or 'python3'.

def main():
    import optparse

    def ip_from_config_opts(opts, stn_dict):
        """Obtain the IP address from station config or command line options.

        Determine the IP address to use given a station config dict and command
        line options. The IP address is chosen as follows:
        - if specified use the ip address from the command line
        - if an IP address was not specified on the command line obtain the IP
          address from the station config dict
        - if the station config dict does not specify an IP address, or if it
          is set to 'auto', return None to force device discovery
        """

        # obtain an ip address from the command line options
        ip_address = opts.ip_address if opts.ip_address else None
        # if we didn't get an ip address check the station config dict
        if ip_address is None:
            # obtain the ip address from the station config dict
            ip_address = stn_dict.get('ip_address')
            # if the station config dict specifies some variation of 'auto'
            # then we need to return None to force device discovery
            if ip_address is not None:
                # do we have a variation of 'auto'
                if ip_address.lower() == 'auto':
                    # we need to autodetect ip address so set to None
                    ip_address = None
                    if weewx.debug >= 1:
                        print()
                        print("IP address to be obtained by discovery")
                else:
                    if weewx.debug >= 1:
                        print()
                        print("IP address obtained from station config")
            else:
                if weewx.debug >= 1:
                    print()
                    print("IP address to be obtained by discovery")
        else:
            if weewx.debug >= 1:
                print()
                print("IP address obtained from command line options")
        return ip_address

    def port_from_config_opts(opts, stn_dict):
        """Obtain the port from station config or command line options.

        Determine the port to use given a station config dict and command
        line options. The port is chosen as follows:
        - if specified use the port from the command line
        - if a port was not specified on the command line obtain the port from
          the station config dict
        - if the station config dict does not specify a port use the default
          45000
        """

        # obtain a port number from the command line options
        port = opts.port if opts.port else None
        # if we didn't get a port number check the station config dict
        if port is None:
            # obtain the port number from the station config dict
            port = stn_dict.get('port')
            # if a port number was specified it needs to be an integer not a
            # string so try to do the conversion
            try:
                port = int(port)
            except (TypeError, ValueError):
                # If a TypeError then most likely port somehow ended up being
                # None. If a ValueError then we couldn't convert the port
                # number to an integer, maybe it was because it was 'auto'
                # (or some variation) or perhaps it was invalid. Regardless of
                # the error we need to set port to None to force discovery.
                port = default_port
                if weewx.debug >= 1:
                    print("Port number set to default port number")
            else:
                if weewx.debug >= 1:
                    print("Port number obtained from station config")
        else:
            if weewx.debug >= 1:
                print("Port number obtained from command line options")
        return port

    def system_params(opts, stn_dict):
        """Display system parameters.

        Obtain and display the GW1000 system parameters. GW1000 IP address and
        port are derived (in order) as follows:
        1. command line --ip-address and --port parameters
        2. [GW1000] stanza in the specified config file
        3. by discovery
        """

        # dict for decoding system parameters frequency byte, at present all we
        # know is 0 = 433MHz
        freq_decode = {
            0: '433MHz',
            1: '868Mhz',
            2: '915MHz',
            3: '920MHz'
        }
        # obtain the IP address and port number to use
        ip_address = ip_from_config_opts(opts, stn_dict)
        port = port_from_config_opts(opts, stn_dict)
        # wrap in a try..except in case there is an error
        try:
            # get a GW1000 Gw1000Collector object
            collector = Gw1000Collector(ip_address=ip_address,
                                        port=port)
            # identify the GW1000 being used
            print()
            print("Interrogating GW1000 at %s:%d" % (collector.station.ip_address.decode(),
                                                     collector.station.port))
            # get the collector objects system_parameters property
            sys_params_dict = collector.system_parameters
        except GW1000IOError as e:
            print()
            print("Unable to connect to GW1000: %s" % e)
        except socket.timeout:
            # socket timeout so inform the user
            print()
            print("Timeout. GW1000 did not respond.")
        else:
            # create a meaningful string for frequency representation
            freq_str = freq_decode.get(sys_params_dict['frequency'], 'Unknown')
            # if sensor_type is 0 there is a WH24 connected, if its a 1 there
            # is a WH65
            _is_wh24 = sys_params_dict['sensor_type'] == 0
            # string to use in sensor type message
            _sensor_type_str = 'WH24' if _is_wh24 else 'WH65'
            # print the system parameters
            print()
            print("GW1000 frequency: %s (%s)" % (sys_params_dict['frequency'],
                                                 freq_str))
            print("GW1000 sensor type: %s (%s)" % (sys_params_dict['sensor_type'],
                                                   _sensor_type_str))
            # The GW1000 API returns what is labelled "UTC" but is in fact the
            # current epoch timestamp adjusted by the station timezone offset.
            # So when the timestamp is converted to a human readable GMT
            # date-time string it in fact shows the local date-time. We can
            # work around this by formatting this offset UTC timestamp as a UTC
            # date-time but then calling it local time. ideally we would
            # re-adjust to remove the timezone offset to get the real
            # (unadjusted) epoch timestamp but since the timezone index is
            # stored as an arbitrary number rather than an offset in seconds
            # this is not possible. We can only do what we can.
            date_time_str = time.strftime("%-d %B %Y %H:%M:%S",
                                          time.gmtime(sys_params_dict['utc']))
            print("GW1000 date-time: %s" % date_time_str)
            print("GW1000 timezone index: %s" % (sys_params_dict['timezone_index'],))
            print("GW1000 DST status: %s" % (sys_params_dict['dst_status'],))

    def get_rain_data(opts, stn_dict):
        """Display the GW1000 rain data.

        Obtain and display the GW1000 rain data. GW1000 IP address and port are
        derived (in order) as follows:
        1. command line --ip-address and --port parameters
        2. [GW1000] stanza in the specified config file
        3. by discovery
        """

        # obtain the IP address and port number to use
        ip_address = ip_from_config_opts(opts, stn_dict)
        port = port_from_config_opts(opts, stn_dict)
        # wrap in a try..except in case there is an error
        try:
            # get a GW1000 Gw1000Collector object
            collector = Gw1000Collector(ip_address=ip_address,
                                        port=port)
            # identify the GW1000 being used
            print()
            print("Interrogating GW1000 at %s:%d" % (collector.station.ip_address.decode(),
                                                     collector.station.port))
            # get the collector objects get_rain_data property
            rain_data = collector.rain_data
        except GW1000IOError as e:
            print()
            print("Unable to connect to GW1000: %s" % e)
        except socket.timeout:
            print()
            print("Timeout. GW1000 did not respond.")
        else:
            print()
            print("%10s: %.1f mm/%.1f in" % ('Rain rate', rain_data['rain_rate'], rain_data['rain_rate'] / 25.4))
            print("%10s: %.1f mm/%.1f in" % ('Day rain', rain_data['rain_day'], rain_data['rain_day'] / 25.4))
            print("%10s: %.1f mm/%.1f in" % ('Week rain', rain_data['rain_week'], rain_data['rain_week'] / 25.4))
            print("%10s: %.1f mm/%.1f in" % ('Month rain', rain_data['rain_month'], rain_data['rain_month'] / 25.4))
            print("%10s: %.1f mm/%.1f in" % ('Year rain', rain_data['rain_year'], rain_data['rain_year'] / 25.4))

    def get_mulch_offset(opts, stn_dict):
        """Display the multi-channel temperature and humidity offset data from
        a GW1000.

        Obtain and display the multi-channel temperature and humidity offset
        data from the selected GW1000. GW1000 IP address and port are derived
        (in order) as follows:
        1. command line --ip-address and --port parameters
        2. [GW1000] stanza in the specified config file
        3. by discovery
        """

        # obtain the IP address and port number to use
        ip_address = ip_from_config_opts(opts, stn_dict)
        port = port_from_config_opts(opts, stn_dict)
        # wrap in a try..except in case there is an error
        try:
            # get a Gw1000Collector object
            collector = Gw1000Collector(ip_address=ip_address, port=port)
            # identify the GW1000 being used
            print()
            print("Interrogating GW1000 at %s:%d" % (collector.station.ip_address.decode(),
                                                     collector.station.port))
            # get the mulch offset data from the collector object's mulch_offset
            # property
            mulch_offset_data = collector.mulch_offset
        except GW1000IOError as e:
            print()
            print("Unable to connect to GW1000: %s" % e)
        except socket.timeout:
            print()
            print("Timeout. GW1000 did not respond.")
        else:
            # did we get any mulch offset data
            if mulch_offset_data is not None:
                # now format and display the data
                print()
                print("Multi-channel Temperature and Humidity Calibration")
                # iterate over each channel for which we have data
                for channel in mulch_offset_data:
                    # print the channel and offset data
                    mulch_str = "Channel %d: Temperature offset: %5s Humidity offset: %3s"
                    # the API returns channels starting at 0, but the WS View
                    # app displays channels starting at 1, so add 1 to our
                    # channel number
                    print(mulch_str % (channel+1,
                                       "%2.1f" % mulch_offset_data[channel]['temp'],
                                       "%d" % mulch_offset_data[channel]['hum']))
            else:
                print()
                print("GW1000 did not respond.")

    def get_pm25_offset(opts, stn_dict):
        """Display the PM2.5 offset data from a GW1000.

        Obtain and display the PM2.5 offset data from the selected GW1000.
        GW1000 IP address and port are derived (in order) as follows:
        1. command line --ip-address and --port parameters
        2. [GW1000] stanza in the specified config file
        3. by discovery
        """

        # obtain the IP address and port number to use
        ip_address = ip_from_config_opts(opts, stn_dict)
        port = port_from_config_opts(opts, stn_dict)
        # wrap in a try..except in case there is an error
        try:
            # get a Gw1000Collector object
            collector = Gw1000Collector(ip_address=ip_address, port=port)
            # identify the GW1000 being used
            print()
            print("Interrogating GW1000 at %s:%d" % (collector.station.ip_address.decode(),
                                                     collector.station.port))
            # get the PM2.5 offset data from the collector object's pm25_offset
            # property
            pm25_offset_data = collector.pm25_offset
        except GW1000IOError as e:
            print()
            print("Unable to connect to GW1000: %s" % e)
        except socket.timeout:
            print()
            print("Timeout. GW1000 did not respond.")
        else:
            # did we get any PM2.5 offset data
            if pm25_offset_data is not None:
                # now format and display the data
                print()
                print("PM2.5 Calibration")
                # iterate over each channel for which we have data
                for channel in pm25_offset_data:
                    # print the channel and offset data
                    print("Channel %d PM2.5 offset: %5s" % (channel, "%2.1f" % pm25_offset_data[channel]))
            else:
                print()
                print("GW1000 did not respond.")

    def get_calibration(opts, stn_dict):
        """Display the calibration data from a GW1000.

        Obtain and display the calibration data from the selected GW1000.
        GW1000 IP address and port are derived (in order) as follows:
        1. command line --ip-address and --port parameters
        2. [GW1000] stanza in the specified config file
        3. by discovery
        """

        # obtain the IP address and port number to use
        ip_address = ip_from_config_opts(opts, stn_dict)
        port = port_from_config_opts(opts, stn_dict)
        # wrap in a try..except in case there is an error
        try:
            # get a Gw1000Collector object
            collector = Gw1000Collector(ip_address=ip_address, port=port)
            # identify the GW1000 being used
            print()
            print("Interrogating GW1000 at %s:%d" % (collector.station.ip_address.decode(),
                                                     collector.station.port))
            # get the calibration data from the collector object's calibration
            # property
            calibration_data = collector.calibration
        except GW1000IOError as e:
            print()
            print("Unable to connect to GW1000: %s" % e)
        except socket.timeout:
            print()
            print("Timeout. GW1000 did not respond.")
        else:
            # did we get any calibration data
            if calibration_data is not None:
                # now format and display the data
                print()
                print("Calibration")
                print("%26s: %4.1f" % ("Solar radiation gain", calibration_data['solar']))
                print("%26s: %4.1f" % ("UV gain", calibration_data['uv']))
                print("%26s: %4.1f" % ("Wind gain", calibration_data['wind']))
                print("%26s: %4.1f" % ("Rain gain", calibration_data['rain']))
                print("%26s: %4.1f %sC" % ("Inside temperature offset", calibration_data['intemp'], u'\xb0'))
                print("%26s: %4.1f %%" % ("Inside humidity offset", calibration_data['inhum']))
                print("%26s: %4.1f hPa" % ("Absolute pressure offset", calibration_data['abs']))
                print("%26s: %4.1f hPa" % ("Relative pressure offset", calibration_data['rel']))
                print("%26s: %4.1f %sC" % ("Outside temperature offset", calibration_data['outtemp'], u'\xb0'))
                print("%26s: %4.1f %%" % ("Outside humidity offset", calibration_data['outhum']))
                print("%26s: %4.1f %s" % ("Wind direction offset", calibration_data['dir'], u'\xb0'))
            else:
                print()
                print("GW1000 did not respond.")

    def get_soil_calibration(opts, stn_dict):
        """Display the soil moisture sensor calibration data from a GW1000.

        Obtain and display the soil moisture sensor calibration data from the
        selected GW1000. GW1000 IP address and port are derived (in order) as
        follows:
        1. command line --ip-address and --port parameters
        2. [GW1000] stanza in the specified config file
        3. by discovery
        """

        # obtain the IP address and port number to use
        ip_address = ip_from_config_opts(opts, stn_dict)
        port = port_from_config_opts(opts, stn_dict)
        # wrap in a try..except in case there is an error
        try:
            # get a Gw1000Collector object
            collector = Gw1000Collector(ip_address=ip_address, port=port)
            # identify the GW1000 being used
            print()
            print("Interrogating GW1000 at %s:%d" % (collector.station.ip_address.decode(),
                                                     collector.station.port))
            # get the calibration data from the collector object's
            # soil_calibration property
            calibration_data = collector.soil_calibration
        except GW1000IOError as e:
            print()
            print("Unable to connect to GW1000: %s" % e)
        except socket.timeout:
            print()
            print("Timeout. GW1000 did not respond.")
        else:
            # did we get any calibration data
            if calibration_data is not None:
                # now format and display the data
                # first get a list of channels for which we have data, since
                # this is the keys to a dict we need to sort them
                channels = sorted(calibration_data.keys())
                print()
                print("Soil Calibration")
                # iterate over each channel printing the channel data
                for channel in channels:
                    channel_dict = calibration_data[channel]
                    # the API returns channels starting at 0, but the WS View
                    # app displays channels starting at 1, so add 1 to our
                    # channel number
                    print("Channel %d (%d%%)" % (channel+1, channel_dict['humidity']))
                    print("%12s: %d" % ("Now AD", channel_dict['ad']))
                    print("%12s: %d" % ("0% AD", channel_dict['adj_min']))
                    print("%12s: %d" % ("100% AD", channel_dict['adj_max']))
            else:
                print()
                print("GW1000 did not respond.")

    def get_services(opts, stn_dict):
        """Display the GW1000 Weather Services settings.

        Obtain and display the settings for the various weather services
        supported by the GW1000. GW1000 IP address and port are derived (in
        order) as follows:
        1. command line --ip-address and --port parameters
        2. [GW1000] stanza in the specified config file
        3. by discovery
        """

        # each weather service uses different parameters so define individual
        # functions to print each services settings

        def print_ecowitt_net(data_dict=None):
            """Print Ecowitt.net settings."""

            # do we have any settings?
            if data_dict is not None:
                # upload interval, 0 means disabled
                if data_dict['interval'] == 0:
                    print("%22s: %s" % ("Upload Interval",
                                        "Upload to Ecowitt.net is disabled"))
                elif data_dict['interval'] > 1:
                    print("%22s: %d minutes" % ("Upload Interval",
                                                data_dict['interval']))
                else:
                    print("%22s: %d minute" % ("Upload Interval",
                                               data_dict['interval']))
                # GW1000 MAC
                print("%22s: %s" % ("MAC", data_dict['mac']))

        def print_wunderground(data_dict=None):
            """Print Weather Underground settings."""

            # do we have any settings?
            if data_dict is not None:
                # Station ID
                id = data_dict['id'] if opts.unmask else obfuscate(data_dict['id'])
                print("%22s: %s" % ("Station ID", id))
                # Station key
                key = data_dict['password'] if opts.unmask else obfuscate(data_dict['password'])
                print("%22s: %s" % ("Station Key", key))

        def print_weathercloud(data_dict=None):
            """Print Weathercloud settings."""

            # do we have any settings?
            if data_dict is not None:
                # Weathercloud ID
                id = data_dict['id'] if opts.unmask else obfuscate(data_dict['id'])
                print("%22s: %s" % ("Weathercloud ID", id))
                # Weathercloud key
                key = data_dict['key'] if opts.unmask else obfuscate(data_dict['key'])
                print("%22s: %s" % ("Weathercloud Key", key))

        def print_wow(data_dict=None):
            """Print Weather Observations Website settings."""

            # do we have any settings?
            if data_dict is not None:
                # Station ID
                id = data_dict['id'] if opts.unmask else obfuscate(data_dict['id'])
                print("%22s: %s" % ("Station ID", id))
                # Station key
                key = data_dict['password'] if opts.unmask else obfuscate(data_dict['password'])
                print("%22s: %s" % ("Station Key", key))

        def print_custom(data_dict=None):
            """Print Custom server settings."""

            # do we have any settings?
            if data_dict is not None:
                # Is upload enabled, API specifies 1=enabled and 0=disabled, if
                # we have anything else use 'Unknown'
                if data_dict['active'] == 1:
                    print("%22s: %s" % ("Upload", "Enabled"))
                elif data_dict['active'] == 0:
                    print("%22s: %s" % ("Upload", "Disabled"))
                else:
                    print("%22s: %s" % ("Upload", "Unknown"))
                # upload protocol, API specifies 1=wundeground and 0=ecowitt,
                # if we have anything else use 'Unknown'
                if data_dict['type'] == 0:
                    print("%22s: %s" % ("Upload Protocol", "Ecowitt"))
                elif data_dict['type'] == 1:
                    print("%22s: %s" % ("Upload Protocol", "Wunderground"))
                else:
                    print("%22s: %s" % ("Upload Protocol", "Unknown"))
                # remote server IP address
                print("%22s: %s" % ("Server IP/Hostname", data_dict['server']))
                # remote server path, if using wunderground protocol we have
                # Station ID and Station key as well
                if data_dict['type'] == 0:
                    print("%22s: %s" % ("Path", data_dict['ecowitt_path']))
                elif data_dict['type'] == 1:
                    print("%22s: %s" % ("Path", data_dict['wu_path']))
                    id = data_dict['id'] if opts.unmask else obfuscate(data_dict['id'])
                    print("%22s: %s" % ("Station ID", id))
                    key = data_dict['password'] if opts.unmask else obfuscate(data_dict['password'])
                    print("%22s: %s" % ("Station Key", key))
                # port
                print("%22s: %d" % ("Port", data_dict['port']))
                # upload interval in seconds
                print("%22s: %d seconds" % ("Upload Interval", data_dict['interval']))

        # look table of functions to use to print weather service settings
        print_fns = {'ecowitt_net': print_ecowitt_net,
                     'wunderground': print_wunderground,
                     'weathercloud': print_weathercloud,
                     'wow': print_wow,
                     'custom': print_custom}

        # obtain the IP address and port number to use
        ip_address = ip_from_config_opts(opts, stn_dict)
        port = port_from_config_opts(opts, stn_dict)
        # wrap in a try..except in case there is an error
        try:
            # get a GW1000 Gw1000Collector object
            collector = Gw1000Collector(ip_address=ip_address,
                                        port=port)
            # identify the GW1000 being used
            print()
            print("Interrogating GW1000 at %s:%d" % (collector.station.ip_address.decode(),
                                                     collector.station.port))
            # get the settings for each service know to the GW1000, store them
            # in a dict keyed by the service name
            services_data = dict()
            for service in collector.services:
                services_data[service['name']] = getattr(collector, service['name'])
        except GW1000IOError as e:
            print()
            print("Unable to connect to GW1000: %s" % e)
        except socket.timeout:
            print()
            print("Timeout. GW1000 did not respond.")
        else:
            # did we get any service data
            if len(services_data) > 0:
                # now format and display the data
                print()
                print("Weather Services")
                # iterate over the weather services we know about and call the
                # relevant function to print the services settings
                for service in collector.services:
                    print()
                    print("  %s" % (service['long_name'],))
                    print_fns[service['name']](services_data[service['name']])
            else:
                print()
                print("GW1000 did not respond.")

    def station_mac(opts, stn_dict):
        """Display the GW1000 hardware MAC address.

        Obtain and display the hardware MAC address of the selected GW1000.
        GW1000 IP address and port are derived (in order) as follows:
        1. command line --ip-address and --port parameters
        2. [GW1000] stanza in the specified config file
        3. by discovery
        """

        # obtain the IP address and port number to use
        ip_address = ip_from_config_opts(opts, stn_dict)
        port = port_from_config_opts(opts, stn_dict)
        # wrap in a try..except in case there is an error
        try:
            # get a GW1000 Gw1000Collector object
            collector = Gw1000Collector(ip_address=ip_address,
                                        port=port)
            # identify the GW1000 being used
            print()
            print("Interrogating GW1000 at %s:%d" % (collector.station.ip_address.decode(),
                                                     collector.station.port))
            # call the driver objects mac_address() method
            print()
            print("GW1000 MAC address: %s" % (collector.mac_address,))
        except GW1000IOError as e:
            print()
            print("Unable to connect to GW1000: %s" % e)
        except socket.timeout:
            print()
            print("Timeout. GW1000 did not respond.")

    def firmware(opts, stn_dict):
        """Display the firmware version string from a GW1000.

        Obtain and display the firmware version string from the selected
        GW1000. GW1000 IP address and port are derived (in order) as follows:
        1. command line --ip-address and --port parameters
        2. [GW1000] stanza in the specified config file
        3. by discovery
        """

        # obtain the IP address and port number to use
        ip_address = ip_from_config_opts(opts, stn_dict)
        port = port_from_config_opts(opts, stn_dict)
        # wrap in a try..except in case there is an error
        try:
            # get a Gw1000Collector object
            collector = Gw1000Collector(ip_address=ip_address, port=port)
            # identify the GW1000 being used
            print()
            print("Interrogating GW1000 at %s:%d" % (collector.station.ip_address.decode(),
                                                     collector.station.port))
            # call the driver objects firmware_version() method
            print()
            print("GW1000 firmware version string: %s" % (collector.firmware_version,))
        except GW1000IOError as e:
            print()
            print("Unable to connect to GW1000: %s" % e)
        except socket.timeout:
            print()
            print("Timeout. GW1000 did not respond.")

    def sensors(opts, stn_dict):
        """Display the sensor ID information from a GW1000.

        Obtain and display the sensor ID information from the selected GW1000.
        GW1000 IP address and port are derived (in order) as follows:
        1. command line --ip-address and --port parameters
        2. [GW1000] stanza in the specified config file
        3. by discovery
        """

        # obtain the IP address and port number to use
        ip_address = ip_from_config_opts(opts, stn_dict)
        port = port_from_config_opts(opts, stn_dict)
        # wrap in a try..except in case there is an error
        try:
            # get a Gw1000Collector object
            collector = Gw1000Collector(ip_address=ip_address,
                                        port=port)
            # identify the GW1000 being used
            print()
            print("Interrogating GW1000 at %s:%d" % (collector.station.ip_address.decode(),
                                                     collector.station.port))
            # call the driver objects get_sensor_ids() method
            sensor_id_data = collector.sensor_id_data
        except GW1000IOError as e:
            print()
            print("Unable to connect to GW1000: %s" % e)
        except socket.timeout:
            print()
            print("Timeout. GW1000 did not respond.")
        else:
            # did we get any sensor ID data
            if sensor_id_data is not None:
                # now format and display the data
                print()
                print("%-10s %s" % ("Sensor", "Status"))
                # iterate over each sensor for which we have data
                for sensor in sensor_id_data:
                    # sensor address
                    address = sensor['address']
                    # the sensor id indicates whether it is disabled, attempting to
                    # register a sensor or already registered
                    if sensor.get('id') == 'fffffffe':
                        state = 'sensor is disabled'
                    elif sensor.get('id') == 'ffffffff':
                        state = 'sensor is registering...'
                    else:
                        # the sensor is registered so we should have signal and battery
                        # data as well
                        sensor_model = Gw1000Collector.sensor_ids[address].get('name').split("_")[0]
                        battery_desc = getattr(collector.parser,
                                               collector.parser.battery_state_desc[sensor_model])(sensor.get('battery'))
                        battery_str = "%s (%s)" % (sensor.get('battery'), battery_desc)
                        state = "sensor ID: %s  signal: %s  battery: %s" % (sensor.get('id').strip('0'),
                                                                            sensor.get('signal'),
                                                                            battery_str)
                        # print the formatted data
                    print("%-10s %s" % (Gw1000Collector.sensor_ids[address].get('long_name'), state))
            else:
                print()
                print("GW1000 did not respond.")

    def live_data(opts, stn_dict):
        """Display live sensor data from a GW1000.

        Obtain and display live sensor data from the selected GW1000. GW1000
        IP address and port are derived (in order) as follows:
        1. command line --ip-address and --port parameters
        2. [GW1000] stanza in the specified config file
        3. by discovery
        """

        # obtain the IP address and port number to use
        ip_address = ip_from_config_opts(opts, stn_dict)
        port = port_from_config_opts(opts, stn_dict)
        # wrap in a try..except in case there is an error
        try:
            # get a Gw1000Collector object
            collector = Gw1000Collector(ip_address=ip_address,
                                        port=port)
            # identify the GW1000 being used
            print()
            print("Interrogating GW1000 at %s:%d" % (collector.station.ip_address.decode(),
                                                     collector.station.port))
            # call the driver objects get_live_sensor_data() method
            live_sensor_data_dict = collector.get_live_sensor_data()
        except GW1000IOError as e:
            print()
            print("Unable to connect to GW1000: %s" % e)
        except socket.timeout:
            print()
            print("Timeout. GW1000 did not respond.")
        else:
            print()
            print("GW1000 live sensor data: %s" % weeutil.weeutil.to_sorted_string(live_sensor_data_dict))

    def discover():
        """Display IP address and port data of GW1000s on the local network."""

        # get an Gw1000Collector object
        collector = Gw1000Collector()
        print()
        # call the Gw1000Collector object discover() method, wrap in a try so we can
        # catch any socket timeouts
        try:
            ip_port_list = collector.station.discover()
        except socket.timeout:
            print("Timeout. No GW1000 discovered.")
        else:
            if len(ip_port_list) > 0:
                # we have at least one result
                # first sort our list by IP address
                sorted_list = sorted(ip_port_list, key=itemgetter(0))
                found = False
                gw1000_found = 0
                for (ip, port) in sorted_list:
                    if ip is not None and port is not None:
                        print("GW1000 discovered at IP address %s on port %d" % (ip, port))
                        found = True
                        gw1000_found += 1
                else:
                    if gw1000_found > 1:
                        print()
                        print("Multiple GW1000 were found.")
                        print("If using the GW1000 driver consider explicitly specifying the IP address")
                        print("and port of the GW1000 to be used under [GW1000] in weewx.conf.")
                    if not found:
                        print("No GW1000 was discovered.")
            else:
                # we have no results
                print("No GW1000 was discovered.")

    def field_map():
        """Display the default field map."""

        # obtain a copy of the default field map, we need a copy so we can
        # augment it with the battery state map
        field_map = dict(Gw1000.default_field_map)
        # now add in the battery state field map
        field_map.update(Gw1000.battery_field_map)
        # now add in the sensor signal field map
        field_map.update(Gw1000.sensor_signal_field_map)
        print()
        print("GW1000 driver/service default field map:")
        print("(format is WeeWX field name: GW1000 field name)")
        print()
        # obtain a list of naturally sorted dict keys so that, for example,
        # xxxxx16 appears in the correct order
        keys_list = natural_sort_keys(field_map)
        # iterate over the sorted keys and print the key and item
        for key in keys_list:
            print("    %23s: %s" % (key, field_map[key]))

    def test_driver(opts, stn_dict):
        """Run the GW1000 driver.

        Exercises the GW1000 driver only. Loop packets, but no archive records,
        are emitted to the console continuously until a keyboard interrupt is
        received. A station config dict is coalesced from any relevant command
        line parameters and the config file in use with command line parameters
        overriding those in the config file.
        """

        loginf("Testing GW1000 driver...")
        # obtain the IP address and port number to use
        ip_address = ip_from_config_opts(opts, stn_dict)
        port = port_from_config_opts(opts, stn_dict)
        # set the IP address and port in the station config dict
        stn_dict['ip_address'] = ip_address
        stn_dict['port'] = port
        if opts.poll_interval:
            stn_dict['poll_interval'] = opts.poll_interval
        if opts.max_tries:
            stn_dict['max_tries'] = opts.max_tries
        if opts.retry_wait:
            stn_dict['retry_wait'] = opts.retry_wait
        # wrap in a try..except in case there is an error
        try:
            # get a Gw1000Driver object
            driver = Gw1000Driver(**stn_dict)
            # identify the GW1000 being used
            print()
            print("Interrogating GW1000 at %s:%d" % (driver.collector.station.ip_address.decode(),
                                                     driver.collector.station.port))
            print()
            # continuously get loop packets and print them to screen
            for pkt in driver.genLoopPackets():
                print(": ".join([weeutil.weeutil.timestamp_to_string(pkt['dateTime']),
                                 weeutil.weeutil.to_sorted_string(pkt)]))
        except GW1000IOError as e:
            print()
            print("Unable to connect to GW1000: %s" % e)
        except KeyboardInterrupt:
            # we have a keyboard interrupt so shut down
            driver.closePort()
        loginf("GW1000 driver testing complete")

    def test_service(opts, stn_dict):
        """Test the GW1000 service.

        Uses a dummy engine/simulator to generate arbitrary loop packets for
        augmenting. Use a 10 second loop interval so we don't get too many bare
        packets.
        """

        loginf("Testing GW1000 service...")
        # Create a dummy config so we can stand up a dummy engine with a dummy
        # simulator emitting arbitrary loop packets. Include the GW1000 service
        # and StdPrint, StdPrint will take care of printing our loop packets
        # (no StdArchive so loop packets only, no archive records)
        config = {
            'Station': {
                'station_type': 'Simulator',
                'altitude': [0, 'meter'],
                'latitude': 0,
                'longitude': 0},
            'Simulator': {
                'driver': 'weewx.drivers.simulator',
                'mode': 'simulator'},
            'GW1000': {},
            'Engine': {
                'Services': {
                    'archive_services': 'user.gw1000.Gw1000Service',
                    'report_services': 'weewx.engine.StdPrint'}}}
        # obtain the IP address and port number to use
        ip_address = ip_from_config_opts(opts, stn_dict)
        port = port_from_config_opts(opts, stn_dict)
        # set the IP address and port in the dummy config
        config['GW1000']['ip_address'] = ip_address
        config['GW1000']['port'] = port
        # these command line options should only be added if they exist
        if opts.poll_interval:
            config['GW1000']['poll_interval'] = opts.poll_interval
        if opts.max_tries:
            config['GW1000']['max_tries'] = opts.max_tries
        if opts.retry_wait:
            config['GW1000']['retry_wait'] = opts.retry_wait
        # assign our dummyTemp field to a unit group so unit conversion works
        # properly
        weewx.units.obs_group_dict['dummyTemp'] = 'group_temperature'
        # wrap in a try..except in case there is an error
        try:
            # create a dummy engine
            engine = weewx.engine.StdEngine(config)
            # Our GW1000 service will have been instantiated by the engine during
            # its startup. Whilst access to the service is not normally required we
            # require access here so we can obtain some info about the station we
            # are using for this test. The engine does not provide a ready means to
            # access that GW1000 service so we can do a bit of guessing and iterate
            # over all of the engine's services and select the one that has a
            # 'collector' property. Unlikely to cause a problem since there are
            # only two services in the dummy engine.
            gw1000_svc = None
            for svc in engine.service_obj:
                if hasattr(svc, 'collector'):
                    gw1000_svc = svc
            if gw1000_svc is not None:
                # identify the GW1000 being used
                print()
                print("Interrogating GW1000 at %s:%d" % (gw1000_svc.collector.station.ip_address.decode(),
                                                         gw1000_svc.collector.station.port))
            print()
            while True:
                # create an arbitrary loop packet, all it needs is a timestamp, a
                # defined unit system and a token obs
                packet = {'dateTime': int(time.time()),
                          'usUnits': weewx.US,
                          'dummyTemp': 96.3
                          }
                # send out a NEW_LOOP_PACKET event with the dummy loop packet
                # to trigger the GW1000 service to augment the loop packet
                engine.dispatchEvent(weewx.Event(weewx.NEW_LOOP_PACKET,
                                                 packet=packet,
                                                 origin='software'))
                # sleep for a bit to emulate the simulator
                time.sleep(10)
        except (GW1000IOError, user.gw1000.GW1000IOError) as e:
            print()
            print("Unable to connect to GW1000: %s" % e)
        except KeyboardInterrupt:
            engine.shutDown()
        loginf("GW1000 service testing complete")

    usage = """Usage: python -m user.gw1000 --help
       python -m user.gw1000 --version
       python -m user.gw1000 --test-driver|--test-service
            [CONFIG_FILE|--config=CONFIG_FILE]  
            [--ip-address=IP_ADDRESS] [--port=PORT]
            [--poll-interval=INTERVAL]
            [--max-tries=MAX_TRIES]
            [--retry-wait=RETRY_WAIT]
            [--debug=0|1|2|3]     
       python -m user.gw1000 --sensors
            [CONFIG_FILE|--config=CONFIG_FILE]
            [--ip-address=IP_ADDRESS] [--port=PORT]
            [--debug=0|1|2|3]     
       python -m user.gw1000 --live-data
            [CONFIG_FILE|--config=CONFIG_FILE]  
            [--ip-address=IP_ADDRESS] [--port=PORT]
            [--debug=0|1|2|3]     
       python -m user.gw1000 --firmware-version|--mac-address|
            --system-params|--get-rain-data
            [CONFIG_FILE|--config=CONFIG_FILE]  
            [--ip-address=IP_ADDRESS] [--port=PORT]
            [--debug=0|1|2|3]     
       python -m user.gw1000 --get-mulch-offset|--get-pm25-offset|
            --get-calibration|--get-soil-calibration
            [CONFIG_FILE|--config=CONFIG_FILE]  
            [--ip-address=IP_ADDRESS] [--port=PORT]
            [--debug=0|1|2|3]     
       python -m user.gw1000 --get-services
            [CONFIG_FILE|--config=CONFIG_FILE]  
            [--ip-address=IP_ADDRESS] [--port=PORT]
            [--unmask] [--debug=0|1|2|3]     
       python -m user.gw1000 --discover
            [CONFIG_FILE|--config=CONFIG_FILE]  
            [--debug=0|1|2|3]"""

    parser = optparse.OptionParser(usage=usage)
    parser.add_option('--version', dest='version', action='store_true',
                      help='display GW1000 driver version number')
    parser.add_option('--config', dest='config_path', metavar='CONFIG_FILE',
                      help="Use configuration file CONFIG_FILE.")
    parser.add_option('--debug', dest='debug', type=int,
                      help='How much status to display, 0-3')
    parser.add_option('--discover', dest='discover', action='store_true',
                      help='discover GW1000 and display its IP address '
                           'and port')
    parser.add_option('--firmware-version', dest='firmware',
                      action='store_true',
                      help='display GW1000 firmware version')
    parser.add_option('--mac-address', dest='mac', action='store_true',
                      help='display GW1000 station MAC address')
    parser.add_option('--system-params', dest='sys_params', action='store_true',
                      help='display GW1000 system parameters')
    parser.add_option('--sensors', dest='sensors', action='store_true',
                      help='display GW1000 sensor information')
    parser.add_option('--live-data', dest='live', action='store_true',
                      help='display GW1000 sensor data')
    parser.add_option('--get-rain-data', dest='get_rain', action='store_true',
                      help='display GW1000 rain data')
    parser.add_option('--get-mulch-offset', dest='get_mulch_offset',
                      action='store_true',
                      help='display GW1000 multi-channel temperature and '
                      'humidity offset data')
    parser.add_option('--get-pm25-offset', dest='get_pm25_offset',
                      action='store_true',
                      help='display GW1000 PM2.5 offset data')
    parser.add_option('--get-calibration', dest='get_calibration',
                      action='store_true',
                      help='display GW1000 calibration data')
    parser.add_option('--get-soil-calibration', dest='get_soil_calibration',
                      action='store_true',
                      help='display GW1000 soil moisture calibration data')
    parser.add_option('--get-services', dest='get_services',
                      action='store_true',
                      help='display GW1000 weather services configuration data')
    parser.add_option('--default-map', dest='map', action='store_true',
                      help='display the default field map')
    parser.add_option('--test-driver', dest='test_driver', action='store_true',
                      metavar='TEST_DRIVER', help='test the GW1000 driver')
    parser.add_option('--test-service', dest='test_service',
                      action='store_true',
                      metavar='TEST_SERVICE', help='test the GW1000 service')
    parser.add_option('--ip-address', dest='ip_address',
                      help='GW1000 IP address to use')
    parser.add_option('--port', dest='port', type=int,
                      help='GW1000 port to use')
    parser.add_option('--poll-interval', dest='poll_interval', type=int,
                      help='GW1000 port to use')
    parser.add_option('--max-tries', dest='max_tries', type=int,
                      help='GW1000 port to use')
    parser.add_option('--retry-wait', dest='retry_wait', type=int,
                      help='GW1000 port to use')
    parser.add_option('--unmask', dest='unmask', action='store_true',
                      help='unmask sensitive settings')
    (opts, args) = parser.parse_args()

    # display driver version number
    if opts.version:
        print("%s driver version: %s" % (DRIVER_NAME, DRIVER_VERSION))
        exit(0)

    # get config_dict to use
    config_path, config_dict = weecfg.read_config(opts.config_path, args)
    print("Using configuration file %s" % config_path)
    stn_dict = config_dict.get('GW1000', {})

    # set weewx.debug as necessary
    if opts.debug is not None:
        _debug = weeutil.weeutil.to_int(opts.debug)
    else:
        _debug = weeutil.weeutil.to_int(config_dict.get('debug', 0))
    weewx.debug = _debug
    # inform the user if the debug level is 'higher' than 0
    if _debug > 0:
        print("debug level is '%d'" % _debug)

    # Now we can set up the user customized logging but we need to handle both
    # v3 and v4 logging. V4 logging is very easy but v3 logging requires us to
    # set up syslog and raise our log level based on weewx.debug
    try:
        # assume v 4 logging
        weeutil.logger.setup('weewx', config_dict)
    except AttributeError:
        # must be v3 logging, so first set the defaults for the system logger
        syslog.openlog('weewx', syslog.LOG_PID | syslog.LOG_CONS)
        # now raise the log level if required
        if weewx.debug > 0:
            syslog.setlogmask(syslog.LOG_UPTO(syslog.LOG_DEBUG))

    # run the driver
    if opts.test_driver:
        test_driver(opts, stn_dict)
        exit(0)

    # run the service with simulator
    if opts.test_service:
        test_service(opts, stn_dict)
        exit(0)

    if opts.sys_params:
        system_params(opts, stn_dict)
        exit(0)

    if opts.get_rain:
        get_rain_data(opts, stn_dict)
        exit(0)

    if opts.get_mulch_offset:
        get_mulch_offset(opts, stn_dict)
        exit(0)

    if opts.get_pm25_offset:
        get_pm25_offset(opts, stn_dict)
        exit(0)

    if opts.get_calibration:
        get_calibration(opts, stn_dict)
        exit(0)

    if opts.get_soil_calibration:
        get_soil_calibration(opts, stn_dict)
        exit(0)

    if opts.get_services:
        get_services(opts, stn_dict)
        exit(0)

    if opts.mac:
        station_mac(opts, stn_dict)
        exit(0)

    if opts.firmware:
        firmware(opts, stn_dict)
        exit(0)

    if opts.sensors:
        sensors(opts, stn_dict)
        exit(0)

    if opts.live:
        live_data(opts, stn_dict)
        exit(0)

    if opts.discover:
        discover()
        exit(0)

    if opts.map:
        field_map()
        exit(0)

    # if we made it here no option was selected so display our help
    parser.print_help()


if __name__ == '__main__':
    main()<|MERGE_RESOLUTION|>--- conflicted
+++ resolved
@@ -28,11 +28,7 @@
 You should have received a copy of the GNU General Public License along with
 this program.  If not, see http://www.gnu.org/licenses/.
 
-<<<<<<< HEAD
-Version: 0.1.0b13                                 Date: 1 September 2020
-=======
 Version: 0.2.0b1                                  Date: 19 October 2020
->>>>>>> 759c83f2
 
 Revision History
     19 October 2020          v0.2.0
@@ -460,11 +456,7 @@
         log_traceback(prefix=prefix, loglevel=syslog.LOG_DEBUG)
 
 DRIVER_NAME = 'GW1000'
-<<<<<<< HEAD
-DRIVER_VERSION = '0.1.0b13'
-=======
 DRIVER_VERSION = '0.2.0b1'
->>>>>>> 759c83f2
 
 # various defaults used throughout
 # default port used by GW1000
@@ -676,7 +668,7 @@
         'wh68_batt': 'wh68_batt',
         'ws80_batt': 'ws80_batt'
     }
-    # sensor signal level default field map, merged into default_field_map to 
+    # sensor signal level default field map, merged into default_field_map to
     # give the overall default field map
     sensor_signal_field_map = {
         'wh40_sig': 'wh40_sig',
@@ -2055,12 +2047,8 @@
                  broadcast_port=None, socket_timeout=None,
                  poll_interval=default_poll_interval,
                  max_tries=default_max_tries, retry_wait=default_retry_wait,
-<<<<<<< HEAD
                  use_th32=False,lost_contact_log_period=0, debug_rain=False,
                  debug_wind=False):
-=======
-                 use_th32=False, debug_rain=False, debug_wind=False):
->>>>>>> 759c83f2
         """Initialise our class."""
 
         # initialize my base class:
@@ -2084,7 +2072,8 @@
                                                broadcast_port=broadcast_port,
                                                socket_timeout=socket_timeout,
                                                max_tries=max_tries,
-                                               retry_wait=retry_wait)
+                                               retry_wait=retry_wait,
+                                               lost_contact_log_period=lost_contact_log_period)
         # Do we have a WH24 attached? First obtain our system parameters.
         _sys_params = self.station.get_system_params()
         # WH24 is indicated by the 6th byte being 0
@@ -2798,11 +2787,7 @@
         def __init__(self, ip_address=None, port=None,
                      broadcast_address=None, broadcast_port=None,
                      socket_timeout=None, max_tries=default_max_tries,
-<<<<<<< HEAD
-                     retry_wait=default_retry_wait):
-=======
                      retry_wait=default_retry_wait, mac=None):
->>>>>>> 759c83f2
 
             # network broadcast address
             self.broadcast_address = broadcast_address if broadcast_address is not None else default_broadcast_address
@@ -3662,17 +3647,6 @@
             b'\x60': ('decode_distance', 1, 'lightningdist'),
             b'\x61': ('decode_utc', 4, 'lightningdettime'),
             b'\x62': ('decode_count', 4, 'lightningcount'),
-<<<<<<< HEAD
-            b'\x63': ('decode_temp_batt', 3, 'usertemp1'),
-            b'\x64': ('decode_temp_batt', 3, 'usertemp2'),
-            b'\x65': ('decode_temp_batt', 3, 'usertemp3'),
-            b'\x66': ('decode_temp_batt', 3, 'usertemp4'),
-            b'\x67': ('decode_temp_batt', 3, 'usertemp5'),
-            b'\x68': ('decode_temp_batt', 3, 'usertemp6'),
-            b'\x69': ('decode_temp_batt', 3, 'usertemp7'),
-            b'\x6A': ('decode_temp_batt', 3, 'usertemp8'),
-            b'\x70': ('decode_co2', 3, 'usertemp8')
-=======
             b'\x63': ('decode_wh34', 3, wh34_ch1_fields),
             b'\x64': ('decode_wh34', 3, wh34_ch2_fields),
             b'\x65': ('decode_wh34', 3, wh34_ch3_fields),
@@ -3682,7 +3656,6 @@
             b'\x69': ('decode_wh34', 3, wh34_ch7_fields),
             b'\x6A': ('decode_wh34', 3, wh34_ch8_fields),
             b'\x70': ('decode_wh45', 3, wh45_fields),
->>>>>>> 759c83f2
         }
 
         # tuple of field codes for rain related fields in the GW1000 live data
@@ -4130,7 +4103,7 @@
 
 
 # ============================================================================
-#                             Utility function
+#                             Utility functions
 # ============================================================================
 
 def natural_sort_keys(source_dict):
