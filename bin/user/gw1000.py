#!/usr/bin/env python
"""
gw1000.py

A WeeWX driver for the Ecowitt GW1000 Wi-Fi Gateway API.

The WeeWX GW1000 driver utilise the GW1000 API thus using a pull methodology for
obtaining data from the GW1000 rather than the push methodology used by current
drivers. This has the advantage of giving the user more control over when the
data is obtained from the GW1000 plus also giving access to a greater range of
metrics.

The GW1000 driver can be operated as a traditional WeeWX driver where it is the
source of loop data or it can be operated as a WeeWX service where it is used
to augment loop data produced by another driver.

Copyright (C) 2020 Gary Roderick                   gjroderick<at>gmail.com

This program is free software: you can redistribute it and/or modify it under
the terms of the GNU General Public License as published by the Free Software
Foundation, either version 3 of the License, or (at your option) any later
version.

This program is distributed in the hope that it will be useful, but WITHOUT ANY
WARRANTY; without even the implied warranty of MERCHANTABILITY or FITNESS FOR A
PARTICULAR PURPOSE.  See the GNU General Public License for more details.

You should have received a copy of the GNU General Public License along with
this program.  If not, see http://www.gnu.org/licenses/.

Version: 0.1.0b11                                 Date: 5 August 2020

Revision History
    ?? ????? 2020      v0.1.0
        - initial release


Before using this driver:

Before running WeeWX with the GW1000 driver you may wish to run the driver
directly from the command line to ensure correct operation/assist in
configuration. To run the driver directly from the command line enter one of
the following commands depending on your WeeWX installation type:

    for a setup.py install:

        $ PYTHONPATH=/home/weewx/bin python -m user.gw1000 --help

    or for package installs use:

        $ PYTHONPATH=/usr/share/weewx python -m user.gw1000 --help

Note. Whilst the driver may be run independently of WeeWX the driver still
requires WeeWX and it's dependencies be installed. Consequently, if WeeWX 4.0.0
or later is installed the driver must be run under the same Python version as
WeeWX uses. This means that on some systems 'python' in the above commands may
need to be changed to 'python2' or 'python3'.

Note. The nature of the GW1000 API and the GW1000 driver mean that the GW1000
driver can be run directly from the command line while the GW1000 continues to
serve data to any existing drivers/services. This makes it possible to
configure and test the GW1000 driver without taking an existing GW1000 based
system off-line.

The --discover command line option is useful for discovering any GW1000 on the
local network. The IP address and port details returned by --discover can be
useful for configuring the driver IP address and port config options in
weewx.conf.

The --live-data command line option is useful for seeing what data is available
from a particular GW1000. Note the fields available will depend on the sensors
connected to the GW1000. As the field names returned by --live-data are GW1000
field names before they have been mapped to WeeWX fields names, the --live-data
output is useful for configuring the field map to be used by the GW1000 driver.

Once you believe the GW1000 driver is configured the --test-driver or
--test-service command line options can be used to confirm correct operation of
the GW1000 driver as a driver or as a service respectively.


To use the GW1000 driver as a WeeWX driver:

1.  If installing on a fresh WeeWX installation install WeeWX and configure it
to use the 'simulator'. Refer to http://weewx.com/docs/usersguide.htm#installing

2.  If installing the driver using the wee_extension utility (the recommended
method):

    -   download the GW1000 driver extension package:

        $ wget -P /var/tmp https://github.com/gjr80/weewx-gw1000/releases/download/v0.1.0/gw1000-0.1.0.tar.gz

    -   install the GW1000 driver extension:

        $ wee_extension --install=/var/tmp/gw1000-0.1.0.tar.gz

    -   skip to step 4

3.  If installing manually:

    -   put this file in $BIN_ROOT/user.

    -   add the following stanza to weewx.conf:

        [GW1000]
            # This section is for the GW1000

            # The driver itself
            driver = user.gw1000

    -   add the following stanza to weewx.conf:

        Note: If an [Accumulator] stanza already exists in weewx.conf just add
              the child settings.

        [Accumulator]
            [[lightning_strike_count]]
                extractor = sum
            [[lightning_last_det_time]]
                extractor = last
            [[daymaxwind]]
                extractor = last
            [[lightning_distance]]
                extractor = last
            [[stormRain]]
                extractor = last
            [[hourRain]]
                extractor = last
            [[dayRain]]
                extractor = last
            [[weekRain]]
                extractor = last
            [[monthRain]]
                extractor = last
            [[yearRain]]
                extractor = last
            [[totalRain]]
                extractor = last
            [[24havpm251]]
                extractor = last
            [[24havpm252]]
                extractor = last
            [[24havpm253]]
                extractor = last
            [[24havpm254]]
                extractor = last
            [[wh40_batt]]
                extractor = last
            [[wh26_batt]]
                extractor = last
            [[wh25_batt]]
                extractor = last
            [[wh65_batt]]
                extractor = last
            [[wh31_ch1_batt]]
                extractor = last
            [[wh31_ch2_batt]]
                extractor = last
            [[wh31_ch3_batt]]
                extractor = last
            [[wh31_ch4_batt]]
                extractor = last
            [[wh31_ch5_batt]]
                extractor = last
            [[wh31_ch6_batt]]
                extractor = last
            [[wh31_ch7_batt]]
                extractor = last
            [[wh31_ch8_batt]]
                extractor = last
            [[wh41_ch1_batt]]
                extractor = last
            [[wh41_ch2_batt]]
                extractor = last
            [[wh41_ch3_batt]]
                extractor = last
            [[wh41_ch4_batt]]
                extractor = last
            [[wh51_ch1_batt]]
                extractor = last
            [[wh51_ch2_batt]]
                extractor = last
            [[wh51_ch3_batt]]
                extractor = last
            [[wh51_ch4_batt]]
                extractor = last
            [[wh51_ch5_batt]]
                extractor = last
            [[wh51_ch6_batt]]
                extractor = last
            [[wh51_ch7_batt]]
                extractor = last
            [[wh51_ch8_batt]]
                extractor = last
            [[wh51_ch9_batt]]
                extractor = last
            [[wh51_ch10_batt]]
                extractor = last
            [[wh51_ch11_batt]]
                extractor = last
            [[wh51_ch12_batt]]
                extractor = last
            [[wh51_ch13_batt]]
                extractor = last
            [[wh51_ch14_batt]]
                extractor = last
            [[wh51_ch15_batt]]
                extractor = last
            [[wh51_ch16_batt]]
                extractor = last
            [[wh55_ch1_batt]]
                extractor = last
            [[wh55_ch2_batt]]
                extractor = last
            [[wh55_ch3_batt]]
                extractor = last
            [[wh55_ch4_batt]]
                extractor = last
            [[wh57_batt]]
                extractor = last
            [[wh68_batt]]
                extractor = last
            [[ws80_batt]]
                extractor = last

4.  Confirm that WeeWX is set to use software record generation
(refer http://weewx.com/docs/usersguide.htm#record_generation). In weewx.conf
under [StdArchive] ensure the record_generation setting is set to software:

        [StdArchive]
            ....
            record_generation = software

    If record_generation is set to hardware change it to software.

5.  Test the GW1000 driver by running the driver file directly using the
--test-driver command line option:

    $ PYTHONPATH=/home/weewx/bin python -m user.gw1000 --test-driver

    for setup.py installs or for package installs use:

    $ PYTHONPATH=/usr/share/weewx python -m user.gw1000 --test-driver

    Note: If necessary you can specify the GW1000 IP address and port using the
          --ip-address and --port command line options. Refer to the GW1000
          driver help using --help for further information.

    You should observe loop packets being emitted on a regular basis. Once
    finished press ctrl-c to exit.

    Note: You will only see loop packets and not archive records when running
          the driver directly. This is because you are seeing output directly
          from the driver and not WeeWX.

6.  Configure the driver:

    $ wee_config --reconfigure --driver=user.gw1000

    Note: Depending on your system/installation the above command may need to
          be prefixed with sudo.

7.  You may chose to run WeeWX directly (refer http://weewx.com/docs/usersguide.htm#Running_directly)
to observe the loop packets and archive records being generated by WeeWX.

8.  Once satisfied that the GW1000 driver is operating correctly you can start
the WeeWX daemon:

    $ sudo /etc/init.d/weewx start

    or

    $ sudo service weewx start

    or

    $ sudo systemctl start weewx


To use the GW1000 driver as a WeeWX service:

1.  Install WeeWX and configure it to use either the 'simulator' or another
driver of your choice. Refer to http://weewx.com/docs/usersguide.htm#installing.

2.  Install the GW1000 driver using the wee_extension utility (preferred) as
per 'To use the GW1000 driver as a WeeWX driver' step 2 above. If installing
manually copy this file to the $BIN_ROOT/user directory and then add the
[Accumulator] entries to weewx.conf as per 'To use the GW1000 driver as a WeeWX
driver' step 3 above.

3.  Under the [Engine] [[Services]] stanza in weewx.conf add an entry
'user.gw1000.Gw1000Service' to the data_services option. It should look
something like:

[Engine]

    [[Services]]
        ....
        data_services = user.gw1000.Gw1000Service

5.  Test the now configured GW1000 service using the --test-service command
line option. You should observe loop packets being emitted on a regular basis
that include GW1000 data. Note that depending on the frequency of the loop
packets emitted by the in-use driver and the polling interval of the GW1000
service it is likely that not all loop packets will include GW1000 data.

7.  You may chose to run WeeWX directly to observe the loop packets and archive
records being generated by WeeWX. Refer to
http://weewx.com/docs/usersguide.htm#Running_directly. Note that depending on
the frequency of the loop packets emitted by the in-use driver and the polling
interval of the GW1000 service it is likely that not all loop packets will
include GW1000 data.

8.  Once satisfied that the GW1000 service is operating correctly you can start
the WeeWX daemon:

    $ sudo /etc/init.d/weewx start

    or

    $ sudo service weewx start

    or

    $ sudo systemctl start weewx
"""
# TODO. Review against latest
# TODO. Confirm WH26/WH32 sensor ID
# TODO. Confirm sensor ID signal value meaning
# TODO. Confirm sensor ID battery meaning
# TODO. Confirm WH26/WH32 battery status
# TODO. Confirm WH68 battery status
# TODO. Confirm WS80 battery status
# TODO. Confirm WH55 battery status
# TODO. Confirm WH24 battery status
# TODO. Confirm WH25 battery status
# TODO. Confirm WH40 battery status
# TODO. Need to know date-time data format for decode date_time()

# Python imports
from __future__ import absolute_import
from __future__ import division
from __future__ import print_function

import re
import socket
import struct
import threading
import time
from operator import itemgetter

# Python 2/3 compatibility shim
import six

# WeeWX imports
import weecfg
import weeutil.weeutil
import weewx.drivers
import weewx.engine
import weewx.wxformulas
import user.gw1000

# import/setup logging, WeeWX v3 is syslog based but WeeWX v4 is logging based,
# try v4 logging and if it fails use v3 logging
try:
    # WeeWX4 logging
    import logging
    from weeutil.logger import log_traceback

    log = logging.getLogger("%s: %s" % ('gw1000', __name__))


    def logdbg(msg):
        log.debug(msg)


    def loginf(msg):
        log.info(msg)


    def logerr(msg):
        log.error(msg)


    # log_traceback() generates the same output but the signature and code is
    # different between v3 and v4. We only need log_traceback at the log.error
    # level so define a suitable wrapper function.


    def log_traceback_critical(prefix=''):
        log_traceback(log.critical, prefix=prefix)


    def log_traceback_error(prefix=''):
        log_traceback(log.error, prefix=prefix)


    def log_traceback_debug(prefix=''):
        log_traceback(log.debug, prefix=prefix)

except ImportError:
    # WeeWX legacy (v3) logging via syslog
    import syslog
    from weeutil.weeutil import log_traceback


    def logmsg(level, msg):
        syslog.syslog(level, 'gw1000: %s' % msg)


    def logdbg(msg):
        logmsg(syslog.LOG_DEBUG, msg)


    def loginf(msg):
        logmsg(syslog.LOG_INFO, msg)


    def logerr(msg):
        logmsg(syslog.LOG_ERR, msg)


    # log_traceback() generates the same output but the signature and code is
    # different between v3 and v4. We only need log_traceback at the log.error
    # level so define a suitable wrapper function.


    def log_traceback_critical(prefix=''):
        log_traceback(prefix=prefix, loglevel=syslog.LOG_CRIT)


    def log_traceback_error(prefix=''):
        log_traceback(prefix=prefix, loglevel=syslog.LOG_ERR)


    def log_traceback_debug(prefix=''):
        log_traceback(prefix=prefix, loglevel=syslog.LOG_DEBUG)

DRIVER_NAME = 'GW1000'
DRIVER_VERSION = '0.1.0b11'

# various defaults used throughout
# default port used by GW1000
default_port = 45000
# default network broadcast address - the address that network broadcasts are
# sent to
default_broadcast_address = '255.255.255.255'
# default network broadcast port - the port that network broadcasts are sent to
default_broadcast_port = 46000
# default socket timeout
default_socket_timeout = 2
# When run as a service the default age in seconds after which GW1000 API data
# is considered stale and will not be used to augment loop packets
default_max_age = 60
# default GW1000 poll interval
default_poll_interval = 60
# default period between lost contact log entries during an extended period of
# lost contact when run as a Service
default_lost_contact_log_period = 21600


# ============================================================================
#                          GW1000 API error classes
# ============================================================================


class InvalidApiResponse(Exception):
    """Exception raised when an API call response is invalid."""


class InvalidChecksum(Exception):
    """Exception raised when an API call response contains an invalid
    checksum."""


class GW1000IOError(Exception):
    """Exception raised when an input/output error with the GW1000 is
    encountered."""


class UnknownCommand(Exception):
    """Exception raised when an unknown API command is used."""


# ============================================================================
#                               class Gw1000
# ============================================================================


class Gw1000(object):
    """Base class for interacting with a GW1000.

    There are a number of common properties and methods (eg IP address,
    field map, rain calculation etc) when dealing with a GW1000 either as a
    driver or service. This class captures those common features.
    """

    # Default field map to map GW1000 sensor data to WeeWX fields. WeeWX field
    # names are used where there is a direct correlation to the WeeWX
    # wview_extended schema or weewx.units.obs_group_dict otherwise fields are
    # passed passed through as is.
    # Format is:
    #   WeeWX field name: GW1000 field name
    default_field_map = {
        'inTemp': 'intemp',
        'outTemp': 'outtemp',
        'dewpoint': 'dewpoint',
        'windchill': 'windchill',
        'heatindex': 'heatindex',
        'inHumidity': 'inhumid',
        'outHumidity': 'outhumid',
        'pressure': 'absbarometer',
        'relbarometer': 'relbarometer',
        'luminosity': 'light',
        'uvradiation': 'uv',
        'UV': 'uvi',
        'dateTime': 'datetime',
        'extraTemp1': 'temp1',
        'extraTemp2': 'temp2',
        'extraTemp3': 'temp3',
        'extraTemp4': 'temp4',
        'extraTemp5': 'temp5',
        'extraTemp6': 'temp6',
        'extraTemp7': 'temp7',
        'extraTemp8': 'temp8',
        'extraHumid1': 'humid1',
        'extraHumid2': 'humid2',
        'extraHumid3': 'humid3',
        'extraHumid4': 'humid4',
        'extraHumid5': 'humid5',
        'extraHumid6': 'humid6',
        'extraHumid7': 'humid7',
        'extraHumid8': 'humid8',
        'pm2_5': 'pm251',
        'pm2_52': 'pm252',
        'pm2_53': 'pm253',
        'pm2_54': 'pm254',
        'soilTemp1': 'soiltemp1',
        'soilMoist1': 'soilmoist1',
        'soilTemp2': 'soiltemp2',
        'soilMoist2': 'soilmoist2',
        'soilTemp3': 'soiltemp3',
        'soilMoist3': 'soilmoist3',
        'soilTemp4': 'soiltemp4',
        'soilMoist4': 'soilmoist4',
        'soilTemp5': 'soiltemp5',
        'soilMoist5': 'soilmoist5',
        'soilTemp6': 'soiltemp6',
        'soilMoist6': 'soilmoist6',
        'soilTemp7': 'soiltemp7',
        'soilMoist7': 'soilmoist7',
        'soilTemp8': 'soiltemp8',
        'soilMoist8': 'soilmoist8',
        'soilTemp9': 'soiltemp9',
        'soilMoist9': 'soilmoist9',
        'soilTemp10': 'soiltemp10',
        'soilMoist10': 'soilmoist10',
        'soilTemp11': 'soiltemp11',
        'soilMoist11': 'soilmoist11',
        'soilTemp12': 'soiltemp12',
        'soilMoist12': 'soilmoist12',
        'soilTemp13': 'soiltemp13',
        'soilMoist13': 'soilmoist13',
        'soilTemp14': 'soiltemp14',
        'soilMoist14': 'soilmoist14',
        'soilTemp15': 'soiltemp15',
        'soilMoist15': 'soilmoist15',
        'soilTemp16': 'soiltemp16',
        'soilMoist16': 'soilmoist16',
        'pm2_51_24hav': 'pm251_24hav',
        'pm2_52_24hav': 'pm252_24hav',
        'pm2_53_24hav': 'pm253_24hav',
        'pm2_54_24hav': 'pm254_24hav',
        'leak1': 'leak1',
        'leak2': 'leak2',
        'leak3': 'leak3',
        'leak4': 'leak4',
        'lightning_distance': 'lightningdist',
        'lightning_last_det_time': 'lightningdettime',
        'lightning_strike_count': 'lightning_strike_count'
    }
    # Rain related fields default field map, merged into default_field_map to
    # give the overall default field map. Kept separate to make it easier to
    # iterate over rain related fields.
    rain_field_map = {
        'rain': 'rain',
        'stormRain': 'rainevent',
        'rainRate': 'rainrate',
        'hourRain': 'rainhour',
        'dayRain': 'rainday',
        'weekRain': 'rainweek',
        'monthRain': 'rainmonth',
        'yearRain': 'rainyear',
        'totalRain': 'raintotals',
    }
    # wind related fields default field map, merged into default_field_map to
    # give the overall default field map. Kept separate to make it easier to
    # iterate over wind related fields.
    wind_field_map = {
        'windDir': 'winddir',
        'windSpeed': 'windspeed',
        'windGust': 'gustspeed',
        'daymaxwind': 'daymaxwind',
    }
    # battery state default field map, merged into default_field_map to give
    # the overall default field map
    battery_field_map = {
        'wh40_batt': 'wh40_batt',
        'wh26_batt': 'wh26_batt',
        'wh25_batt': 'wh25_batt',
        'wh65_batt': 'wh65_batt',
        'wh31_ch1_batt': 'wh31_ch1_batt',
        'wh31_ch2_batt': 'wh31_ch2_batt',
        'wh31_ch3_batt': 'wh31_ch3_batt',
        'wh31_ch4_batt': 'wh31_ch4_batt',
        'wh31_ch5_batt': 'wh31_ch5_batt',
        'wh31_ch6_batt': 'wh31_ch6_batt',
        'wh31_ch7_batt': 'wh31_ch7_batt',
        'wh31_ch8_batt': 'wh31_ch8_batt',
        'wh41_ch1_batt': 'wh41_ch1_batt',
        'wh41_ch2_batt': 'wh41_ch2_batt',
        'wh41_ch3_batt': 'wh41_ch3_batt',
        'wh41_ch4_batt': 'wh41_ch4_batt',
        'wh51_ch1_batt': 'wh51_ch1_batt',
        'wh51_ch2_batt': 'wh51_ch2_batt',
        'wh51_ch3_batt': 'wh51_ch3_batt',
        'wh51_ch4_batt': 'wh51_ch4_batt',
        'wh51_ch5_batt': 'wh51_ch5_batt',
        'wh51_ch6_batt': 'wh51_ch6_batt',
        'wh51_ch7_batt': 'wh51_ch7_batt',
        'wh51_ch8_batt': 'wh51_ch8_batt',
        'wh51_ch9_batt': 'wh51_ch9_batt',
        'wh51_ch10_batt': 'wh51_ch10_batt',
        'wh51_ch11_batt': 'wh51_ch11_batt',
        'wh51_ch12_batt': 'wh51_ch12_batt',
        'wh51_ch13_batt': 'wh51_ch13_batt',
        'wh51_ch14_batt': 'wh51_ch14_batt',
        'wh51_ch15_batt': 'wh51_ch15_batt',
        'wh51_ch16_batt': 'wh51_ch16_batt',
        'wh55_ch1_batt': 'wh55_ch1_batt',
        'wh55_ch2_batt': 'wh55_ch2_batt',
        'wh55_ch3_batt': 'wh55_ch3_batt',
        'wh55_ch4_batt': 'wh55_ch4_batt',
        'wh57_batt': 'wh57_batt',
        'wh68_batt': 'wh68_batt',
        'ws80_batt': 'ws80_batt'
    }

    def __init__(self, **gw1000_config):
        """Initialise a GW1000 object."""

        # construct the field map, first obtain the field map from our config
        field_map = gw1000_config.get('field_map')
        # obtain any field map extensions from our config
        extensions = gw1000_config.get('field_map_extensions', {})
        # if we have no field map then use the default
        if field_map is None:
            # obtain the default field map
            field_map = dict(Gw1000.default_field_map)
            # now add in the rain field map
            field_map.update(Gw1000.rain_field_map)
            # now add in the wind field map
            field_map.update(Gw1000.wind_field_map)
            # now add in the battery state field map
            field_map.update(Gw1000.battery_field_map)
        # If a user wishes to map a GW1000 field differently to that in the
        # default map they can include an entry in field_map_extensions, but if
        # we just update the field map dict with the field map extensions that
        # leaves two entries for that GW1000 field in the field map; the
        # original field map entry as well as the entry from the extended map.
        # So if we have field_map_extensions we need to first go through the
        # field map and delete any entries that map GW1000 fields that are
        # included in the field_map_extensions.
        # we only need process the field_map_extensions if we have any
        if len(extensions) > 0:
            # first make a copy of the field map because we will be iterating
            # over it and changing it
            field_map_copy = dict(field_map)
            # iterate over each key, value pair in the copy of the field map
            for k, v in six.iteritems(field_map_copy):
                # if the 'value' (ie the GW1000 field) is in the field map
                # extensions we will be mapping that GW1000 field elsewhere so
                # pop that field map entry out of the field map so we don't end
                # up with multiple mappings for a GW1000 field
                if v in extensions.values():
                    # pop the field map entry
                    _dummy = field_map.pop(k)
            # now we can update the field map with the extensions
            field_map.update(extensions)
        # we now have our final field map
        self.field_map = field_map
        # network broadcast address and port
        self.broadcast_address = str.encode(gw1000_config.get('broadcast_address',
                                                              default_broadcast_address))
        self.broadcast_port = gw1000_config.get('broadcast_port',
                                                default_broadcast_port)
        self.socket_timeout = gw1000_config.get('socket_timeout',
                                                default_socket_timeout)
        # obtain the GW1000 ip address
        _ip_address = gw1000_config.get('ip_address')
        # if the user has specified some variation of 'auto' then we are to
        # automatically detect the GW1000 IP address, to do that we set the
        # ip_address property to None
        if _ip_address is not None and _ip_address.lower() == 'auto':
            # we need to autodetect ip address so set to None
            _ip_address = None
        # set the ip address property
        self.ip_address = _ip_address
        # obtain the GW1000 port from the config dict
        # for port number we have a default value we can use, so if port is not
        # specified use the default
        _port = gw1000_config.get('port', default_port)
        # if a port number was specified it needs to be an integer not a string
        # so try to do the conversion
        try:
            _port = int(_port)
        except TypeError:
            # most likely port somehow ended up being None, in any case force
            # autodetection by setting port to None
            _port = None
        except ValueError:
            # We couldn't convert the port number to an integer. Maybe it was
            # because it was 'auto' (or some variation) or perhaps it was
            # invalid. Either way we need to set port to None to force
            # autodetection. If there was an invalid port specified then log it.
            if _port.lower() != 'auto':
                loginf("Invalid GW1000 port '%s' specified, port will be autodetected" % (_port,))
            _port = None
        # set the port property
        self.port = _port
        # how many times to poll the API before giving up, default is 3
        self.max_tries = int(gw1000_config.get('max_tries', 3))
        # wait time in seconds between retries, default is 10 seconds
        self.retry_wait = int(gw1000_config.get('retry_wait', 10))
        # how often (in seconds) we should poll the API, default is 60 seconds
        self.poll_interval = int(gw1000_config.get('poll_interval', 60))
        # Is a WH32 in use. WH32 TH sensor can override/provide outdoor TH data
        # to the GW1000. In tems of TH data the process is transparent and we
        # do not need to know if a WH32 or other sensor is providing outdoor TH
        # data but in terms of battery state we need to know so the battery
        # state data can be reported against the correct sensor.
        use_th32 = weeutil.weeutil.tobool(gw1000_config.get('th32', False))
<<<<<<< HEAD
        self.debug_rain = int(gw1000_config.get('debug_rain', 0))
        self.debug_wind = int(gw1000_config.get('debug_wind', 0))
=======
        # get rain_debug and wind_debug
        self.debug_rain = int(gw1000_config.get('debug_rain', 0))
        self.debug_wind = int(gw1000_config.get('debug_wind', 0))
        # minimum period in seconds between 'lost contact' log entries during
        # an extended lost contact period when run as a service
        lost_contact_log_period = int(gw1000_config.get('lost_contact_log_period',
                                                        default_lost_contact_log_period))
>>>>>>> 39e9c530
        # create an Gw1000Collector object to interact with the GW1000 API
        self.collector = Gw1000Collector(ip_address=self.ip_address,
                                         port=self.port,
                                         broadcast_address=self.broadcast_address,
                                         broadcast_port=self.broadcast_port,
                                         socket_timeout=self.socket_timeout,
                                         poll_interval=self.poll_interval,
                                         max_tries=self.max_tries,
                                         retry_wait=self.retry_wait,
                                         use_th32=use_th32,
<<<<<<< HEAD
=======
                                         lost_contact_log_period=lost_contact_log_period,
>>>>>>> 39e9c530
                                         debug_rain=self.debug_rain,
                                         debug_wind=self.debug_wind)
        # initialise last lightning count and last rain properties
        self.last_lightning = None
        self.last_rain = None
        self.rain_mapping_confirmed = False
        self.rain_total_field = None
<<<<<<< HEAD
        # finally log any config that is not being pushed any further down
        # sensor map to be used
=======
        # Finally, log any config that is not being pushed any further down.
>>>>>>> 39e9c530
        # debug_rain and debug_wind but only if > 0
        debug_list = []
        if self.debug_rain > 0:
            debug_list.append("debug_rain is %d" % (self.debug_rain,))
        if self.debug_wind > 0:
            debug_list.append("debug_wind is %d" % (self.debug_wind,))
        if len(debug_list) > 0:
            loginf(" ".join(debug_list))
<<<<<<< HEAD
        # Dict output will be in unsorted key order. It is easier to read if
        # sorted alphanumerically but we have keys such as xxxxx16 that do not
        # sort well. Use a custom natural sort of the keys in a manually
        # produced formatted dict representation.
=======
        # The field map. Field map dict output will be in unsorted key order.
        # It is easier to read if sorted alphanumerically but we have keys such
        # as xxxxx16 that do not sort well. Use a custom natural sort of the
        # keys in a manually produced formatted dict representation.
>>>>>>> 39e9c530
        sorted_dict_fields = ["'%s': '%s'" % (k, self.field_map[k]) for k in natural_sort_dict(self.field_map)]
        sorted_dict_str = "{%s}" % ", ".join(sorted_dict_fields)
        loginf('field map is %s' % sorted_dict_str)

    def map_data(self, data):
        """Map parsed GW1000 data to a WeeWX loop packet.

        Maps parsed GW1000 data to WeeWX loop packet fields using the field map.
        Result includes usUnits field set to METRICWX.

        data: Dict of parsed GW1000 API data
        """

        # parsed GW1000 API data uses the METRICWX unit system
        _result = {'usUnits': weewx.METRICWX}
        # iterate over each of the key, value pairs in the field map
        for weewx_field, data_field in six.iteritems(self.field_map):
            # if the field to be mapped exists in the data obtain it's
            # value and map it to the packet
            if data_field in data:
                _result[weewx_field] = data.get(data_field)
        return _result

<<<<<<< HEAD
    def log_rain_data(self, data, preamble=None):
        """Log rain related data from the collector."""

        msg_list = []
        for gw1000_rain_field in Gw1000.rain_field_map.values():
            if gw1000_rain_field in data:
                msg_list.append("%s=%s" % (gw1000_rain_field,
                                           data[gw1000_rain_field]))
        label = "%s: " % preamble if preamble is not None else ""
=======
    @staticmethod
    def log_rain_data(data, preamble=None):
        """Log rain related data from the collector."""

        msg_list = []
        # iterate over our rain_field_map values, these are the GW1000 'fields'
        # we are interested in
        for gw1000_rain_field in Gw1000.rain_field_map.values():
            # do we have a field of interest
            if gw1000_rain_field in data:
                # we do so add some formatted output to our list
                msg_list.append("%s=%s" % (gw1000_rain_field,
                                           data[gw1000_rain_field]))
        # pre-format the log line label
        label = "%s: " % preamble if preamble is not None else ""
        # if we have some entries log them otherwise provide suitable text
>>>>>>> 39e9c530
        if len(msg_list) > 0:
            loginf("%s%s" % (label, " ".join(msg_list)))
        else:
            loginf("%sno rain data found" % (label,))

<<<<<<< HEAD
    def get_cumulative_rain_field(self, parsed_data):
=======
    def get_cumulative_rain_field(self, data):
>>>>>>> 39e9c530
        """Determine the cumulative rain field used to derive field 'rain'.

        Ecowitt rain gauges/GW1000 emit various rain totals but WeeWX needs a
        per period value for field rain. Try the 'big' (4 byte) counters
        starting at the longest period and working our way down. This should
        only need be done once.

        data: dic of parsed GW1000 API data
        """

        # if raintotals is present used that as our first choice
        if 'raintotals' in data:
            self.rain_total_field = 'raintotals'
            self.rain_mapping_confirmed = True
        # raintotals is not present so now try rainyear
        elif 'rainyear' in data:
            self.rain_total_field = 'rainyear'
            self.rain_mapping_confirmed = True
        # rainyear is not present so now try rainmonth
        elif 'rainmonth' in data:
            self.rain_total_field = 'rainmonth'
            self.rain_mapping_confirmed = True
        # otherwise do nothing, we can try again next packet
        else:
            self.rain_total_field = None
        # if we found a field log what we are using
        if self.rain_mapping_confirmed:
            loginf("using '%s' for rain total" % self.rain_total_field)
        elif self.debug_rain > 0:
<<<<<<< HEAD
=======
            # if debug_rain is set log that we had nothing
>>>>>>> 39e9c530
            loginf("no suitable field found for rain total")

    def calculate_rain(self, data):
        """Calculate total rainfall for a period.

        'rain' is calculated as the change in a user designated cumulative rain
        field between successive periods. 'rain' is only calculated if the
        field to be used has been selected and the designated field exists.

        data: dict of parsed GW1000 API data
        """

        # have we decided on a field to use and is the field present
        if self.rain_mapping_confirmed and self.rain_total_field in data:
            # yes on both counts, so get the new total
            new_total = data[self.rain_total_field]
            # now calculate field rain as the difference between the new and
            # old totals
<<<<<<< HEAD
            parsed_data['rain'] = self.delta_rain(new_total, self.last_rain)
=======
            data['rain'] = self.delta_rain(new_total, self.last_rain)
            # if debug_rain is set log some pertinent values
>>>>>>> 39e9c530
            if self.debug_rain > 0:
                loginf("calculate_rain: last_rain=%s new_total=%s calculated rain=%s" % (self.last_rain,
                                                                                         new_total,
                                                                                         new_total))
            # save the new total as the old total for next time
            self.last_rain = new_total

    def calculate_lightning_count(self, data):
        """Calculate total lightning strike count for a period.

        'lightning_strike_count' is calculated as the change in field
        'lightningcount' between successive periods. 'lightning_strike_count'
        is only calculated if 'lightningcount' exists.

        data: dict of parsed GW1000 API data
        """

        # is the lightningcount field present
        if 'lightningcount' in data:
            # yes, so get the new total
            new_total = data['lightningcount']
            # now calculate field lightning_strike_count as the difference
            # between the new and old totals
            data['lightning_strike_count'] = self.delta_lightning(new_total,
                                                                  self.last_lightning)
            # save the new total as the old total for next time
            self.last_lightning = new_total

    @staticmethod
    def delta_rain(rain, last_rain):
        """Calculate rainfall from successive cumulative values.

        Rainfall is calculated as the difference between two cumulative values.
        If either value is None the value None is returned. If the previous
        value is greater than the latest value a counter wrap around is assumed
        and the latest value is returned.

        rain:      current cumulative rain value
        last_rain: last cumulative rain value
        """

        # do we have a last rain value
        if last_rain is None:
            # no, log it and return None
            loginf("skipping rain measurement of %s: no last rain" % rain)
            return None
        # do we have a non-None current rain value
        if rain is None:
            # no, log it and return None
            loginf("skipping rain measurement: no current rain")
            return None
        # is the last rain value greater than the current rain value
        if rain < last_rain:
            # it is, assume a counter wrap around/reset, log it and return the
            # latest rain value
            loginf("rain counter wraparound detected: new=%s last=%s" % (rain, last_rain))
            return rain
        # otherwise return the difference between the counts
        return rain - last_rain

    @staticmethod
    def delta_lightning(count, last_count):
        """Calculate lightning strike count from successive cumulative values.

        Lightning strike count is calculated as the difference between two
        cumulative values. If either value is None the value None is returned.
        If the previous value is greater than the latest value a counter wrap
        around is assumed and the latest value is returned.

        count:      current cumulative lightning count
        last_count: last cumulative lightning count
        """

        # do we have a last count
        if last_count is None:
            # no, log it and return None
            loginf("skipping lightning count of %s: no last count" % count)
            return None
        # do we have a non-None current count
        if count is None:
            # no, log it and return None
            loginf("skipping lightning count: no current count")
            return None
        # is the last count greater than the current count
        if count < last_count:
            # it is, assume a counter wrap around/reset, log it and return the
            # latest count
            loginf("lightning counter wraparound detected: new=%s last=%s" % (count, last_count))
            return count
        # otherwise return the difference between the counts
        return count - last_count


# ============================================================================
#                            GW1000 Service class
# ============================================================================


class Gw1000Service(weewx.engine.StdService, Gw1000):
    """GW1000 service class.

    A WeeWX service to augment loop packets with observational data obtained
    from the GW1000 API. Using the Gw1000Service is useful when data is
    required from more than one source, for example, WeeWX is using another
    driver and the Gw1000Driver cannot be used.

    Data is obtained from the GW1000 API. The data is parsed and mapped to
    WeeWX fields and if the GW1000 data is not stale the loop packets is
    augmented with the GW1000 mapped data.

    Class Gw1000Collector collects and parses data from the GW1000 API. The
    Gw1000Collector runs in a separate thread so as to not block the main WeeWX
    processing loop. The Gw1000Collector is turn uses child classes Station and
    Parser to interact directly with the GW1000 API and parse the API responses
    respectively.
    """

    def __init__(self, engine, config_dict):
        """Initialise a Gw1000Service object."""

        # extract the GW1000 service config dictionary
        gw1000_config_dict = config_dict.get('GW1000', {})
        # initialize my superclasses
        super(Gw1000Service, self).__init__(engine, config_dict)
        super(weewx.engine.StdService, self).__init__(**gw1000_config_dict)

        # age (in seconds) before API data is considered too old to use,
        # default is 60 seconds
        self.max_age = int(gw1000_config_dict.get('max_age', default_max_age))
        # log our version number
        loginf('version is %s' % DRIVER_VERSION)
        # log the relevant settings/parameters we are using
        if self.ip_address is None and self.port is None:
            loginf("GW1000 IP address and port not specified, attempting to discover GW1000...")
        elif self.ip_address is None:
            loginf("GW1000 IP address not specified, attempting to discover GW1000...")
        elif self.port is None:
            loginf("GW1000 port not specified, attempting to discover GW1000...")
        loginf("GW1000 address is %s:%d" % (self.collector.station.ip_address.decode(),
                                            self.collector.station.port))
        loginf("poll interval is %d seconds" % self.poll_interval)
        logdbg('max tries is %d, retry wait time is %d seconds' % (self.max_tries,
                                                                   self.retry_wait))
        logdbg('broadcast address %s:%d, socket timeout is %d seconds' % (self.broadcast_address,
                                                                          self.broadcast_port,
                                                                          self.socket_timeout))
        loginf("max age of API data to be used is %d seconds" % self.max_age)

        # start the Gw1000Collector in its own thread
        self.collector.startup()
        # bind our self to the relevant weeWX events
        self.bind(weewx.NEW_LOOP_PACKET, self.new_loop_packet)

    def new_loop_packet(self, event):
        """Augment a loop packet with GW1000 data.

        When a new loop packet arrives check for any GW1000 data in the queue
        and if available and not stale map the data to WeeWX fields and use the
        mapped data to augment the loop packet.
        """

        # Check the queue to get the latest GW1000 sensor data. Wrap in a try
        # to catch any instances where the queue is empty but also be prepared
        # to pop off any old records to get the most recent.
        try:
            # get any data from the collector queue, but don't dwell very long
            entry = self.collector.queue.get(True, 0.5)
        except six.moves.queue.Empty:
            # there was nothing in the queue so continue
            pass
        else:
<<<<<<< HEAD
            # we got something out of the queue but only process it if it was
            # not None
            if parsed_data is not None:
                # log the received rain data if necessary
                if self.debug_rain >=2:
                    self.log_rain_data(parsed_data, "parsed collector rain data")
=======
            # did we get data or our signal to shutdown
            if entry is not None:
                # log the received rain data if necessary
                if self.debug_rain >= 2:
                    self.log_rain_data(entry, "parsed collector rain data")
                # we received data
>>>>>>> 39e9c530
                # if not already determined determine which cumulative rain
                # field will be used to determine the per period rain field
                if not self.rain_mapping_confirmed:
                    self.get_cumulative_rain_field(entry)
                # get the rainfall this period from total
                self.calculate_rain(entry)
                # get the lightning strike count this period from total
                self.calculate_lightning_count(entry)
                # map the raw data to WeeWX fields
<<<<<<< HEAD
                mapped_data = self.map_data(parsed_data)
=======
                mapped_data = self.map_data(entry)
                # if debug_rain is set log the 'rain' field from the mapped
                # data, if it does not exist say so
>>>>>>> 39e9c530
                if self.debug_rain > 0:
                    if 'rain' in mapped_data:
                        loginf("new_loop_packet: mapped_data['rain']=%s "
                               "mapped_data timestamp=%d" % (mapped_data['rain'],
                                                             mapped_data.get('dateTime',
                                                                             "field 'dateTime' not found")))
                    else:
                        loginf("new_loop_packet: field 'rain' not in "
                               "mapped_data timestamp=%d" % mapped_data.get('dateTime',
                                                                            "field 'dateTime' not found"))
                # and finally augment the loop packet with the mapped data
                self.augment_packet(event.packet, mapped_data)
                # log the augmented packet but only if debug>=2
                if weewx.debug >= 2:
                    logdbg('Augmented packet: %s' % event.packet)
<<<<<<< HEAD
=======
                # if debug_rain is set log the 'rain' field in the packet, if
                # it does not exist say so
>>>>>>> 39e9c530
                if self.debug_rain > 0:
                    if 'rain' in event.packet:
                        loginf("new_loop_packet: event.packet['rain']=%s "
                               "event.packet timestamp=%d" % (event.packet['rain'],
                                                              event.packet['dateTime']))
                    else:
                        loginf("new_loop_packet: field 'rain' not in event.packet "
                               "timestamp=%d" % event.packet['dateTime'])
<<<<<<< HEAD
=======
            else:
                # we received the signal that the Gw1000Collector needs to
                # shutdown
                self.shutDown()
>>>>>>> 39e9c530

    def augment_packet(self, packet, data):
        """Augment a loop packet with data from another packet.

        If the data to be used to augment the loop packet is not stale then
        augment the loop packet with the data concerned. The data to be
        used to augment the lop packet is assumed to contain a field 'usUnits'
        designating the unit system of the data to be used for augmentation.
        The data to be used for augmentation is converted to the same unit
        system as used in the loop packet before augmentation occurs. Only
        fields that exist in the data used for augmentation but not in the loop
        packet are added to the loop packet.

        packet: dict containing the loop packet
        data: dict containing the data to be used to augment the loop packet
        """

        if 'dateTime' in data and data['dateTime'] > packet['dateTime'] - self.max_age:
            # get a converter
            converter = weewx.units.StdUnitConverters[packet['usUnits']]
            # convert the mapped data to the same unit system as the packet to
            # be augmented
            converted_data = converter.convertDict(data)
            # now we can freely augment the packet with any of our mapped obs
            for field, data in six.iteritems(converted_data):
                if field not in packet:
                    packet[field] = data

    def shutDown(self):
        """Shut down the service."""

        # the collector will likely be running in a thread so call its
        # shutdown() method so that any thread shut down/tidy up can occur
        self.collector.shutdown()


# ============================================================================
#                 GW1000 Loader/Configurator/Editor methods
# ============================================================================


def loader(config_dict, engine):
    return Gw1000Driver(**config_dict[DRIVER_NAME])


def configurator_loader(config_dict):  # @UnusedVariable

    pass
    # return Gw1000Configurator()


def confeditor_loader():
    return Gw1000ConfEditor()


# ============================================================================
#                          class Gw1000ConfEditor
# ============================================================================


class Gw1000ConfEditor(weewx.drivers.AbstractConfEditor):

    accumulator_config = {
        'daymaxwind': {
            'extractor': 'last'
        },
        'lightning_distance': {
            'extractor': 'last'
        },
        'lightning_strike_count': {
            'extractor': 'sum'
        },
        'lightning_last_det_time': {
            'extractor': 'last'
        },
        'stormRain': {
            'extractor': 'last'
        },
        'hourRain': {
            'extractor': 'last'
        },
        'dayRain': {
            'extractor': 'last'
        },
        'weekRain': {
            'extractor': 'last'
        },
        'monthRain': {
            'extractor': 'last'
        },
        'yearRain': {
            'extractor': 'last'
        },
        'totalRain': {
            'extractor': 'last'
        },
        '24havpm251': {
            'extractor': 'last'
        },
        '24havpm252': {
            'extractor': 'last'
        },
        '24havpm253': {
            'extractor': 'last'
        },
        '24havpm254': {
            'extractor': 'last'
        },
        'wh40_batt': {
            'extractor': 'last'
        },
        'wh26_batt': {
            'extractor': 'last'
        },
        'wh25_batt': {
            'extractor': 'last'
        },
        'wh65_batt': {
            'extractor': 'last'
        },
        'wh31_ch1_batt': {
            'extractor': 'last'
        },
        'wh31_ch2_batt': {
            'extractor': 'last'
        },
        'wh31_ch3_batt': {
            'extractor': 'last'
        },
        'wh31_ch4_batt': {
            'extractor': 'last'
        },
        'wh31_ch5_batt': {
            'extractor': 'last'
        },
        'wh31_ch6_batt': {
            'extractor': 'last'
        },
        'wh31_ch7_batt': {
            'extractor': 'last'
        },
        'wh31_ch8_batt': {
            'extractor': 'last'
        },
        'wh41_ch1_batt': {
            'extractor': 'last'
        },
        'wh41_ch2_batt': {
            'extractor': 'last'
        },
        'wh41_ch3_batt': {
            'extractor': 'last'
        },
        'wh41_ch4_batt': {
            'extractor': 'last'
        },
        'wh51_ch1_batt': {
            'extractor': 'last'
        },
        'wh51_ch2_batt': {
            'extractor': 'last'
        },
        'wh51_ch3_batt': {
            'extractor': 'last'
        },
        'wh51_ch4_batt': {
            'extractor': 'last'
        },
        'wh51_ch5_batt': {
            'extractor': 'last'
        },
        'wh51_ch6_batt': {
            'extractor': 'last'
        },
        'wh51_ch7_batt': {
            'extractor': 'last'
        },
        'wh51_ch8_batt': {
            'extractor': 'last'
        },
        'wh51_ch9_batt': {
            'extractor': 'last'
        },
        'wh51_ch10_batt': {
            'extractor': 'last'
        },
        'wh51_ch11_batt': {
            'extractor': 'last'
        },
        'wh51_ch12_batt': {
            'extractor': 'last'
        },
        'wh51_ch13_batt': {
            'extractor': 'last'
        },
        'wh51_ch14_batt': {
            'extractor': 'last'
        },
        'wh51_ch15_batt': {
            'extractor': 'last'
        },
        'wh51_ch16_batt': {
            'extractor': 'last'
        },
        'wh55_ch1_batt': {
            'extractor': 'last'
        },
        'wh55_ch2_batt': {
            'extractor': 'last'
        },
        'wh55_ch3_batt': {
            'extractor': 'last'
        },
        'wh55_ch4_batt': {
            'extractor': 'last'
        },
        'wh57_batt': {
            'extractor': 'last'
        },
        'wh68_batt': {
            'extractor': 'last'
        },
        'ws80_batt': {
            'extractor': 'last'
        }
    }

    @property
    def default_stanza(self):
        return """
    [GW1000]
        # This section is for the GW1000 API driver.

        # The driver to use:
        driver = user.gw1000

        # How often to poll the GW1000 API:
        poll_interval = 60
    """

    def prompt_for_settings(self):

        # obtain IP address
        print()
        print("Specify GW1000 IP address, for example: 192.168.1.100")
        print("Set to 'auto' to autodiscover GW1000 IP address (not")
        print("recommended for systems with more than one GW1000)")
        ip_address = self._prompt('IP address',
                                  dflt=self.existing_options.get('ip_address'))
        # obtain port number
        print()
        print("Specify GW1000 network port, for example: 45000")
        port = self._prompt('port', dflt=self.existing_options.get('port', default_port))
        # obtain poll interval
        print()
        print("Specify how often to poll the GW1000 API in seconds")
        poll_interval = self._prompt('Poll interval',
                                     dflt=self.existing_options.get('poll_interval',
                                                                    default_poll_interval))
        return {'ip_address': ip_address,
                'port': port,
                'poll_interval': poll_interval
                }

    def modify_config(self, config_dict):

        import weecfg

        dflt = config_dict.get('loop_on_init', '1')
        label = """The GW1000 driver requires a network connection to the 
GW1000. Consequently, the absence of a network connection 
when WeeWX starts will cause WeeWX to exit and such a situation 
can occur on system startup. The 'loop_on_init' setting 
can be used to mitigate such problems by having WeeWX 
retry startup indefinitely. Set to '0' to attempt startup 
once only or '1' to attempt startup indefinitely."""
        print()
        config_dict['loop_on_init'] = weecfg.prompt_with_options(label, dflt, ['0', '1'])
        print()
        print("""Setting record_generation to software.""")
        config_dict['StdArchive']['record_generation'] = 'software'
        print()
        print("""Setting accumulator extractor functions.""")
        if 'Accumulator' in config_dict:
            config_dict['Accumulator'].update(Gw1000ConfEditor.accumulator_config)
        else:
            config_dict['Accumulator'] = Gw1000ConfEditor.accumulator_config
        del weecfg
        print()


# ============================================================================
#                            GW1000 Driver class
# ============================================================================


class Gw1000Driver(weewx.drivers.AbstractDevice, Gw1000):
    """GW1000 driver class.

    A WeeWX driver to emit loop packets based on observational data obtained
    from the GW1000 API. The Gw1000Driver should be used when there is no other
    data source or other sources data can be ingested via one or more WeeWX
    services.

    Data is obtained from the GW1000 API. The data is parsed and mapped to
    WeeWX fields and emitted as a WeeWX loop packet.

    Class Gw1000Collector collects and parses data from the GW1000 API. The
    Gw1000Collector runs in a separate thread so as to not block the main WeeWX
    processing loop. The Gw1000Collector is turn uses child classes Station and
    Parser to interact directly with the GW1000 API and parse the API responses
    respectively."""

    def __init__(self, **stn_dict):
        """Initialise a GW1000 driver object."""

        # The lost contact log period is the period between 'lost contact' log
        # entries when the GW1000 driver is run as a service. When run as a
        # driver it is not used and should be set to zero.
        stn_dict['lost_contact_log_period'] = 0
        # now initialize my superclasses
        super(Gw1000Driver, self).__init__(**stn_dict)

        # log our version number
        loginf('driver version is %s' % DRIVER_VERSION)
        # log the relevant settings/parameters we are using
        if self.ip_address is None and self.port is None:
            loginf("GW1000 IP address and port not specified, attempting to discover GW1000...")
        elif self.ip_address is None:
            loginf("GW1000 IP address not specified, attempting to discover GW1000...")
        elif self.port is None:
            loginf("GW1000 port not specified, attempting to discover GW1000...")
        loginf("GW1000 address is %s:%d" % (self.collector.station.ip_address.decode(),
                                            self.collector.station.port))
        loginf("poll interval is %d seconds" % self.poll_interval)
        logdbg('max tries is %d, retry wait time is %d seconds' % (self.max_tries,
                                                                   self.retry_wait))
        logdbg('broadcast address is %s:%d, socket timeout is %d seconds' % (self.broadcast_address,
                                                                             self.broadcast_port,
                                                                             self.socket_timeout))
        # start the Gw1000Collector in its own thread
        self.collector.startup()

    def genLoopPackets(self):
        """Generator function that returns loop packets.

        Run a continuous loop checking the Gw1000Collector queue for data. When
        data arrives map the raw data to a WeeWX loop packet and yield the
        packet.
        """

        # generate loop packets forever
        while True:
            # wrap in a try to catch any instances where the queue is empty
            try:
                # get any data from the collector queue
                queue_data = self.collector.queue.get(True, 10)
            except six.moves.queue.Empty:
                # there was nothing in the queue so continue
                pass
            else:
                # log the received rain data if necessary
<<<<<<< HEAD
                if self.debug_rain >=2:
                    self.log_rain_data(parsed_data, "parsed collector rain data")
                # create a loop packet and initialise with dateTime and usUnits
                packet = {'dateTime': int(time.time() + 0.5)}
                # if not already determined, determine which cumulative rain
                # field will be used to determine the per period rain field
                if not self.rain_mapping_confirmed:
                    self.get_cumulative_rain_field(parsed_data)
                # get the rainfall this period from total
                self.calculate_rain(parsed_data)
                # get the lightning strike count this period from total
                self.calculate_lightning_count(parsed_data)
                # map the raw data to WeeWX loop packet fields
                mapped_data = self.map_data(parsed_data)
                # add the mapped data to the empty packet
                packet.update(mapped_data)
                # log the packet but only if debug>=2
                if weewx.debug >= 2:
                    logdbg('Packet: %s' % packet)
                if self.debug_rain > 0:
                    if 'rain' in packet:
                        loginf("genLoopPackets: packet['rain']=%s loop packet timestamped %d" % (packet['rain'],
                                                                                                 packet['dateTime']))
                    else:
                        loginf("genLoopPackets: field 'rain' not in loop packet timestamped %d" % packet['dateTime'])
                # yield the loop packet
                yield packet
=======
                if self.debug_rain >= 2:
                    self.log_rain_data(queue_data, "parsed collector rain data")
                # did we get data or something else
                if hasattr(queue_data, 'keys'):
                    # we have a dict so assume it is data, create a loop packet
                    # and initialise with dateTime and usUnits
                    packet = {'dateTime': int(time.time() + 0.5)}
                    # if not already determined, determine which cumulative rain
                    # field will be used to determine the per period rain field
                    if not self.rain_mapping_confirmed:
                        self.get_cumulative_rain_field(queue_data)
                    # get the rainfall this period from total
                    self.calculate_rain(queue_data)
                    # get the lightning strike count this period from total
                    self.calculate_lightning_count(queue_data)
                    # map the raw data to WeeWX loop packet fields
                    mapped_data = self.map_data(queue_data)
                    # add the mapped data to the empty packet
                    packet.update(mapped_data)
                    # log the packet but only if debug>=2
                    if weewx.debug >= 2:
                        logdbg('Packet: %s' % packet)
                    # if debug_rain is set log the 'rain' field in the loop
                    # packet being emitted, if it does not exist say so
                    if self.debug_rain > 0:
                        if 'rain' in packet:
                            loginf("genLoopPackets: packet['rain']=%s "
                                   "loop packet timestamped %d" % (packet['rain'],
                                                                   packet['dateTime']))
                        else:
                            loginf("genLoopPackets: field 'rain' not in "
                                   "loop packet timestamped %d" % packet['dateTime'])
                    # yield the loop packet
                    yield packet
                elif isinstance(queue_data, tuple):
                    # TODO. Make this more general, driver should choose the exception to raise not the collector
                    # we have a tuple, it should contain an error class and error text
                    if len(queue_data) >= 2:
                        raise queue_data[0](queue_data[1])
                elif queue_data is None:
                    # we received the signal to shutdown, so call closePort()
                    self.closePort()
                    # and raise an exception to cause the engine to shutdown
                    raise GW1000IOError("Gw1000Collector needs to shutdown")
>>>>>>> 39e9c530

    @property
    def hardware_name(self):
        """Return the hardware name."""

        return DRIVER_NAME

    @property
    def mac_address(self):
        """Return the GW1000 MAC address."""

        return self.collector.mac_address

    @property
    def firmware_version(self):
        """Return the GW1000 firmware version string."""

        return self.collector.firmware_version

    @property
    def sensor_id_data(self):
        """Return the GW1000 sensor identification data."""

        return self.collector.sensor_id_data

    def closePort(self):
        """Close down the driver port."""

        # in this case there is no port to close, just shutdown the collector
        self.collector.shutdown()


# ============================================================================
#                              class Collector
# ============================================================================


class Collector(object):
    """Base class for a client that polls an API."""

    # a queue object for passing data back to the driver
    queue = six.moves.queue.Queue()

    def __init__(self):
        pass

    def startup(self):
        pass

    def shutdown(self):
        pass


# ============================================================================
#                              class Gw1000Collector
# ============================================================================


class Gw1000Collector(Collector):
    """Class to poll the GW1000 API then decode and return data to the driver."""

    # map of sensor ids to short and long names
    sensor_ids = {
        b'\x00': {'name': 'wh65', 'long_name': 'WH65'},
        b'\x01': {'name': 'wh68', 'long_name': 'WH68'},
        b'\x02': {'name': 'ws80', 'long_name': 'WS80'},
        b'\x03': {'name': 'wh40', 'long_name': 'WH40'},
        b'\x04': {'name': 'wh25', 'long_name': 'WH25'},
        b'\x05': {'name': 'wh26', 'long_name': 'WH26'},
        b'\x06': {'name': 'wh31_ch1', 'long_name': 'WH31 ch1'},
        b'\x07': {'name': 'wh31_ch2', 'long_name': 'WH31 ch2'},
        b'\x08': {'name': 'wh31_ch3', 'long_name': 'WH31 ch3'},
        b'\x09': {'name': 'wh31_ch4', 'long_name': 'WH31 ch4'},
        b'\x0a': {'name': 'wh31_ch5', 'long_name': 'WH31 ch5'},
        b'\x0b': {'name': 'wh31_ch6', 'long_name': 'WH31 ch6'},
        b'\x0c': {'name': 'wh31_ch7', 'long_name': 'WH31 ch7'},
        b'\x0d': {'name': 'wh31_ch8', 'long_name': 'WH31 ch8'},
        b'\x0e': {'name': 'wh51_ch1', 'long_name': 'WH51 ch1'},
        b'\x0f': {'name': 'wh51_ch2', 'long_name': 'WH51 ch2'},
        b'\x10': {'name': 'wh51_ch3', 'long_name': 'WH51 ch3'},
        b'\x11': {'name': 'wh51_ch4', 'long_name': 'WH51 ch4'},
        b'\x12': {'name': 'wh51_ch5', 'long_name': 'WH51 ch5'},
        b'\x13': {'name': 'wh51_ch6', 'long_name': 'WH51 ch6'},
        b'\x14': {'name': 'wh51_ch7', 'long_name': 'WH51 ch7'},
        b'\x15': {'name': 'wh51_ch8', 'long_name': 'WH51 ch8'},
        b'\x16': {'name': 'wh41_ch1', 'long_name': 'WH41 ch1'},
        b'\x17': {'name': 'wh41_ch2', 'long_name': 'WH41 ch2'},
        b'\x18': {'name': 'wh41_ch3', 'long_name': 'WH41 ch3'},
        b'\x19': {'name': 'wh41_ch4', 'long_name': 'WH41 ch4'},
        b'\x1a': {'name': 'wh57', 'long_name': 'WH57'},
        b'\x1b': {'name': 'wh55_ch1', 'long_name': 'WH55 ch1'},
        b'\x1c': {'name': 'wh55_ch2', 'long_name': 'WH55 ch2'},
        b'\x1d': {'name': 'wh55_ch3', 'long_name': 'WH55 ch3'},
        b'\x1e': {'name': 'wh55_ch4', 'long_name': 'WH55 ch4'},
        b'\x1f': {'name': 'wh34_ch1', 'long_name': 'WH34 ch1'},
        b'\x20': {'name': 'wh34_ch2', 'long_name': 'WH34 ch2'},
        b'\x21': {'name': 'wh34_ch3', 'long_name': 'WH34 ch3'},
        b'\x22': {'name': 'wh34_ch4', 'long_name': 'WH34 ch4'},
        b'\x23': {'name': 'wh34_ch5', 'long_name': 'WH34 ch5'},
        b'\x24': {'name': 'wh34_ch6', 'long_name': 'WH34 ch6'},
        b'\x25': {'name': 'wh34_ch7', 'long_name': 'WH34 ch7'},
        b'\x26': {'name': 'wh34_ch8', 'long_name': 'WH34 ch8'}
    }

<<<<<<< HEAD
    def __init__(self, ip_address=None, port=None,
                 broadcast_address=None, broadcast_port=None,
                 socket_timeout=None, poll_interval=60,
                 max_tries=3, retry_wait=10, use_th32=False,
                 debug_rain=0, debug_wind=0):
=======
    def __init__(self, ip_address=None, port=None, broadcast_address=None,
                 broadcast_port=None, socket_timeout=None, poll_interval=60,
                 max_tries=3, retry_wait=10, use_th32=False,
                 lost_contact_log_period=0, debug_rain=0, debug_wind=0):
>>>>>>> 39e9c530
        """Initialise our class."""

        # initialize my base class:
        super(Gw1000Collector, self).__init__()

        # interval between polls of the API, default is 60 seconds
        self.poll_interval = poll_interval
        # how many times to poll the API before giving up, default is 3
        self.max_tries = max_tries
        # period in seconds to wait before polling again, default is 10 seconds
        self.retry_wait = retry_wait
        # are we using a th32 sensor
        self.use_th32 = use_th32
        # get a station object to do the handle the interaction with the
        # GW1000 API
        self.station = Gw1000Collector.Station(ip_address=ip_address,
                                               port=port,
                                               broadcast_address=broadcast_address,
                                               broadcast_port=broadcast_port,
                                               socket_timeout=socket_timeout,
                                               max_tries=max_tries,
                                               retry_wait=retry_wait,
                                               lost_contact_log_period=lost_contact_log_period)
        # Do we have a WH24 attached? First obtain our system parameters.
        _sys_params = self.station.get_system_params()
        # WH24 is indicated by the 6th byte being 0
        is_wh24 = six.indexbytes(_sys_params, 5) == 0
        # Tell our sensor id decoding whether we have a WH24 or a WH65. By
        # default we are coded to use a WH65. Is there a WH24 connected?
        if is_wh24:
            # set the WH24 sensor id decode dict entry
            self.sensor_ids[b'\x00']['name'] = 'wh24'
            self.sensor_ids[b'\x00']['long_name'] = 'WH24'
        # get a parser object to parse any data from the station
        self.parser = Gw1000Collector.Parser(is_wh24, debug_rain, debug_wind)
        self._thread = None
        self._collect_data = False

    def collect_sensor_data(self):
        """Collect sensor data by polling the API.

        Loop forever waking periodically to see if it is time to quit or
        collect more data.
        """

        # initialise ts of last time API was polled
        last_poll = 0
        # collect data continuously while we are told to collect data
        while self._collect_data:
            # store the current time
            now = time.time()
            # is it time to poll?
            if now - last_poll > self.poll_interval:
                # it is time to poll
                try:
                    queue_data = self.get_live_sensor_data()
                except GW1000IOError as e:
                    # a GW1000IOError occurred, most likely because the Station
                    # object could not contact the GW1000
                    # first up log the event
                    queue_data = (weewx.WeeWxIOError, e)
                # put the queue data in he queue
                self.queue.put(queue_data)
                # debug log when we will next poll the API
                logdbg('Next update in %d seconds' % self.poll_interval)
                # reset the last poll ts
                last_poll = now
            # sleep for a second and then see if its time to poll again
            time.sleep(1)

    def get_live_sensor_data(self):
        """Get sensor data.

        Obtain live sensor data from the GW1000 API. Parse the API response.
        The parsed battery data is then further processed to filter out battery
        state data for non-existent sensors. The filtered data is returned as a
        dict. If no data was obtained from the API the value None is returned.
        """

        # obtain the raw data via the GW1000 API
        raw_data = self.station.get_livedata()
        # get a timestamp to use in case our data does not come with one
        _timestamp = int(time.time())
        if raw_data is not None:
            # parse the raw data
            parsed_data = self.parser.parse(raw_data, _timestamp)
            # log the parsed data but only if debug>=3
            if weewx.debug >= 3:
                logdbg("Parsed data: %s" % parsed_data)
            # the parsed data wil likely have battery data for sensors that do
            # not exist, filter out the data for non-existent sensors
            filtered_data = self.filter_battery_data(parsed_data)
            # log the filtered parsed data but only if debug>=3
            if weewx.debug >= 3:
                logdbg("Filtered parsed data: %s" % filtered_data)
            return filtered_data
        else:
            logdbg("Unable to obtain live data")
        return None

    def filter_battery_data(self, parsed_data):
        """Filter out battery data for unused sensors.

        The battery status data returned by the GW1000 API does not allow the
        discrimination of all used/unused sensors (it does for some but not for
        others). Some further processing of the battery status data is required
        to ensure that battery status is only provided for sensors that
        actually exist.

        parsed_data: dict of parsed GW1000 API data
        """

        # tuple of values for sensors that are not registered with the GW1000
        not_registered = ('fffffffe', 'ffffffff')
        # obtain details of the sensors from the GW1000 API
        sensor_list = self.sensor_id_data
        if sensor_list is not None:
            # determine which sensors are registered, these are the sensors for
            # which we desire battery state information
            registered_sensors = [s['address'] for s in sensor_list if s['id'] not in not_registered]
            # obtain a list of registered sensor names
            reg_sensor_names = [Gw1000Collector.sensor_ids[a]['name'] for a in registered_sensors]
            # obtain a copy of our parsed data as we are going to alter it
            filtered = dict(parsed_data)
            # iterate over the parsed data
            for key, data in six.iteritems(parsed_data):
                # obtain the sensor name from any any battery fields
                stripped = key[:-5] if key.endswith('_batt') else key
                # if field is a battery state field, and the field pertains to an
                # unregistered sensor, remove the field from the parsed data
                if '_batt' in key and stripped not in reg_sensor_names:
                    del filtered[key]
            # return our parsed data with battery state information fo unregistered
            # sensors removed
            return filtered
        else:
            logdbg("No sensor ID data available. Could not filter battery data.")
            return None

    @property
    def rain_data(self):
        """Obtain GW1000 rain data."""

        # obtain the rain data data via the API
        response = self.station.get_raindata()
        # determine the size of the rain data
        raw_data_size = six.indexbytes(response, 3)
        # extract the actual data
        data = response[4:4 + raw_data_size - 3]
        # initialise a dict to hold our final data
        data_dict = dict()
        data_dict['rain_rate'] = self.parser.decode_big_rain(data[0:4])
        data_dict['rain_day'] = self.parser.decode_big_rain(data[4:8])
        data_dict['rain_week'] = self.parser.decode_big_rain(data[8:12])
        data_dict['rain_month'] = self.parser.decode_big_rain(data[12:16])
        data_dict['rain_year'] = self.parser.decode_big_rain(data[16:20])
        return data_dict

    @property
    def system_parameters(self):
        """Obtain GW1000 system parameters."""

        # obtain the system parameters data via the API
        response = self.station.get_system_params()
        # determine the size of the system parameters data
        raw_data_size = six.indexbytes(response, 3)
        # extract the actual system parameters data
        data = response[4:4 + raw_data_size - 3]
        # initialise a dict to hold our final data
        data_dict = dict()
        data_dict['frequency'] = six.indexbytes(data, 0)
        data_dict['sensor_type'] = six.indexbytes(data, 1)
        data_dict['utc'] = self.parser.decode_utc(data[2:6])
        data_dict['timezone'] = six.indexbytes(data, 6)
        return data_dict

    @property
    def mac_address(self):
        """Obtain the MAC address of the GW1000.

        Returns the GW1000 MAC address as a string of colon separated hex
        bytes.
        """

        # obtain the GW1000 MAC address bytes
        station_mac_b = self.station.get_mac_address()
<<<<<<< HEAD
=======
        # return the formatted string
>>>>>>> 39e9c530
        return bytes_to_hex(station_mac_b[4:10], separator=":")

    @property
    def firmware_version(self):
        """Obtain the GW1000 firmware version string."""

        firmware_b = self.station.get_firmware_version()
        firmware_format = "B" * len(firmware_b)
        firmware_t = struct.unpack(firmware_format, firmware_b)
        return "".join([chr(x) for x in firmware_t[5:18]])

    @property
    def sensor_id_data(self):
        """Get sensor id data.

        The GW1000 clearly shows the position of the 'signal' and
        'battery state' data in the CMD_READ_SENSOR_ID response. However, when
        decoded as per the API the CMD_READ_SENSOR_ID 'battery state' data
        does not agree with the battery battery state data obtained from
        CMD_GW1000_LIVEDATA response. However, observations of a live system
        containing a number of different sensor types shows that the
        CMD_READ_SENSOR_ID sensor 'signal' data matches the
        CMD_GW1000_LIVEDATA battery data precisely. Furter observations reveal
        the CMD_READ_SENSOR_ID sensor battery states match the sensor signal
        levels shown in the WS View app.

        The inference is that the CMD_READ_SENSOR_ID 'signal' and
        'battery state' bytes are in fact transposed. No other PWS software
        developers seem to have noticed this so for the time being the
        CMD_READ_SENSOR_ID 'signal' and 'battery state' bytes have been
        swapped.
        """

        # obtain the sensor id data via the API
        response = self.station.get_sensor_id()
<<<<<<< HEAD
        # determine the size of the sensor id data
        raw_data_size = six.indexbytes(response, 3)
        # extract the actual sensor id data
        data = response[4:4 + raw_data_size - 3]
        # initialise a counter
        index = 0
        # initialise a list to hold our final data
        sensor_id_list = []
        # iterate over
        while index < len(data):
            sensor_id = bytes_to_hex(data[index + 1: index + 5],
                                     separator='',
                                     caps=False)
            # As per method comments above swap signal and battery state bytes,
            # the GW1000 API says signal should be byte 5 and battery byte 6,
            # we will use signal as byte 6 and battery as byte 5.
            sensor_id_list.append({'address': data[index:index + 1],
                                   'id': sensor_id,
                                   'signal': six.indexbytes(data, index + 6),
                                   'battery': six.indexbytes(data, index + 5)
                                   })
            index += 7
        return sensor_id_list
=======
        if response is not None:
            # determine the size of the sensor id data
            raw_data_size = six.indexbytes(response, 3)
            # extract the actual sensor id data
            data = response[4:4 + raw_data_size - 3]
            # initialise a counter
            index = 0
            # initialise a list to hold our final data
            sensor_id_list = []
            # iterate over
            while index < len(data):
                sensor_id = bytes_to_hex(data[index + 1: index + 5],
                                         separator='',
                                         caps=False)
                # As per method comments above swap signal and battery state bytes,
                # the GW1000 API says signal should be byte 5 and battery byte 6,
                # we will use signal as byte 6 and battery as byte 5.
                sensor_id_list.append({'address': data[index:index + 1],
                                       'id': sensor_id,
                                       'signal': six.indexbytes(data, index + 6),
                                       'battery': six.indexbytes(data, index + 5)
                                       })
                index += 7
            return sensor_id_list
        else:
            return None
>>>>>>> 39e9c530

    def startup(self):
        """Start a thread that collects data from the GW1000 API."""

        self._thread = Gw1000Collector.CollectorThread(self)
        self._collect_data = True
        self._thread.setDaemon(True)
        self._thread.setName('Gw1000CollectorThread')
        self._thread.start()

    def shutdown(self):
        """Shut down the thread that collects data from the GW1000 API.

        Tell the thread to stop, then wait for it to finish.
        """

        # we only need do something if a thread exists
        if self._thread:
            # tell the thread to stop collecting data
            self._collect_data = False
            # terminate the thread
            self._thread.join(10.0)
            # log the outcome
            if self._thread.isAlive():
                logerr("Unable to shut down Gw1000Collector thread")
            else:
                logdbg("Gw1000Collector thread has been terminated")
        self._thread = None

    class CollectorThread(threading.Thread):
        """Class used to collect data via the GW1000 API in a thread."""

        def __init__(self, client):
            # initialise our parent
            threading.Thread.__init__(self)
            # keep reference to the client we are supporting
            self.client = client
            self.name = 'gw1000-client'

        def run(self):
            # rather than letting the thread silently fail if an exception
            # occurs within the thread, wrap in a try..except so the exception
            # can be caught and available exception information displayed
            try:
                # kick the collection off
                self.client.collect_sensor_data()
            except:
                # we have an exception so log what we can
                log_traceback_critical('    ****  ')

    class Station(object):
        """Class to interact directly with the GW1000 API.

        A Station object knows how to:
        1.  discover a GW1000 via UDP broadcast
        2.  send a command to the GW1000 API
        3.  receive a response from the GW1000 API
        4.  verify the response as valid

        A Station object needs an ip address and port as well as a network
        broadcast address and port.
        """

        # GW1000 API commands
        commands = {
            'CMD_WRITE_SSID': b'\x11',
            'CMD_BROADCAST': b'\x12',
            'CMD_READ_ECOWITT': b'\x1E',
            'CMD_WRITE_ECOWITT': b'\x1F',
            'CMD_READ_WUNDERGROUND': b'\x20',
            'CMD_WRITE_WUNDERGROUND': b'\x21',
            'CMD_READ_WOW': b'\x22',
            'CMD_WRITE_WOW': b'\x23',
            'CMD_READ_WEATHERCLOUD': b'\x24',
            'CMD_WRITE_WEATHERCLOUD': b'\x25',
            'CMD_READ_STATION_MAC': b'\x26',
            'CMD_READ_CUSTOMIZED': b'\x2A',
            'CMD_WRITE_CUSTOMIZED': b'\x2B',
            'CMD_WRITE_UPDATE': b'\x43',
            'CMD_READ_FIRMWARE_VERSION': b'\x50',
            'CMD_READ_USR_PATH': b'\x51',
            'CMD_WRITE_USR_PATH': b'\x52',
            'CMD_GW1000_LIVEDATA': b'\x27',
            'CMD_GET_SOILHUMIAD': b'\x28',
            'CMD_SET_SOILHUMIAD': b'\x29',
            'CMD_GET_MulCH_OFFSET': b'\x2C',
            'CMD_SET_MulCH_OFFSET': b'\x2D',
            'CMD_GET_PM25_OFFSET': b'\x2E',
            'CMD_SET_PM25_OFFSET': b'\x2F',
            'CMD_READ_SSSS': b'\x30',
            'CMD_WRITE_SSSS': b'\x31',
            'CMD_READ_RAINDATA': b'\x34',
            'CMD_WRITE_RAINDATA': b'\x35',
            'CMD_READ_GAIN': b'\x36',
            'CMD_WRITE_GAIN': b'\x37',
            'CMD_READ_CALIBRATION': b'\x38',
            'CMD_WRITE_CALIBRATION': b'\x39',
            'CMD_READ_SENSOR_ID': b'\x3A',
            'CMD_WRITE_SENSOR_ID': b'\x3B',
            'CMD_WRITE_SENSOR_ID_NEW': b'\x3C',
            'CMD_WRITE_REBOOT': b'\x40',
            'CMD_WRITE_RESET': b'\x41'
        }
        # header used in each API command and response packet
        header = b'\xff\xff'

        def __init__(self, ip_address=None, port=None,
                     broadcast_address=None, broadcast_port=None,
                     socket_timeout=None, max_tries=3, retry_wait=5,
                     lost_contact_log_period=0):

            # network broadcast address
            self.broadcast_address = broadcast_address if broadcast_address is not None else default_broadcast_address
            # network broadcast port
            self.broadcast_port = broadcast_port if broadcast_port is not None else default_broadcast_port
            self.socket_timeout = socket_timeout if socket_timeout is not None else default_socket_timeout
            # initialise flags to indicate if ip address or port were discovered
            self.ip_discovered = ip_address is None
            self.port_discovered = port is None
            # if ip address or port was not specified (None) then attempt to
            # discover the GW1000 with a UDP broadcast
            if ip_address is None or port is None:
                for attempt in range(max_tries):
                    try:
                        # discover() returns a list of (ip address, port) tuples
                        ip_port_list = self.discover()
                    except socket.error as e:
                        _msg = "Unable to detect GW1000 ip address and port: %s (%s)" % (e, type(e))
                        logerr(_msg)
                        # signal that we have a critical error
                        raise
                    else:
                        # did we find any GW1000
                        if len(ip_port_list) > 0:
                            # we have at least one, arbitrarily choose the first one
                            # found as the one to use
                            disc_ip = ip_port_list[0][0]
                            disc_port = ip_port_list[0][1]
                            # log the fact as well as what we found
                            gw1000_str = ', '.join([':'.join(['%s:%d' % b]) for b in ip_port_list])
                            if len(ip_port_list) == 1:
                                stem = "GW1000 was"
                            else:
                                stem = "Multiple GW1000 were"
                            loginf("%s found at %s" % (stem, gw1000_str))
                            ip_address = disc_ip if ip_address is None else ip_address
                            port = disc_port if port is None else port
                            break
                        else:
                            # did not discover any GW1000 so log it
                            logdbg("Failed attempt %d to detect GW1000 ip address and/or port" % (attempt + 1,))
                            # do we try again or raise an exception
                            if attempt < max_tries - 1:
                                # we still have at least one more try left so sleep
                                # and try again
                                time.sleep(retry_wait)
                            else:
                                # we've used all our tries, log it and raise an exception
                                _msg = "Failed to detect GW1000 ip address and/or " \
                                       "port after %d attempts" % (attempt + 1,)
                                logerr(_msg)
                                raise GW1000IOError(_msg)
            # set our ip_address property but encode it first, it saves doing
            # it repeatedly later
            self.ip_address = ip_address.encode()
            self.port = port
            self.max_tries = max_tries
            self.retry_wait = retry_wait
            # If we lose contact with the GW1000 it could be some time before
            # the situation is fixed, rather than filling the logs with
            # frequent failed contact attempts only log the failed attempts
            # every so often.
            # during an extended period of 'lost contact' how long (in seconds)
            # between 'lost contact' type log entries
            self.lost_contact_log_period = lost_contact_log_period
            # initialise the time we last had a failed attempt to connect to
            # the GW1000, None means never
            self.lost_con_ts = None
            # set flag as to whether we are logging 'contact failures' or not
            self.log_failures = True
            # get my GW1000 MAC address to use later if we have to rediscover
            self.mac = self.get_mac_address()

        def discover(self):
            """Discover any GW1000s on the local network.

            Send a UDP broadcast and check for replies. Decode each reply to
            obtain the IP address and port number of any GW1000s on the local
            network. Since there may be multiple GW1000s on the network
            package each IP address and port as a two way tuple and construct a
            list of unique IP address/port tuples. When complete return the
            list of IP address/port tuples found.
            """

            # now create a socket object so we can broadcast to the network
            # use IPv4 UDP
            socket_obj = socket.socket(socket.AF_INET, socket.SOCK_DGRAM)
            # set socket datagram to broadcast
            socket_obj.setsockopt(socket.SOL_SOCKET, socket.SO_BROADCAST, 1)
            # set timeout
            socket_obj.settimeout(self.socket_timeout)
            # set TTL to 1 to so messages do not go past the local network
            # segment
            ttl = struct.pack('b', 1)
            socket_obj.setsockopt(socket.IPPROTO_IP, socket.IP_MULTICAST_TTL, ttl)
            # Create packet to broadcast. Format is:
            #   fixed header, GW1000 Broadcast command, size, checksum
            size = len(self.commands['CMD_BROADCAST']) + 1 + 1
            # construct the portion of the message for which the checksum is calculated
            body = b''.join([self.commands['CMD_BROADCAST'], struct.pack('B', size)])
            # calculate the checksum
            checksum = self.calc_checksum(body)
            # construct the entire message packet
            packet = b''.join([self.header, body, struct.pack('B', checksum)])
            if weewx.debug >= 3:
                logdbg("Sending broadcast packet '%s' to '%s:%d'" % (bytes_to_hex(packet),
                                                                     self.broadcast_address,
                                                                     self.broadcast_port))
            # create a list for the results as multiple GW1000 may respond
            result_list = []
            try:
                # send the Broadcast command
                socket_obj.sendto(packet, (self.broadcast_address, self.broadcast_port))
                # obtain any responses
                while True:
                    try:
                        response = socket_obj.recv(1024)
                        # log the response if debug is high enough
                        if weewx.debug >= 3:
                            logdbg("Received broadcast response '%s'" % (bytes_to_hex(response),))
                    except socket.timeout:
                        # if we timeout then we are done
                        break
                    except socket.error:
                        # raise any other socket error
                        raise
                    # obtain the IP address, it is in bytes 11 to 14 inclusive
                    ip_address = '%d.%d.%d.%d' % struct.unpack('>BBBB', response[11:15])
                    # obtain the port, it is in bytes 15 to 16 inclusive
                    port = struct.unpack('>H', response[15: 17])[0]
                    # if we haven't seen this ip address and port add them to
                    # our results list
                    if (ip_address, port) not in result_list:
                        result_list.append((ip_address, port))
            finally:
                # we are done so close our socket
                socket_obj.close()
            return result_list

        def get_livedata(self):
            """Get GW1000 live data.

            Sends the command to obtain live data from the GW1000 to the API
            with retries. If the GW1000 cannot be contacted re-discovery is
            attempted. If rediscovery is successful None is returned otherwise
            the lost contact timestamp is set and the exception raised. Any
            code that calls this method should be prepared to handle a
            GW1000IOError exception and a returned value of None.
            """

            # send the API command to obtain live data from the GW1000, be
            # prepared to catch the exception raised if the GW1000 cannot be
            # contacted
            try:
                # return the validated API response
                return self.send_cmd_with_retries('CMD_GW1000_LIVEDATA')
            except GW1000IOError:
                # there was a problem contacting the GW1000, it could be it
                # has changed IP address so attempt to rediscover
                if not self.rediscover():
                    # we could not re-discover so set the lost contact
                    # timestamp if it is not already set
                    self.lost_con_ts = time.time() if self.lost_con_ts is None else self.lost_con_ts
                    # raise the exception
                    raise
            return None

        def get_raindata(self):
            """Get GW1000 rain data.

            Sends the command to obtain rain data from the GW1000 to the API
            with retries. If the GW1000 cannot be contacted a GW1000IOError will
            have been raised by send_cmd_with_retries() which will be passed
            through by get_raindata(). Any code calling get_raindata() should
            be prepared to handle this exception.
            """

            return self.send_cmd_with_retries('CMD_READ_RAINDATA')

        def get_system_params(self):
            """Read GW1000 system parameters.

            Sends the command to obtain system parameters from the GW1000 to
            the API with retries. If the GW1000 cannot be contacted a
            GW1000IOError will have been raised by send_cmd_with_retries()
            which will be passed through by get_system_params(). Any code
            calling get_system_params() should be prepared to handle this
            exception.
            """

            return self.send_cmd_with_retries('CMD_READ_SSSS')

        def get_mac_address(self):
            """Get GW1000 MAC address.

            Sends the command to obtain the GW1000 MAC address to the API with
            retries. If the GW1000 cannot be contacted a GW1000IOError will
            have been raised by send_cmd_with_retries() which will be passed
            through by get_mac_address(). Any code calling get_mac_address()
            should be prepared to handle this exception.
            """

            return self.send_cmd_with_retries('CMD_READ_STATION_MAC')

        def get_firmware_version(self):
            """Get GW1000 firmware version.

            Sends the command to obtain GW1000 firmware version to the API with
            retries. If the GW1000 cannot be contacted a GW1000IOError will
            have been raised by send_cmd_with_retries() which will be passed
            through by get_firmware_version(). Any code calling
            get_firmware_version() should be prepared to handle this exception.
            """

            return self.send_cmd_with_retries('CMD_READ_FIRMWARE_VERSION')

        def get_sensor_id(self):
            """Get GW1000 sensor ID data.

            Sends the command to obtain sensor ID data from the GW1000 to the
            API with retries. If the GW1000 cannot be contacted re-discovery is
            attempted. If rediscovery is successful None is returned otherwise
            the lost contact timestamp is set and the exception raised. Any
            code that calls this method should be prepared to handle a
            GW1000IOError exception and a returned value of None.
            """

            # send the API command to obtain sensor ID data from the GW1000, be
            # prepared to catch the exception raised if the GW1000 cannot be
            # contacted
            try:
                return self.send_cmd_with_retries('CMD_READ_SENSOR_ID')
            except GW1000IOError:
                # there was a problem contacting the GW1000, it could be it
                # has changed IP address so attempt to rediscover
                if not self.rediscover():
                    # we could not re-discover so set the lost contact
                    # timestamp if it is not already set
                    self.lost_con_ts = time.time() if self.lost_con_ts is None else self.lost_con_ts
                    # raise the exception
                    raise
            return None

        def send_cmd_with_retries(self, cmd, payload=b''):
            """Send a command to the GW1000 API with retries and return the
            response.

            Send a command to the GW1000 and obtain the response. If the
            the response is valid return the response. If the response is
            invalid an appropriate exception is raised and the command resent
            up to self.max_tries times after which the value None is returned.

            A GW1000 API command looks like:

            fixed header, command, size, data 1, data 2...data n, checksum

            where:
                fixed header is 2 bytes = 0xFFFF
                command is a 1 byte API command code
                size is 1 byte being the number of bytes of command to checksum
                data 1, data 2 ... data n is the data being transmitted and is n
                    bytes long
                checksum is a byte checksum of command + size + data 1 +
                    data 2 ... + data n

            cmd: A string containing a valid GW1000 API command,
                 eg: 'CMD_READ_FIRMWARE_VERSION'
            payload: The data to be sent with the API command, byte string.

            Returns the response as a byte string or the value None.
            """

            # calculate size
            try:
                size = len(self.commands[cmd]) + 1 + len(payload) + 1
            except KeyError:
                raise UnknownCommand("Unknown GW1000 API command '%s'" % (cmd,))
            # construct the portion of the message for which the checksum is calculated
            body = b''.join([self.commands[cmd], struct.pack('B', size), payload])
            # calculate the checksum
            checksum = self.calc_checksum(body)
            # construct the entire message packet
            packet = b''.join([self.header, body, struct.pack('B', checksum)])
            # Are we logging failures? We will log if we haven't yet lost
            # contact (ie self.lost_con_ts is None) or we have lost contact but
            # we are still within the no-log grace period.
            self.log_failures = self.lost_con_ts is None or \
                time.time() > self.lost_con_ts + self.lost_contact_log_period
            # reset the lost contact timestamp if we are logging failures and
            # we are already in a lost contact state
            if self.log_failures and self.lost_con_ts is not None:
                self.lost_con_ts = time.time()
            # attempt to send up to 'self.max_tries' times
            for attempt in range(self.max_tries):
                response = None
                # wrap in  try..except so we can catch any errors
                try:
                    response = self.send_cmd(packet)
                    # successful communications with the GW1000 so clear the
                    # lost contact timestamp
                    self.lost_con_ts = None
                except socket.timeout as e:
                    # a socket timeout occurred, log it
                    if self.log_failures:
                        logdbg("Failed attempt %d to send command '%s': %s" % (attempt + 1, cmd, e))
                except Exception as e:
                    # an exception was encountered, log it
                    if self.log_failures:
                        logdbg("Failed attempt %d to send command '%s': %s" % (attempt + 1, cmd, e))
                else:
                    # if we made it here we have a response, check that it is
                    # valid
                    try:
                        self.check_response(response, self.commands[cmd])
                    except (InvalidChecksum, InvalidApiResponse) as e:
                        # the response was not valid, log it and attempt again
                        # if we haven't had too many attempts already
                        logdbg("Invalid response to attempt %d to send command '%s': %s" % (attempt + 1, cmd, e))
                    except Exception as e:
                        # Some other error occurred in check_response(),
                        # perhaps the response was malformed. Log the stack
                        # trace but continue.
                        logerr("Unexpected exception occurred while checking response "
                               "to attempt %d to send command '%s': %s" % (attempt + 1, cmd, e))
                        log_traceback_error('    ****  ')
                    else:
                        # our response is valid so return it
                        return response
                # sleep before our next attempt, but skip the sleep if we
                # have just made our last attempt
                if attempt < self.max_tries - 1:
                    time.sleep(self.retry_wait)
            # if we made it here we failed after self.max_tries attempts
            # first of all log it
            _msg = ("Failed to send command '%s' after %d attempts" % (cmd, attempt + 1))
            if response is not None or self.log_failures:
                logerr(_msg)
            # finally raise a GW1000IOError exception
            raise GW1000IOError(_msg)

        def send_cmd(self, packet):
            """Send a command to the GW1000 API and return the response.

            Send a command to the GW1000 and return the response. Socket
            related errors are trapped and raised, code calling send_cmd should
            be prepared to handle such exceptions.

            cmd: A valid GW1000 API command

            Returns the response as a byte string.
            """

            # create socket objects for sending commands and broadcasting to the network
            socket_obj = socket.socket(socket.AF_INET, socket.SOCK_STREAM)
            socket_obj.settimeout(self.socket_timeout)
            try:
                socket_obj.connect((self.ip_address, self.port))
                if weewx.debug >= 3:
                    logdbg("Sending packet '%s' to '%s:%d'" % (bytes_to_hex(packet),
                                                               self.ip_address.decode(),
                                                               self.port))
                socket_obj.sendall(packet)
                response = socket_obj.recv(1024)
                if weewx.debug >= 3:
                    logdbg("Received response '%s'" % (bytes_to_hex(response),))
                return response
            except socket.error:
                raise

        def check_response(self, response, cmd_code):
            """Check the validity of a GW1000 API response.

            Checks the validity of a GW1000 API response. Two checks are
            performed:

            1.  the third byte of the response is the same as the command code
                used in the API call
            2.  the calculated checksum of the data in the response matches the
                checksum byte in the response

            If any check fails an appropriate exception is raised, if all checks
            pass the method exits without raising an exception.

            response: Response received from the GW1000 API call. Byte string.
            cmd_code: Command code send to GW1000 API. Byte string of length
                      one.
            """

            # first check that the 3rd byte of the response is the command code that was issued
            if six.indexbytes(response, 2) == six.byte2int(cmd_code):
                # now check the checksum
                calc_checksum = self.calc_checksum(response[2:-1])
                resp_checksum = six.indexbytes(response, -1)
                if calc_checksum == resp_checksum:
                    # checksum check passed, response is deemed valid
                    return
                else:
                    # checksum check failed, raise an InvalidChecksum exception
                    _msg = "Invalid checksum in API response. " \
                           "Expected '%s' (0x%s), received '%s' (0x%s)." % (calc_checksum,
                                                                            "{:02X}".format(calc_checksum),
                                                                            resp_checksum,
                                                                            "{:02X}".format(resp_checksum))
                    raise InvalidChecksum(_msg)
            else:
                # command code check failed, raise an InvalidApiResponse exception
                exp_int = six.byte2int(cmd_code)
                resp_int = six.indexbytes(response, 2)
                _msg = "Invalid command code in API response. " \
                       "Expected '%s' (0x%s), received '%s' (0x%s)." % (exp_int,
                                                                        "{:02X}".format(exp_int),
                                                                        resp_int,
                                                                        "{:02X}".format(resp_int))
                raise InvalidApiResponse(_msg)

        @staticmethod
        def calc_checksum(data):
            """Calculate the checksum for a GW1000 API call or response.

            The checksum used on the GW1000 responses is simply the LSB of the
            sum of the bytes.

            data: The data on which the checksum is to be calculated. Byte
                  string.

            Returns the checksum as an integer.
            """

            # initialise the checksum to 0
            checksum = 0
            # iterate over each byte in the response
            for b in six.iterbytes(data):
                # add the byte to the running total
                checksum += b
            # we are only interested in the least significant byte
            return checksum % 256

        def rediscover(self):
            """Attempt to rediscover a lost GW1000.

            Use UDP broadcast to discover a GW1000 that may have changed to a
            new IP. We should not be re-discovering a GW1000 for which the user
            specified and IP, only for those for which we discovered the IP
            address on startup. If a GW1000 is discovered then change my
            ip_address and port properties as necessary to use the device in
            future. If the rediscover was successful return True otherwise
            return False.
            """

            # we will only rediscover if we first discovered
            if self.ip_discovered:
                # log that we are attempting re-discovery
                if self.log_failures:
                    loginf("Attempting to re-discover GW1000...")
                # attempt to discover up to self.max_tries times
                for attempt in range(self.max_tries):
                    # sleep before our attempt, but not if its the first one
                    if attempt > 0:
                        time.sleep(self.retry_wait)
                    try:
                        # discover() returns a list of (ip address, port) tuples
                        ip_port_list = self.discover()
                    except socket.error as e:
                        # log the error
                        logdbg("Failed attempt %d to detect any GW1000: %s (%s)" % (attempt + 1,
                                                                                    e,
                                                                                    type(e)))
                    else:
                        # did we find any GW1000
                        if len(ip_port_list) > 0:
                            # we have at least one, log the fact as well as what we found
                            gw1000_str = ', '.join([':'.join(['%s:%d' % b]) for b in ip_port_list])
                            if len(ip_port_list) == 1:
                                stem = "GW1000 was"
                            else:
                                stem = "Multiple GW1000 were"
                            loginf("%s found at %s" % (stem, gw1000_str))
                            # keep our current IP address and port in case we
                            # don't find a match as we will change our
                            # ip_address and port properties in order to get
                            # the MAC for that IP address and port
                            present_ip = self.ip_address
                            present_port = self.port
                            # iterate over each candidate checking their MAC
                            # address against my mac property. This way we know
                            # we are connecting to the GW1000 we were
                            # previously using
                            for _ip, _port in ip_port_list:
                                self.ip_address = _ip.encode()
                                self.port = _port
                                # do the MACs match, if so we have our old
                                # device and we can exit the loop
                                if self.mac == self.get_mac_address():
                                    break
                            else:
                                # exhausted the ip_port_list without a match,
                                # revert to our old IP address and port
                                self.ip_address = present_ip
                                self.port = present_port
                                # and continue the outer loop if we have any
                                # attempts left
                                continue
                            # log the new IP address and port
                            loginf("GW1000 at address %s:%d will be used" % (self.ip_address.decode(),
                                                                             self.port))
                            # return True indicating the re-discovery was successful
                            return True
                        else:
                            # did not discover any GW1000 so log it
                            if self.log_failures:
                                logdbg("Failed attempt %d to detect any GW1000" % (attempt + 1,))
                else:
                    # we exhausted our attempts at re-discovery so log it
                    if self.log_failures:
                        loginf("Failed to detect original GW1000 after %d attempts" % (attempt + 1,))
            else:
                # an IP address was specified so we cannot go searching, log it
                if self.log_failures:
                    logdbg("IP address specified in 'weewx.conf', "
                           "re-discovery was not attempted")
            # if we made it here re-discovery was unsuccessful so return False
            return False

    class Parser(object):
        """Class to parse GW1000 sensor data."""

        # Dictionary keyed by GW1000 response element containing various
        # parameters for each response 'field'. Dictionary tuple format
        # is (decode function name, size of data in bytes, GW1000 field name)
        response_struct = {
            b'\x01': ('decode_temp', 2, 'intemp'),
            b'\x02': ('decode_temp', 2, 'outtemp'),
            b'\x03': ('decode_temp', 2, 'dewpoint'),
            b'\x04': ('decode_temp', 2, 'windchill'),
            b'\x05': ('decode_temp', 2, 'heatindex'),
            b'\x06': ('decode_humid', 1, 'inhumid'),
            b'\x07': ('decode_humid', 1, 'outhumid'),
            b'\x08': ('decode_press', 2, 'absbarometer'),
            b'\x09': ('decode_press', 2, 'relbarometer'),
            b'\x0A': ('decode_dir', 2, 'winddir'),
            b'\x0B': ('decode_speed', 2, 'windspeed'),
            b'\x0C': ('decode_speed', 2, 'gustspeed'),
            b'\x0D': ('decode_rain', 2, 'rainevent'),
            b'\x0E': ('decode_rainrate', 2, 'rainrate'),
            b'\x0F': ('decode_rain', 2, 'rainhour'),
            b'\x10': ('decode_rain', 2, 'rainday'),
            b'\x11': ('decode_rain', 2, 'rainweek'),
            b'\x12': ('decode_big_rain', 4, 'rainmonth'),
            b'\x13': ('decode_big_rain', 4, 'rainyear'),
            b'\x14': ('decode_big_rain', 4, 'raintotals'),
            b'\x15': ('decode_light', 4, 'light'),
            b'\x16': ('decode_uv', 2, 'uv'),
            b'\x17': ('decode_uvi', 1, 'uvi'),
            b'\x18': ('decode_datetime', 6, 'datetime'),
            b'\x19': ('decode_speed', 2, 'daymaxwind'),
            b'\x1A': ('decode_temp', 2, 'temp1'),
            b'\x1B': ('decode_temp', 2, 'temp2'),
            b'\x1C': ('decode_temp', 2, 'temp3'),
            b'\x1D': ('decode_temp', 2, 'temp4'),
            b'\x1E': ('decode_temp', 2, 'temp5'),
            b'\x1F': ('decode_temp', 2, 'temp6'),
            b'\x20': ('decode_temp', 2, 'temp7'),
            b'\x21': ('decode_temp', 2, 'temp8'),
            b'\x22': ('decode_humid', 1, 'humid1'),
            b'\x23': ('decode_humid', 1, 'humid2'),
            b'\x24': ('decode_humid', 1, 'humid3'),
            b'\x25': ('decode_humid', 1, 'humid4'),
            b'\x26': ('decode_humid', 1, 'humid5'),
            b'\x27': ('decode_humid', 1, 'humid6'),
            b'\x28': ('decode_humid', 1, 'humid7'),
            b'\x29': ('decode_humid', 1, 'humid8'),
            b'\x2A': ('decode_aq', 2, 'pm251'),
            b'\x2B': ('decode_temp', 2, 'soiltemp1'),
            b'\x2C': ('decode_moist', 1, 'soilmoist1'),
            b'\x2D': ('decode_temp', 2, 'soiltemp2'),
            b'\x2E': ('decode_moist', 1, 'soilmoist2'),
            b'\x2F': ('decode_temp', 2, 'soiltemp3'),
            b'\x30': ('decode_moist', 1, 'soilmoist3'),
            b'\x31': ('decode_temp', 2, 'soiltemp4'),
            b'\x32': ('decode_moist', 1, 'soilmoist4'),
            b'\x33': ('decode_temp', 2, 'soiltemp5'),
            b'\x34': ('decode_moist', 1, 'soilmoist5'),
            b'\x35': ('decode_temp', 2, 'soiltemp6'),
            b'\x36': ('decode_moist', 1, 'soilmoist6'),
            b'\x37': ('decode_temp', 2, 'soiltemp7'),
            b'\x38': ('decode_moist', 1, 'soilmoist7'),
            b'\x39': ('decode_temp', 2, 'soiltemp8'),
            b'\x3A': ('decode_moist', 1, 'soilmoist8'),
            b'\x3B': ('decode_temp', 2, 'soiltemp9'),
            b'\x3C': ('decode_moist', 1, 'soilmoist9'),
            b'\x3D': ('decode_temp', 2, 'soiltemp10'),
            b'\x3E': ('decode_moist', 1, 'soilmoist10'),
            b'\x3F': ('decode_temp', 2, 'soiltemp11'),
            b'\x40': ('decode_moist', 1, 'soilmoist11'),
            b'\x41': ('decode_temp', 2, 'soiltemp12'),
            b'\x42': ('decode_moist', 1, 'soilmoist12'),
            b'\x43': ('decode_temp', 2, 'soiltemp13'),
            b'\x44': ('decode_moist', 1, 'soilmoist13'),
            b'\x45': ('decode_temp', 2, 'soiltemp14'),
            b'\x46': ('decode_moist', 1, 'soilmoist14'),
            b'\x47': ('decode_temp', 2, 'soiltemp15'),
            b'\x48': ('decode_moist', 1, 'soilmoist15'),
            b'\x49': ('decode_temp', 2, 'soiltemp16'),
            b'\x4A': ('decode_moist', 1, 'soilmoist16'),
            b'\x4C': ('decode_batt', 16, 'lowbatt'),
            b'\x4D': ('decode_aq', 2, 'pm251_24hav'),
            b'\x4E': ('decode_aq', 2, 'pm252_24hav'),
            b'\x4F': ('decode_aq', 2, 'pm253_24hav'),
            b'\x50': ('decode_aq', 2, 'pm254_24hav'),
            b'\x51': ('decode_aq', 2, 'pm252'),
            b'\x52': ('decode_aq', 2, 'pm253'),
            b'\x53': ('decode_aq', 2, 'pm254'),
            b'\x58': ('decode_leak', 1, 'leak1'),
            b'\x59': ('decode_leak', 1, 'leak2'),
            b'\x5A': ('decode_leak', 1, 'leak3'),
            b'\x5B': ('decode_leak', 1, 'leak4'),
            b'\x60': ('decode_distance', 1, 'lightningdist'),
            b'\x61': ('decode_utc', 4, 'lightningdettime'),
            b'\x62': ('decode_count', 4, 'lightningcount'),
            b'\x63': ('decode_temp_batt', 3, 'usertemp1'),
            b'\x64': ('decode_temp_batt', 3, 'usertemp2'),
            b'\x65': ('decode_temp_batt', 3, 'usertemp3'),
            b'\x66': ('decode_temp_batt', 3, 'usertemp4'),
            b'\x67': ('decode_temp_batt', 3, 'usertemp5'),
            b'\x68': ('decode_temp_batt', 3, 'usertemp6'),
            b'\x69': ('decode_temp_batt', 3, 'usertemp7'),
            b'\x6A': ('decode_temp_batt', 3, 'usertemp8'),
        }

        multi_batt = {'wh40': {'mask': 1 << 4},
                      'wh26': {'mask': 1 << 5},
                      'wh25': {'mask': 1 << 6},
                      'wh65': {'mask': 1 << 7}
                      }
        wh31_batt = {1: {'mask': 1 << 0},
                     2: {'mask': 1 << 1},
                     3: {'mask': 1 << 2},
                     4: {'mask': 1 << 3},
                     5: {'mask': 1 << 4},
                     6: {'mask': 1 << 5},
                     7: {'mask': 1 << 6},
                     8: {'mask': 1 << 7}
                     }
        wh41_batt = {1: {'shift': 0, 'mask': 0x0F},
                     2: {'shift': 4, 'mask': 0x0F},
                     3: {'shift': 8, 'mask': 0x0F},
                     4: {'shift': 12, 'mask': 0x0F}
                     }
        wh51_batt = {1: {'mask': 1 << 0},
                     2: {'mask': 1 << 1},
                     3: {'mask': 1 << 2},
                     4: {'mask': 1 << 3},
                     5: {'mask': 1 << 4},
                     6: {'mask': 1 << 5},
                     7: {'mask': 1 << 6},
                     8: {'mask': 1 << 7},
                     9: {'mask': 1 << 8},
                     10: {'mask': 1 << 9},
                     11: {'mask': 1 << 10},
                     12: {'mask': 1 << 11},
                     13: {'mask': 1 << 12},
                     14: {'mask': 1 << 13},
                     15: {'mask': 1 << 14},
                     16: {'mask': 1 << 15}
                     }
        wh55_batt = {1: {'shift': 0, 'mask': 0xFF},
                     2: {'shift': 8, 'mask': 0xFF},
                     3: {'shift': 16, 'mask': 0xFF},
                     4: {'shift': 24, 'mask': 0xFF}
                     }
        wh57_batt = {'wh57': {}}
        wh68_batt = {'wh68': {}}
        ws80_batt = {'ws80': {}}
        batt = {
            'multi': (multi_batt, 'battery_mask'),
            'wh31': (wh31_batt, 'battery_mask'),
            'wh51': (wh51_batt, 'battery_mask'),
            'wh41': (wh41_batt, 'battery_value'),
            'wh57': (wh57_batt, 'battery_value'),
            'wh68': (wh68_batt, 'battery_voltage'),
            'ws80': (ws80_batt, 'battery_voltage'),
            'wh55': (wh55_batt, 'battery_value'),
            'unused': ({}, 'battery_mask')
        }
        batt_fields = ('multi', 'wh31', 'wh51', 'wh57', 'wh68', 'ws80',
                       'unused', 'wh41', 'wh55')
        battery_state_format = "<BBHBBBBHLBB"
        battery_state_desc = {'wh24': 'binary_desc',
                              'wh25': 'binary_desc',
                              'wh26': 'binary_desc',
                              'wh31': 'binary_desc',
                              'wh32': 'binary_desc',
                              'wh40': 'binary_desc',
                              'wh41': 'level_desc',
                              'wh51': 'binary_desc',
                              'wh55': 'level_desc',
                              'wh57': 'level_desc',
                              'wh65': 'binary_desc',
                              'wh68': 'voltage_desc',
                              'ws80': 'voltage_desc',
                              }
<<<<<<< HEAD
        rain_field_codes = (b'\x0D', b'\x0E', b'\x0F', b'\x10',
                            b'\x11', b'\x12', b'\x13', b'\x14', b'\x01', b'\x06')
=======
        # tuple of field codes for rain related fields in the GW1000 live data
        # so we can isolate these fields
        rain_field_codes = (b'\x0D', b'\x0E', b'\x0F', b'\x10',
                            b'\x11', b'\x12', b'\x13', b'\x14')
        # tuple of field codes for wind related fields in the GW1000 live data
        # so we can isolate these fields
>>>>>>> 39e9c530
        wind_field_codes = (b'\x0A', b'\x0B', b'\x0C', b'\x19')

        def __init__(self, is_wh24=False, debug_rain=0, debug_wind=0):
            # Tell our battery state decoding whether we have a WH24 or a WH65
            # (they both share the same battery state bit). By default we are
            # coded to use a WH65. But is there a WH24 connected?
            if is_wh24:
<<<<<<< HEAD
                # there is a WH24 connected so create the WH24 decode dict
                # entry, it's the same as the WH65 decode entry
                self.multi_batt['wh24'] = self.multi_batt['wh65']
                # and pop off the no longer needed WH65 decode dict entry
                self.multi_batt.pop('wh65')
=======
                # We have a WH24. On startup we are set for a WH65 but if it is
                # a restart we will likely already be setup for a WH24. We need
                # to handle both cases.
                if 'wh24' not in self.multi_batt.keys():
                    # we don't have a 'wh24' entry so create one, it's the same
                    # as the 'wh65' entry
                    self.multi_batt['wh24'] = self.multi_batt['wh65']
                    # and pop off the no longer needed WH65 decode dict entry
                    self.multi_batt.pop('wh65')
            else:
                # We don't have a WH24 but a WH65. On startup we are set for a
                # WH65 but if it is a restart it is possible we have already
                # been setup for a WH24. We need to handle both cases.
                if 'wh65' not in self.multi_batt.keys():
                    # we don't have a 'wh65' entry so create one, it's the same
                    # as the 'wh24' entry
                    self.multi_batt['wh65'] = self.multi_batt['wh24']
                    # and pop off the no longer needed WH65 decode dict entry
                    self.multi_batt.pop('wh24')
            # get debug_rain and debug_wind
>>>>>>> 39e9c530
            self.debug_rain = debug_rain
            self.debug_wind = debug_wind

        def parse(self, raw_data, timestamp=None):
            """Parse raw sensor data.

            Parse the raw sensor data and create a dict of sensor
            observations/status data. Add a timestamp to the data if one does
            not already exist.

            Returns a dict of observations/status data."""

            # obtain the response size, it's a big endian short (two byte) integer
            resp_size = struct.unpack(">H", raw_data[3:5])[0]
            # obtain the response
            resp = raw_data[5:5 + resp_size - 4]
            # log the actual sensor data as a sequence of bytes in hex
            if weewx.debug >= 3:
                logdbg("sensor data is '%s'" % (bytes_to_hex(resp),))
            if len(resp) > 0:
                index = 0
                data = {}
                while index < len(resp) - 1:
                    decode_str, field_size, field = self.response_struct[resp[index:index + 1]]
                    _field_data = getattr(self, decode_str)(resp[index + 1:index + 1 + field_size],
                                                            field)
                    data.update(_field_data)
                    if self.debug_rain >= 3 and resp[index:index + 1] in self.rain_field_codes:
                        loginf("parse: raw rain data: field:%s and "
                               "data:%s decoded as %s=%s" % (bytes_to_hex(resp[index:index + 1]),
                                                             bytes_to_hex(resp[index + 1:index + 1 + field_size]),
                                                             field,
                                                             _field_data[field]))
                    if self.debug_wind >= 3 and resp[index:index + 1] in self.wind_field_codes:
                        loginf("parse: raw wind data: field:%s and "
                               "data:%s decoded as %s=%s" % (resp[index:index + 1],
                                                             bytes_to_hex(resp[index + 1:index + 1 + field_size]),
                                                             field,
                                                             _field_data[field]))
                    index += field_size + 1
            # if it does not exist add a datetime field with the current epoch timestamp
            if 'datetime' not in data or 'datetime' in data and data['datetime'] is None:
                data['datetime'] = timestamp if timestamp is not None else int(time.time() + 0.5)
            return data

        @staticmethod
        def decode_temp(data, field=None):
            """Decode temperature data.

            Data is contained in a two byte big endian signed integer and
            represents tenths of a degree.
            """

            if len(data) == 2:
                value = struct.unpack(">h", data)[0] / 10.0
            else:
                value = None
            if field is not None:
                return {field: value}
            else:
                return value

        @staticmethod
        def decode_humid(data, field=None):
            """Decode humidity data.

            Data is contained in a single unsigned byte and represents whole units.
            """

            if len(data) > 0:
                value = struct.unpack("B", data)[0]
            else:
                value = None
            if field is not None:
                return {field: value}
            else:
                return value

        @staticmethod
        def decode_press(data, field=None):
            """Decode pressure data.

            Data is contained in a two byte big endian integer and represents
            tenths of a unit.
            """

            if len(data) == 2:
                value = struct.unpack(">H", data)[0] / 10.0
            else:
                value = None
            if field is not None:
                return {field: value}
            else:
                return value

        @staticmethod
        def decode_dir(data, field=None):
            """Decode direction data.

            Data is contained in a two byte big endian integer and represents
            whole degrees.
            """

            if len(data) == 2:
                value = struct.unpack(">H", data)[0]
            else:
                value = None
            if field is not None:
                return {field: value}
            else:
                return value

        @staticmethod
        def decode_big_rain(data, field=None):
            """Decode 4 byte rain data.

            Data is contained in a four byte big endian integer and represents
            tenths of a unit.
            """

            if len(data) >= 4:
                value = struct.unpack(">L", data)[0] / 10.0
            else:
                value = None
            if field is not None:
                return {field: value}
            else:
                return value

        @staticmethod
        def decode_datetime(data, field=None):
            """Decode date-time data.

            Unknown format but length is six bytes.
            """

            if len(data) >= 6:
                value = struct.unpack("BBBBBB", data)
            else:
                value = None
            if field is not None:
                return {field: value}
            else:
                return value

        def decode_temp_batt(self, data, field=None):
            """Decode combined temperature and battery status data.

            Data consists of three bytes; bytes 0 and 1 are normal temperature data
            and byte 3 is battery status data.
            """

            # do we have valid data
            if len(data) == 3:
                # yes, decode temperature from bytes 0 and 1
                temp = self.decode_temp(data[0:2], field)
                # decode battery voltage from byte 2
                batt = self.battery_voltage(data[2])
                # were we given a field to use for the return
                if field is not None:
                    # we have a field, 'temp' will be a dict so add the battery
                    # state data and return the resulting dict
                    temp['%s_batt' % field] = batt
                    return temp
                else:
                    # No field provided, so 'temp' will just be a value.
                    # Package temperature and battery state data in a generic
                    # dict and return
                    return {'temperature': temp,
                            'battery': batt
                            }
            else:
                # invalid data assumed, return None
                return None

        @staticmethod
        def decode_distance(data, field=None):
            """Decode lightning distance.

            Data is contained in a single byte integer and represents a value
            from 0 to 40km.
            """

            if len(data) >= 1:
                value = struct.unpack("B", data)[0]
                value = value if value <= 40 else None
            else:
                value = None
            if field is not None:
                return {field: value}
            else:
                return value

        @staticmethod
        def decode_utc(data, field=None):
            """Decode UTC time.

            The GW1000 API claims to provide 'UTC time' as a 4 byte big endian
            integer. The 4 byte integer is a unix epoch timestamp; however,
            the timestamp is offset by the stations timezone. So for a station
            in the +10 hour timezone, the timestamp returned is the present
            epoch timestamp plus 10 * 3600 seconds.

            When decoded in localtime the decoded date-time is off by the
            station time zone, when decoded as GMT the date and time figures
            are correct but the timezone is incorrect.

            In any case decode the 4 byte big endian integer as is and any
            further use of this timestamp needs to take the above time zone
            offset into account when using the timestamp.
            """

            if len(data) >= 4:
                # unpack the 4 byte int
                value = struct.unpack(">L", data)[0]
                # when processing the last lightning strike time if the value
                # is 0xFFFFFFFF it means we have never seen a strike so return
                # None
                value = value if value != 0xFFFFFFFF else None
            else:
                value = None
            if field is not None:
                return {field: value}
            else:
                return value

        @staticmethod
        def decode_count(data, field=None):
            """Decode lightning count.

            Count is an integer stored in a 4 byte big endian integer."""

            if len(data) >= 4:
                value = struct.unpack(">L", data)[0]
            else:
                value = None
            if field is not None:
                return {field: value}
            else:
                return value

        # alias' for other decodes
        decode_speed = decode_press
        decode_rain = decode_press
        decode_rainrate = decode_press
        decode_light = decode_big_rain
        decode_uv = decode_press
        decode_uvi = decode_humid
        decode_moist = decode_humid
        decode_aq = decode_press
        decode_leak = decode_humid

        def decode_batt(self, data, field):
            """Decode battery status data.

            Battery status data is provided in 16 bytes using a variety of
            representations. Different representations include:
            -   use of a single bit to indicate low/OK
            -   use of a nibble to indicate battery level
            -   use of a byte to indicate battery voltage

            WH24, WH25, WH26(WH32), WH31, WH40, WH41 and WH51
            stations/sensors use a single bit per station/sensor to indicate OK or
            low battery. WH55 and WH57 sensors use a single byte per sensor to
            indicate OK or low battery. WH68 and WS80 sensors use a single byte to
            store battery voltage.

            The battery status data is allocated as follows
            Byte #  Sensor          Value               Comments
            byte 1  WH40(b4)        0/1                 1=low, 0=normal
                    WH26(WH32?)(b5) 0/1                 1=low, 0=normal
                    WH25(b6)        0/1                 1=low, 0=normal
                    WH24(b7)        0/1                 may be WH65, 1=low, 0=normal
                 2  WH31 ch1(b0)    0/1                 1=low, 0=normal, 8 channels b0..b7
                         ...
                         ch8(b7)    0/1                 1=low, 0=normal
                 3  WH51 ch1(b0)    0/1                 1=low, 0=normal, 16 channels b0..b7 over 2 bytes
                         ...
                         ch8(b7)    0/1                 1=low, 0=normal
                 4       ch9(b0)    0/1                 1=low, 0=normal
                         ...
                         ch16(b7)   0/1                 1=low, 0=normal
                 5  WH57            0-5                 <=1 is low
                 6  WH68            0.02*value Volts
                 7  WS80            0.02*value Volts
                 8  Unused
                 9  WH41 ch1(b0-b3) 0-5                 <=1 is low
                         ch2(b4-b7) 0-5                 <=1 is low
                 10      ch3(b0-b3) 0-5                 <=1 is low
                         ch4(b4-b7) 0-5                 <=1 is low
                 11 WH55 ch1        0-5                 <=1 is low
                 12 WH55 ch2        0-5                 <=1 is low
                 13 WH55 ch3        0-5                 <=1 is low
                 14 WH55 ch4        0-5                 <=1 is low
                 15 Unused
                 16 Unused

            For stations/sensors using a single bit for battery status 0=OK and
            1=low. For stations/sensors using a single byte for battery
            status >1=OK and <=1=low. For stations/sensors using a single byte for
            battery voltage the voltage is 0.02 * the byte value.

                # WH24 F/O THWR sensor station
                # WH25 THP sensor
                # WH26(WH32) TH sensor
                # WH40 rain gauge sensor
            """

            if len(data) == 16:
                # first break out the bytes
                b_dict = {}
                batt_t = struct.unpack(self.battery_state_format, data)
                batt_dict = dict(six.moves.zip(self.batt_fields, batt_t))
                for field in self.batt_fields:
                    elements, decode_str = self.batt[field]
                    for elm in elements.keys():
                        # construct the field name for our battery value, how
                        # we construct the field name will depend if we have a
                        # numeric channel or not
                        # assume no numeric channel
                        try:
                            field_name = "".join([elm, '_batt'])
                        except TypeError:
                            # if we strike a TypeError it will be because we
                            # have a numeric channel number
                            field_name = ''.join([field, '_ch', str(elm), '_batt'])
                        # now add the battery value to the result dict
                        b_dict[field_name] = getattr(self, decode_str)(batt_dict[field],
                                                                       **elements[elm])
                return b_dict
            return {}

        @staticmethod
        def battery_mask(data, mask):
            if (data & mask) == mask:
                return 1
            return 0

        @staticmethod
        def battery_value(data, mask=None, shift=None):
            _data = data if shift is None else data >> shift
            if mask is not None:
                _value = _data & mask
                if _value == mask:
                    _value = None
            else:
                _value = _data
            return _value

        @staticmethod
        def battery_voltage(data):
            return 0.02 * data

        @staticmethod
        def binary_desc(value):
            if value == 0:
                return "OK"
            elif value == 1:
                return "low"
            else:
                return None

        @staticmethod
        def voltage_desc(value):
            if value <= 1.2:
                return "low"
            else:
                return "OK"

        @staticmethod
        def level_desc(value):
            if value <= 1:
                return "low"
            elif value == 6:
                return "DC"
            else:
                return "OK"


# ============================================================================
#                             Utility functions
# ============================================================================

def natural_sort_dict(source_dict):
    """Return a naturally sorted list of keys for a dict."""

    def atoi(text):
        return int(text) if text.isdigit() else text

    def natural_keys(text):
        """Natural key sort.

        Allows use of key=natural_keys to sort a list in human order, eg:
            alist.sort(key=natural_keys)

        http://nedbatchelder.com/blog/200712/human_sorting.html (See
        Toothy's implementation in the comments)
        """

        return [atoi(c) for c in re.split(r'(\d+)', text)]

    # create a list of keys in the dict
    keys_list = list(source_dict.keys())
    # naturally sort the list of keys where, for example, xxxxx16 appears in the
    # correct order
    keys_list.sort(key=natural_keys)
    # return the sorted list
    return keys_list


def bytes_to_hex(iterable, separator=' ', caps=True):
    """Produce a hex string representation of a sequence of bytes."""

    # assume 'iterable' can be iterated by iterbytes and the individual
    # elements can be formatted with {:02X}
    format_str = "{:02X}" if caps else "{:02x}"
    try:
        return separator.join(format_str.format(c) for c in six.iterbytes(iterable))
    except (TypeError, ValueError):
        # ValueError - cannot format c as {:02X}
        # TypeError - 'iterable' is not iterable
        # either way we can't represent as a string of hex bytes
        return "cannot represent '%s' as hexadecimal bytes" % (iterable,)


# To use this driver in standalone mode for testing or development, use one of
# the following commands (depending on your WeeWX install). For setup.py
# installs use:
#
#   $ PYTHONPATH=/home/weewx/bin python -m user.gw1000
#
# or for package installs use:
#
#   $ PYTHONPATH=/usr/share/weewx python -m user.gw1000
#
# The above commands will display details of available command line options.
#
# Note. Whilst the driver may be run independently of WeeWX the driver still
# requires WeeWX and it's dependencies be installed. Consequently, if
# WeeWX 4.0.0 or later is installed the driver must be run under the same
# Python version as WeeWX uses. This means that on some systems 'python' in the
# above commands may need to be changed to 'python2' or 'python3'.

def main():
    import optparse

    def ip_from_config_opts(opts, stn_dict):
        """Obtain the IP address from station config or command line options.

        Determine the IP address to use given a station config dict and command
        line options. The IP address is chosen as follows:
        - if specified use the ip address from the command line
        - if an IP address was not specified on the command line obtain the IP
          address from the station config dict
        - if the station config dict does not specify an IP address, or if it
          is set to 'auto', return None to force device discovery
        """

        # obtain an ip address from the command line options
        ip_address = opts.ip_address if opts.ip_address else None
        # if we didn't get an ip address check the station config dict
        if ip_address is None:
            # obtain the ip address from the station config dict
            ip_address = stn_dict.get('ip_address')
            # if the station config dict specifies some variation of 'auto'
            # then we need to return None to force device discovery
            if ip_address is not None:
                # do we have a variation of 'auto'
                if ip_address.lower() == 'auto':
                    # we need to autodetect ip address so set to None
                    ip_address = None
                    if weewx.debug >= 1:
                        print()
                        print("IP address to be obtained by discovery")
                else:
                    if weewx.debug >= 1:
                        print()
                        print("IP address obtained from station config")
            else:
                if weewx.debug >= 1:
                    print()
                    print("IP address to be obtained by discovery")
        else:
            if weewx.debug >= 1:
                print()
                print("IP address obtained from command line options")
        return ip_address

    def port_from_config_opts(opts, stn_dict):
        """Obtain the port from station config or command line options.

        Determine the port to use given a station config dict and command
        line options. The port is chosen as follows:
        - if specified use the port from the command line
        - if a port was not specified on the command line obtain the port from
          the station config dict
        - if the station config dict does not specify a port use the default
          45000
        """

        # obtain a port number from the command line options
        port = opts.port if opts.port else None
        # if we didn't get a port number check the station config dict
        if port is None:
            # obtain the port number from the station config dict
            port = stn_dict.get('port')
            # if a port number was specified it needs to be an integer not a
            # string so try to do the conversion
            try:
                port = int(port)
            except (TypeError, ValueError):
                # If a TypeError then most likely port somehow ended up being
                # None. If a ValueError then we couldn't convert the port
                # number to an integer, maybe it was because it was 'auto'
                # (or some variation) or perhaps it was invalid. Regardless of
                # the error we need to set port to None to force discovery.
                port = default_port
                if weewx.debug >= 1:
                    print("Port number set to default port number")
            else:
                if weewx.debug >= 1:
                    print("Port number obtained from station config")
        else:
            if weewx.debug >= 1:
                print("Port number obtained from command line options")
        return port

    def system_params(opts, stn_dict):
        """Display system parameters.

        Obtain and display the GW1000 system parameters. GW1000 IP address and
        port are derived (in order) as follows:
        1. command line --ip-address and --port parameters
        2. [GW1000] stanza in the specified config file
        3. by discovery
        """

        # dict for decoding system parameters frequency byte, at present all we
        # know is 0 = 433MHz
        freq_decode = {
            0: '433MHz',
            1: '868Mhz',
            2: '915MHz'
        }
        # obtain the IP address and port number to use
        ip_address = ip_from_config_opts(opts, stn_dict)
        port = port_from_config_opts(opts, stn_dict)
        # wrap in a try..except in case there is an error
        try:
            # get a GW1000 Gw1000Collector object
            collector = Gw1000Collector(ip_address=ip_address,
                                        port=port)
            # identify the GW1000 being used
            print()
            print("Interrogating GW1000 at %s:%d" % (collector.station.ip_address.decode(),
                                                     collector.station.port))
            # get the collector objects system_parameters property
            sys_params_dict = collector.system_parameters
        except GW1000IOError as e:
            print()
            print("Unable to connect to GW1000: %s" % e)
        except socket.timeout:
            # socket timeout so inform the user
            print()
            print("Timeout. GW1000 did not respond.")
        else:
            # create a meaningful string for frequency representation
            freq_str = freq_decode.get(sys_params_dict['frequency'], 'Unknown')
            # if sensor_type is 0 there is a WH24 connected, if its a 1 there
            # is a WH65
            _is_wh24 = sys_params_dict['sensor_type'] == 0
            # string to use in sensor type message
            _sensor_type_str = 'WH24' if _is_wh24 else 'WH65'
            # print the system parameters
            print()
            print("GW1000 frequency: %s (%s)" % (sys_params_dict['frequency'],
                                                 freq_str))
            print("GW1000 sensor type: %s (%s)" % (sys_params_dict['sensor_type'],
                                                   _sensor_type_str))
            # The GW1000 API returns what is labelled "UTC" but is in fact the
            # current epoch timestamp adjusted by the station timezone offset.
            # So when the timestamp is converted to a human readable GMT
            # date-time string it in fact shows the local date-time. We can
            # work around this by formatting this offset UTC timestamp as a UTC
            # date-time but then calling it local time. ideally we would
            # re-adjust to remove the timezone offset to get the real
            # (unadjusted) epoch timestamp but since the timezone is stored as
            # an arbitrary number rather than an offset in seconds this is not
            # possible. We can only do what we can.
            date_time_str = time.strftime("%-d %B %Y %H:%M:%S",
                                          time.gmtime(sys_params_dict['utc']))
            print("GW1000 date-time: %s" % date_time_str)
            print("GW1000 timezone: %s" % (sys_params_dict['timezone'],))

    def rain_data(opts, stn_dict):
        """Display the GW1000 rain data.

        Obtain and display the GW1000 rain data. GW1000 IP address and port are
        derived (in order) as follows:
        1. command line --ip-address and --port parameters
        2. [GW1000] stanza in the specified config file
        3. by discovery
        """

        # obtain the IP address and port number to use
        ip_address = ip_from_config_opts(opts, stn_dict)
        port = port_from_config_opts(opts, stn_dict)
        # wrap in a try..except in case there is an error
        try:
            # get a GW1000 Gw1000Collector object
            collector = Gw1000Collector(ip_address=ip_address,
                                        port=port)
            # identify the GW1000 being used
            print()
            print("Interrogating GW1000 at %s:%d" % (collector.station.ip_address.decode(),
                                                     collector.station.port))
            # get the collector objects rain_data property
            rain_data = collector.rain_data
        except GW1000IOError as e:
            print()
            print("Unable to connect to GW1000: %s" % e)
        except socket.timeout:
            print()
            print("Timeout. GW1000 did not respond.")
        else:
            print()
            print("%10s: %.1f mm/%.1f in" % ('Rain rate', rain_data['rain_rate'], rain_data['rain_rate'] / 25.4))
            print("%10s: %.1f mm/%.1f in" % ('Day rain', rain_data['rain_day'], rain_data['rain_day'] / 25.4))
            print("%10s: %.1f mm/%.1f in" % ('Week rain', rain_data['rain_week'], rain_data['rain_week'] / 25.4))
            print("%10s: %.1f mm/%.1f in" % ('Month rain', rain_data['rain_month'], rain_data['rain_month'] / 25.4))
            print("%10s: %.1f mm/%.1f in" % ('Year rain', rain_data['rain_year'], rain_data['rain_year'] / 25.4))

    def station_mac(opts, stn_dict):
        """Display the GW1000 hardware MAC address.

        Obtain and display the hardware MAC address of the selected GW1000.
        GW1000 IP address and port are derived (in order) as follows:
        1. command line --ip-address and --port parameters
        2. [GW1000] stanza in the specified config file
        3. by discovery
        """

        # obtain the IP address and port number to use
        ip_address = ip_from_config_opts(opts, stn_dict)
        port = port_from_config_opts(opts, stn_dict)
        # wrap in a try..except in case there is an error
        try:
            # get a GW1000 Gw1000Collector object
            collector = Gw1000Collector(ip_address=ip_address,
                                        port=port)
            # identify the GW1000 being used
            print()
            print("Interrogating GW1000 at %s:%d" % (collector.station.ip_address.decode(),
                                                     collector.station.port))
            # call the driver objects mac_address() method
            print()
            print("GW1000 MAC address: %s" % (collector.mac_address,))
        except GW1000IOError as e:
            print()
            print("Unable to connect to GW1000: %s" % e)
        except socket.timeout:
            print()
            print("Timeout. GW1000 did not respond.")

    def firmware(opts, stn_dict):
        """Display the firmware version string from a GW1000.

        Obtain and display the firmware version string from the selected
        GW1000. GW1000 IP address and port are derived (in order) as follows:
        1. command line --ip-address and --port parameters
        2. [GW1000] stanza in the specified config file
        3. by discovery
        """

        # obtain the IP address and port number to use
        ip_address = ip_from_config_opts(opts, stn_dict)
        port = port_from_config_opts(opts, stn_dict)
        # wrap in a try..except in case there is an error
        try:
            # get a Gw1000Collector object
            collector = Gw1000Collector(ip_address=ip_address, port=port)
            # identify the GW1000 being used
            print()
            print("Interrogating GW1000 at %s:%d" % (collector.station.ip_address.decode(),
                                                     collector.station.port))
            # call the driver objects firmware_version() method
            print()
            print("GW1000 firmware version string: %s" % (collector.firmware_version,))
        except GW1000IOError as e:
            print()
            print("Unable to connect to GW1000: %s" % e)
        except socket.timeout:
            print()
            print("Timeout. GW1000 did not respond.")

    def sensors(opts, stn_dict):
        """Display the sensor ID information from a GW1000.

        Obtain and display the sensor ID information from the selected GW1000.
        GW1000 IP address and port are derived (in order) as follows:
        1. command line --ip-address and --port parameters
        2. [GW1000] stanza in the specified config file
        3. by discovery
        """

        # obtain the IP address and port number to use
        ip_address = ip_from_config_opts(opts, stn_dict)
        port = port_from_config_opts(opts, stn_dict)
        # wrap in a try..except in case there is an error
        try:
            # get a Gw1000Collector object
            collector = Gw1000Collector(ip_address=ip_address,
                                        port=port)
            # identify the GW1000 being used
            print()
            print("Interrogating GW1000 at %s:%d" % (collector.station.ip_address.decode(),
                                                     collector.station.port))
            # call the driver objects get_sensor_ids() method
            sensor_id_data = collector.sensor_id_data
        except GW1000IOError as e:
            print()
            print("Unable to connect to GW1000: %s" % e)
        except socket.timeout:
            print()
            print("Timeout. GW1000 did not respond.")
        else:
            # did we get any sensor ID data
            if sensor_id_data is not None:
                # now format and display the data
                print()
                print("%-10s %s" % ("Sensor", "Status"))
                # iterate over each sensor for which we have data
                for sensor in sensor_id_data:
                    # sensor address
                    address = sensor['address']
                    # the sensor id indicates whether it is disabled, attempting to
                    # register a sensor or already registered
                    if sensor.get('id') == 'fffffffe':
                        state = 'sensor is disabled'
                    elif sensor.get('id') == 'ffffffff':
                        state = 'sensor is registering...'
                    else:
                        # the sensor is registered so we should have signal and battery
                        # data as well
                        sensor_model = Gw1000Collector.sensor_ids[address].get('name').split("_")[0]
                        battery_desc = getattr(collector.parser,
                                               collector.parser.battery_state_desc[sensor_model])(sensor.get('battery'))
                        battery_str = "%s (%s)" % (sensor.get('battery'), battery_desc)
                        state = "sensor ID: %s  signal: %s  battery: %s" % (sensor.get('id').strip('0'),
                                                                            sensor.get('signal'),
                                                                            battery_str)
                        # print the formatted data
                    print("%-10s %s" % (Gw1000Collector.sensor_ids[address].get('long_name'), state))
            else:
                print()
                print("GW1000 did not respond.")

    def live_data(opts, stn_dict):
        """Display live sensor data from a GW1000.

        Obtain and display live sensor data from the selected GW1000. GW1000
        IP address and port are derived (in order) as follows:
        1. command line --ip-address and --port parameters
        2. [GW1000] stanza in the specified config file
        3. by discovery
        """

        # obtain the IP address and port number to use
        ip_address = ip_from_config_opts(opts, stn_dict)
        port = port_from_config_opts(opts, stn_dict)
<<<<<<< HEAD
        ip_address = opts.ip_address if opts.ip_address else None
        # get a Gw1000Collector object
        collector = Gw1000Collector(ip_address=ip_address,
                                    port=port)
        # identify the GW1000 being used
        print()
        print("Interrogating GW1000 at %s:%d" % (collector.station.ip_address.decode(),
                                                 collector.station.port))
        # call the driver objects get_live_sensor_data() method, wrap in a try
        # so we can catch any socket timeouts
=======
        # wrap in a try..except in case there is an error
>>>>>>> 39e9c530
        try:
            # get a Gw1000Collector object
            collector = Gw1000Collector(ip_address=ip_address,
                                        port=port)
            # identify the GW1000 being used
            print()
            print("Interrogating GW1000 at %s:%d" % (collector.station.ip_address.decode(),
                                                     collector.station.port))
            # call the driver objects get_live_sensor_data() method
            live_sensor_data_dict = collector.get_live_sensor_data()
        except GW1000IOError as e:
            print()
            print("Unable to connect to GW1000: %s" % e)
        except socket.timeout:
            print()
            print("Timeout. GW1000 did not respond.")
        else:
            print()
            print("GW1000 live sensor data: %s" % weeutil.weeutil.to_sorted_string(live_sensor_data_dict))

    def discover():
        """Display IP address and port data of GW1000s on the local network."""

        # get an Gw1000Collector object
        collector = Gw1000Collector()
        print()
        # call the Gw1000Collector object discover() method, wrap in a try so we can
        # catch any socket timeouts
        try:
            ip_port_list = collector.station.discover()
        except socket.timeout:
            print("Timeout. No GW1000 discovered.")
        else:
            if len(ip_port_list) > 0:
                # we have at least one result
                # first sort our list by IP address
                sorted_list = sorted(ip_port_list, key=itemgetter(0))
                found = False
                gw1000_found = 0
                for (ip, port) in sorted_list:
                    if ip is not None and port is not None:
                        print("GW1000 discovered at IP address %s on port %d" % (ip, port))
                        found = True
                        gw1000_found += 1
                else:
                    if gw1000_found > 1:
                        print()
                        print("Multiple GW1000 were found.")
                        print("If using the GW1000 driver consider explicitly specifying the IP address")
                        print("and port of the GW1000 to be used under [GW1000] in weewx.conf.")
                    if not found:
                        print("No GW1000 was discovered.")
            else:
                # we have no results
                print("No GW1000 was discovered.")

    def field_map():
        """Display the default field map."""

        # obtain a copy of the default field map, we need a copy so we can
        # augment it with the battery state map
        field_map = dict(Gw1000.default_field_map)
        # now add in the battery state field map
        field_map.update(Gw1000.battery_field_map)
        print()
        print("GW1000 driver/service default field map:")
        print("(format is WeeWX field name: GW1000 field name)")
        print()
        # obtain a list of naturally sorted dict keys so that, for example,
        # xxxxx16 appears in the correct order
        keys_list = natural_sort_dict(field_map)
        # iterate over the sorted keys and print the key and item
        for key in keys_list:
            print("    %23s: %s" % (key, field_map[key]))

    def test_driver(opts, stn_dict):
        """Run the GW1000 driver.

        Exercises the GW1000 driver only. Loop packets, but no archive records,
        are emitted to the console continuously until a keyboard interrupt is
        received. A station config dict is coalesced from any relevant command
        line parameters and the config file in use with command line parameters
        overriding those in the config file.
        """

        loginf("Testing GW1000 driver...")
        # obtain the IP address and port number to use
        ip_address = ip_from_config_opts(opts, stn_dict)
        port = port_from_config_opts(opts, stn_dict)
        # set the IP address and port in the station config dict
        stn_dict['ip_address'] = ip_address
        stn_dict['port'] = port
        if opts.poll_interval:
            stn_dict['poll_interval'] = opts.poll_interval
        if opts.max_tries:
            stn_dict['max_tries'] = opts.max_tries
        if opts.retry_wait:
            stn_dict['retry_wait'] = opts.retry_wait
        # wrap in a try..except in case there is an error
        try:
            # get a Gw1000Driver object
            driver = Gw1000Driver(**stn_dict)
            # identify the GW1000 being used
            print()
            print("Interrogating GW1000 at %s:%d" % (driver.collector.station.ip_address.decode(),
                                                     driver.collector.station.port))
            print()
            # continuously get loop packets and print them to screen
            for pkt in driver.genLoopPackets():
                print(": ".join([weeutil.weeutil.timestamp_to_string(pkt['dateTime']),
                                 weeutil.weeutil.to_sorted_string(pkt)]))
        except GW1000IOError as e:
            print()
            print("Unable to connect to GW1000: %s" % e)
        except KeyboardInterrupt:
            # we have a keyboard interrupt so shut down
            driver.closePort()
        loginf("GW1000 driver testing complete")

    def test_service(opts, stn_dict):
        """Test the GW1000 service.

        Uses a dummy engine/simulator to generate arbitrary loop packets for
        augmenting. Use a 10 second loop interval so we don't get too many bare
        packets.
        """

        loginf("Testing GW1000 service...")
        # Create a dummy config so we can stand up a dummy engine with a dummy
        # simulator emitting arbitrary loop packets. Include the GW1000 service
        # and StdPrint, StdPrint will take care of printing our loop packets
        # (no StdArchive so loop packets only, no archive records)
        config = {
            'Station': {
                'station_type': 'Simulator',
                'altitude': [0, 'meter'],
                'latitude': 0,
                'longitude': 0},
            'Simulator': {
                'driver': 'weewx.drivers.simulator',
                'mode': 'simulator'},
            'GW1000': {},
            'Engine': {
                'Services': {
                    'archive_services': 'user.gw1000.Gw1000Service',
                    'report_services': 'weewx.engine.StdPrint'}}}
        # obtain the IP address and port number to use
        ip_address = ip_from_config_opts(opts, stn_dict)
        port = port_from_config_opts(opts, stn_dict)
        # set the IP address and port in the dummy config
        config['GW1000']['ip_address'] = ip_address
        config['GW1000']['port'] = port
        # these command line options should only be added if they exist
        if opts.poll_interval:
            config['GW1000']['poll_interval'] = opts.poll_interval
        if opts.max_tries:
            config['GW1000']['max_tries'] = opts.max_tries
        if opts.retry_wait:
            config['GW1000']['retry_wait'] = opts.retry_wait
        # assign our dummyTemp field to a unit group so unit conversion works
        # properly
        weewx.units.obs_group_dict['dummyTemp'] = 'group_temperature'
        # wrap in a try..except in case there is an error
        try:
            # create a dummy engine
            engine = weewx.engine.StdEngine(config)
            # Our GW1000 service will have been instantiated by the engine during
            # its startup. Whilst access to the service is not normally required we
            # require access here so we can obtain some info about the station we
            # are using for this test. The engine does not provide a ready means to
            # access that GW1000 service so we can do a bit of guessing and iterate
            # over all of the engine's services and select the one that has a
            # 'collector' property. Unlikely to cause a problem since there are
            # only two services in the dummy engine.
            gw1000_svc = None
            for svc in engine.service_obj:
                if hasattr(svc, 'collector'):
                    gw1000_svc = svc
            if gw1000_svc is not None:
                # identify the GW1000 being used
                print()
                print("Interrogating GW1000 at %s:%d" % (gw1000_svc.collector.station.ip_address.decode(),
                                                         gw1000_svc.collector.station.port))
            print()
            while True:
                # create an arbitrary loop packet, all it needs is a timestamp, a
                # defined unit system and a token obs
                packet = {'dateTime': int(time.time()),
                          'usUnits': weewx.US,
                          'dummyTemp': 96.3
                          }
                # send out a NEW_LOOP_PACKET event with the dummy loop packet
                # to trigger the GW1000 service to augment the loop packet
                engine.dispatchEvent(weewx.Event(weewx.NEW_LOOP_PACKET,
                                                 packet=packet,
                                                 origin='software'))
                # sleep for a bit to emulate the simulator
                time.sleep(10)
        except (GW1000IOError, user.gw1000.GW1000IOError) as e:
            print()
            print("Unable to connect to GW1000: %s" % e)
        except KeyboardInterrupt:
            engine.shutDown()
        loginf("GW1000 service testing complete")

    usage = """Usage: python -m user.gw1000 --help
       python -m user.gw1000 --version
       python -m user.gw1000 --test-driver
            [CONFIG_FILE|--config=CONFIG_FILE]  
            [--ip-address=IP_ADDRESS] [--port=PORT]
            [--poll-interval=INTERVAL]
            [--max-tries=MAX_TRIES]
            [--retry-wait=RETRY_WAIT]
            [--debug=0|1|2|3]     
       python -m user.gw1000 --test-service
            [CONFIG_FILE|--config=CONFIG_FILE]  
            [--ip-address=IP_ADDRESS] [--port=PORT]
            [--poll-interval=INTERVAL]
            [--max-tries=MAX_TRIES]
            [--retry-wait=RETRY_WAIT]
            [--debug=0|1|2|3]     
       python -m user.gw1000 --firmware-version
            [CONFIG_FILE|--config=CONFIG_FILE]  
            [--ip-address=IP_ADDRESS] [--port=PORT]
            [--debug=0|1|2|3]     
       python -m user.gw1000 --mac-address
            [CONFIG_FILE|--config=CONFIG_FILE]  
            [--ip-address=IP_ADDRESS] [--port=PORT]
            [--debug=0|1|2|3]     
       python -m user.gw1000 --sensors
            [CONFIG_FILE|--config=CONFIG_FILE]
            [--ip-address=IP_ADDRESS] [--port=PORT]
            [--debug=0|1|2|3]     
       python -m user.gw1000 --live-data
            [CONFIG_FILE|--config=CONFIG_FILE]  
            [--ip-address=IP_ADDRESS] [--port=PORT]
            [--debug=0|1|2|3]     
       python -m user.gw1000 --system-params
            [CONFIG_FILE|--config=CONFIG_FILE]  
            [--ip-address=IP_ADDRESS] [--port=PORT]
            [--debug=0|1|2|3]     
       python -m user.gw1000 --rain-data
            [CONFIG_FILE|--config=CONFIG_FILE]  
            [--ip-address=IP_ADDRESS] [--port=PORT]
            [--debug=0|1|2|3]     
       python -m user.gw1000 --discover
            [CONFIG_FILE|--config=CONFIG_FILE]  
            [--debug=0|1|2|3]"""

    parser = optparse.OptionParser(usage=usage)
    parser.add_option('--version', dest='version', action='store_true',
                      help='display GW1000 driver version number')
    parser.add_option('--config', dest='config_path', metavar='CONFIG_FILE',
                      help="Use configuration file CONFIG_FILE.")
    parser.add_option('--debug', dest='debug', type=int,
                      help='How much status to display, 0-3')
    parser.add_option('--discover', dest='discover', action='store_true',
                      help='discover GW1000 and display its IP address '
                           'and port')
    parser.add_option('--firmware-version', dest='firmware', action='store_true',
                      help='display GW1000 firmware version')
    parser.add_option('--mac-address', dest='mac', action='store_true',
                      help='display GW1000 station MAC address')
    parser.add_option('--system-params', dest='sys_params', action='store_true',
                      help='display GW1000 system parameters')
    parser.add_option('--sensors', dest='sensors', action='store_true',
                      help='display GW1000 sensor information')
    parser.add_option('--live-data', dest='live', action='store_true',
                      help='display GW1000 sensor data')
    parser.add_option('--rain-data', dest='rain', action='store_true',
                      help='display GW1000 rain data')
    parser.add_option('--default-map', dest='map', action='store_true',
                      help='display the default field map')
    parser.add_option('--test-driver', dest='test_driver', action='store_true',
                      metavar='TEST_DRIVER', help='test the GW1000 driver')
    parser.add_option('--test-service', dest='test_service', action='store_true',
                      metavar='TEST_SERVICE', help='test the GW1000 service')
    parser.add_option('--ip-address', dest='ip_address',
                      help='GW1000 IP address to use')
    parser.add_option('--port', dest='port', type=int,
                      help='GW1000 port to use')
    parser.add_option('--poll-interval', dest='poll_interval', type=int,
                      help='GW1000 port to use')
    parser.add_option('--max-tries', dest='max_tries', type=int,
                      help='GW1000 port to use')
    parser.add_option('--retry-wait', dest='retry_wait', type=int,
                      help='GW1000 port to use')
    (opts, args) = parser.parse_args()

    # display driver version number
    if opts.version:
        print("%s driver version: %s" % (DRIVER_NAME, DRIVER_VERSION))
        exit(0)

    # get config_dict to use
    config_path, config_dict = weecfg.read_config(opts.config_path, args)
    print("Using configuration file %s" % config_path)
    stn_dict = config_dict.get('GW1000', {})

    # set weewx.debug as necessary
    if opts.debug is not None:
        _debug = weeutil.weeutil.to_int(opts.debug)
    else:
        _debug = weeutil.weeutil.to_int(config_dict.get('debug', 0))
    weewx.debug = _debug
    # inform the user if the debug level is 'higher' than 0
    if _debug > 0:
        print("debug level is '%d'" % _debug)

    # Now we can set up the user customized logging but we need to handle both
    # v3 and v4 logging. V4 logging is very easy but v3 logging requires us to
    # set up syslog and raise our log level based on weewx.debug
    try:
        # assume v 4 logging
        weeutil.logger.setup('weewx', config_dict)
    except AttributeError:
        # must be v3 logging, so first set the defaults for the system logger
        syslog.openlog('weewx', syslog.LOG_PID | syslog.LOG_CONS)
        # now raise the log level if required
        if weewx.debug > 0:
            syslog.setlogmask(syslog.LOG_UPTO(syslog.LOG_DEBUG))

    # run the driver
    if opts.test_driver:
        test_driver(opts, stn_dict)
        exit(0)

    # run the service with simulator
    if opts.test_service:
        test_service(opts, stn_dict)
        exit(0)

    if opts.sys_params:
        system_params(opts, stn_dict)
        exit(0)

    if opts.rain:
        rain_data(opts, stn_dict)
        exit(0)

    if opts.mac:
        station_mac(opts, stn_dict)
        exit(0)

    if opts.firmware:
        firmware(opts, stn_dict)
        exit(0)

    if opts.sensors:
        sensors(opts, stn_dict)
        exit(0)

    if opts.live:
        live_data(opts, stn_dict)
        exit(0)

    if opts.discover:
        discover()
        exit(0)

    if opts.map:
        field_map()
        exit(0)

    # if we made it here no option was selected so display our help
    parser.print_help()


if __name__ == '__main__':
    main()<|MERGE_RESOLUTION|>--- conflicted
+++ resolved
@@ -740,10 +740,6 @@
         # data but in terms of battery state we need to know so the battery
         # state data can be reported against the correct sensor.
         use_th32 = weeutil.weeutil.tobool(gw1000_config.get('th32', False))
-<<<<<<< HEAD
-        self.debug_rain = int(gw1000_config.get('debug_rain', 0))
-        self.debug_wind = int(gw1000_config.get('debug_wind', 0))
-=======
         # get rain_debug and wind_debug
         self.debug_rain = int(gw1000_config.get('debug_rain', 0))
         self.debug_wind = int(gw1000_config.get('debug_wind', 0))
@@ -751,7 +747,6 @@
         # an extended lost contact period when run as a service
         lost_contact_log_period = int(gw1000_config.get('lost_contact_log_period',
                                                         default_lost_contact_log_period))
->>>>>>> 39e9c530
         # create an Gw1000Collector object to interact with the GW1000 API
         self.collector = Gw1000Collector(ip_address=self.ip_address,
                                          port=self.port,
@@ -762,10 +757,7 @@
                                          max_tries=self.max_tries,
                                          retry_wait=self.retry_wait,
                                          use_th32=use_th32,
-<<<<<<< HEAD
-=======
                                          lost_contact_log_period=lost_contact_log_period,
->>>>>>> 39e9c530
                                          debug_rain=self.debug_rain,
                                          debug_wind=self.debug_wind)
         # initialise last lightning count and last rain properties
@@ -773,12 +765,7 @@
         self.last_rain = None
         self.rain_mapping_confirmed = False
         self.rain_total_field = None
-<<<<<<< HEAD
-        # finally log any config that is not being pushed any further down
-        # sensor map to be used
-=======
         # Finally, log any config that is not being pushed any further down.
->>>>>>> 39e9c530
         # debug_rain and debug_wind but only if > 0
         debug_list = []
         if self.debug_rain > 0:
@@ -787,17 +774,10 @@
             debug_list.append("debug_wind is %d" % (self.debug_wind,))
         if len(debug_list) > 0:
             loginf(" ".join(debug_list))
-<<<<<<< HEAD
-        # Dict output will be in unsorted key order. It is easier to read if
-        # sorted alphanumerically but we have keys such as xxxxx16 that do not
-        # sort well. Use a custom natural sort of the keys in a manually
-        # produced formatted dict representation.
-=======
         # The field map. Field map dict output will be in unsorted key order.
         # It is easier to read if sorted alphanumerically but we have keys such
         # as xxxxx16 that do not sort well. Use a custom natural sort of the
         # keys in a manually produced formatted dict representation.
->>>>>>> 39e9c530
         sorted_dict_fields = ["'%s': '%s'" % (k, self.field_map[k]) for k in natural_sort_dict(self.field_map)]
         sorted_dict_str = "{%s}" % ", ".join(sorted_dict_fields)
         loginf('field map is %s' % sorted_dict_str)
@@ -821,17 +801,6 @@
                 _result[weewx_field] = data.get(data_field)
         return _result
 
-<<<<<<< HEAD
-    def log_rain_data(self, data, preamble=None):
-        """Log rain related data from the collector."""
-
-        msg_list = []
-        for gw1000_rain_field in Gw1000.rain_field_map.values():
-            if gw1000_rain_field in data:
-                msg_list.append("%s=%s" % (gw1000_rain_field,
-                                           data[gw1000_rain_field]))
-        label = "%s: " % preamble if preamble is not None else ""
-=======
     @staticmethod
     def log_rain_data(data, preamble=None):
         """Log rain related data from the collector."""
@@ -848,17 +817,12 @@
         # pre-format the log line label
         label = "%s: " % preamble if preamble is not None else ""
         # if we have some entries log them otherwise provide suitable text
->>>>>>> 39e9c530
         if len(msg_list) > 0:
             loginf("%s%s" % (label, " ".join(msg_list)))
         else:
             loginf("%sno rain data found" % (label,))
 
-<<<<<<< HEAD
-    def get_cumulative_rain_field(self, parsed_data):
-=======
     def get_cumulative_rain_field(self, data):
->>>>>>> 39e9c530
         """Determine the cumulative rain field used to derive field 'rain'.
 
         Ecowitt rain gauges/GW1000 emit various rain totals but WeeWX needs a
@@ -888,10 +852,7 @@
         if self.rain_mapping_confirmed:
             loginf("using '%s' for rain total" % self.rain_total_field)
         elif self.debug_rain > 0:
-<<<<<<< HEAD
-=======
             # if debug_rain is set log that we had nothing
->>>>>>> 39e9c530
             loginf("no suitable field found for rain total")
 
     def calculate_rain(self, data):
@@ -910,12 +871,8 @@
             new_total = data[self.rain_total_field]
             # now calculate field rain as the difference between the new and
             # old totals
-<<<<<<< HEAD
-            parsed_data['rain'] = self.delta_rain(new_total, self.last_rain)
-=======
             data['rain'] = self.delta_rain(new_total, self.last_rain)
             # if debug_rain is set log some pertinent values
->>>>>>> 39e9c530
             if self.debug_rain > 0:
                 loginf("calculate_rain: last_rain=%s new_total=%s calculated rain=%s" % (self.last_rain,
                                                                                          new_total,
@@ -1087,21 +1044,12 @@
             # there was nothing in the queue so continue
             pass
         else:
-<<<<<<< HEAD
-            # we got something out of the queue but only process it if it was
-            # not None
-            if parsed_data is not None:
-                # log the received rain data if necessary
-                if self.debug_rain >=2:
-                    self.log_rain_data(parsed_data, "parsed collector rain data")
-=======
             # did we get data or our signal to shutdown
             if entry is not None:
                 # log the received rain data if necessary
                 if self.debug_rain >= 2:
                     self.log_rain_data(entry, "parsed collector rain data")
                 # we received data
->>>>>>> 39e9c530
                 # if not already determined determine which cumulative rain
                 # field will be used to determine the per period rain field
                 if not self.rain_mapping_confirmed:
@@ -1111,13 +1059,9 @@
                 # get the lightning strike count this period from total
                 self.calculate_lightning_count(entry)
                 # map the raw data to WeeWX fields
-<<<<<<< HEAD
-                mapped_data = self.map_data(parsed_data)
-=======
                 mapped_data = self.map_data(entry)
                 # if debug_rain is set log the 'rain' field from the mapped
                 # data, if it does not exist say so
->>>>>>> 39e9c530
                 if self.debug_rain > 0:
                     if 'rain' in mapped_data:
                         loginf("new_loop_packet: mapped_data['rain']=%s "
@@ -1133,11 +1077,8 @@
                 # log the augmented packet but only if debug>=2
                 if weewx.debug >= 2:
                     logdbg('Augmented packet: %s' % event.packet)
-<<<<<<< HEAD
-=======
                 # if debug_rain is set log the 'rain' field in the packet, if
                 # it does not exist say so
->>>>>>> 39e9c530
                 if self.debug_rain > 0:
                     if 'rain' in event.packet:
                         loginf("new_loop_packet: event.packet['rain']=%s "
@@ -1146,13 +1087,10 @@
                     else:
                         loginf("new_loop_packet: field 'rain' not in event.packet "
                                "timestamp=%d" % event.packet['dateTime'])
-<<<<<<< HEAD
-=======
             else:
                 # we received the signal that the Gw1000Collector needs to
                 # shutdown
                 self.shutDown()
->>>>>>> 39e9c530
 
     def augment_packet(self, packet, data):
         """Augment a loop packet with data from another packet.
@@ -1515,35 +1453,6 @@
                 pass
             else:
                 # log the received rain data if necessary
-<<<<<<< HEAD
-                if self.debug_rain >=2:
-                    self.log_rain_data(parsed_data, "parsed collector rain data")
-                # create a loop packet and initialise with dateTime and usUnits
-                packet = {'dateTime': int(time.time() + 0.5)}
-                # if not already determined, determine which cumulative rain
-                # field will be used to determine the per period rain field
-                if not self.rain_mapping_confirmed:
-                    self.get_cumulative_rain_field(parsed_data)
-                # get the rainfall this period from total
-                self.calculate_rain(parsed_data)
-                # get the lightning strike count this period from total
-                self.calculate_lightning_count(parsed_data)
-                # map the raw data to WeeWX loop packet fields
-                mapped_data = self.map_data(parsed_data)
-                # add the mapped data to the empty packet
-                packet.update(mapped_data)
-                # log the packet but only if debug>=2
-                if weewx.debug >= 2:
-                    logdbg('Packet: %s' % packet)
-                if self.debug_rain > 0:
-                    if 'rain' in packet:
-                        loginf("genLoopPackets: packet['rain']=%s loop packet timestamped %d" % (packet['rain'],
-                                                                                                 packet['dateTime']))
-                    else:
-                        loginf("genLoopPackets: field 'rain' not in loop packet timestamped %d" % packet['dateTime'])
-                # yield the loop packet
-                yield packet
-=======
                 if self.debug_rain >= 2:
                     self.log_rain_data(queue_data, "parsed collector rain data")
                 # did we get data or something else
@@ -1588,7 +1497,6 @@
                     self.closePort()
                     # and raise an exception to cause the engine to shutdown
                     raise GW1000IOError("Gw1000Collector needs to shutdown")
->>>>>>> 39e9c530
 
     @property
     def hardware_name(self):
@@ -1693,18 +1601,10 @@
         b'\x26': {'name': 'wh34_ch8', 'long_name': 'WH34 ch8'}
     }
 
-<<<<<<< HEAD
-    def __init__(self, ip_address=None, port=None,
-                 broadcast_address=None, broadcast_port=None,
-                 socket_timeout=None, poll_interval=60,
-                 max_tries=3, retry_wait=10, use_th32=False,
-                 debug_rain=0, debug_wind=0):
-=======
     def __init__(self, ip_address=None, port=None, broadcast_address=None,
                  broadcast_port=None, socket_timeout=None, poll_interval=60,
                  max_tries=3, retry_wait=10, use_th32=False,
                  lost_contact_log_period=0, debug_rain=0, debug_wind=0):
->>>>>>> 39e9c530
         """Initialise our class."""
 
         # initialize my base class:
@@ -1891,10 +1791,7 @@
 
         # obtain the GW1000 MAC address bytes
         station_mac_b = self.station.get_mac_address()
-<<<<<<< HEAD
-=======
         # return the formatted string
->>>>>>> 39e9c530
         return bytes_to_hex(station_mac_b[4:10], separator=":")
 
     @property
@@ -1930,31 +1827,6 @@
 
         # obtain the sensor id data via the API
         response = self.station.get_sensor_id()
-<<<<<<< HEAD
-        # determine the size of the sensor id data
-        raw_data_size = six.indexbytes(response, 3)
-        # extract the actual sensor id data
-        data = response[4:4 + raw_data_size - 3]
-        # initialise a counter
-        index = 0
-        # initialise a list to hold our final data
-        sensor_id_list = []
-        # iterate over
-        while index < len(data):
-            sensor_id = bytes_to_hex(data[index + 1: index + 5],
-                                     separator='',
-                                     caps=False)
-            # As per method comments above swap signal and battery state bytes,
-            # the GW1000 API says signal should be byte 5 and battery byte 6,
-            # we will use signal as byte 6 and battery as byte 5.
-            sensor_id_list.append({'address': data[index:index + 1],
-                                   'id': sensor_id,
-                                   'signal': six.indexbytes(data, index + 6),
-                                   'battery': six.indexbytes(data, index + 5)
-                                   })
-            index += 7
-        return sensor_id_list
-=======
         if response is not None:
             # determine the size of the sensor id data
             raw_data_size = six.indexbytes(response, 3)
@@ -1981,7 +1853,6 @@
             return sensor_id_list
         else:
             return None
->>>>>>> 39e9c530
 
     def startup(self):
         """Start a thread that collects data from the GW1000 API."""
@@ -2793,17 +2664,12 @@
                               'wh68': 'voltage_desc',
                               'ws80': 'voltage_desc',
                               }
-<<<<<<< HEAD
-        rain_field_codes = (b'\x0D', b'\x0E', b'\x0F', b'\x10',
-                            b'\x11', b'\x12', b'\x13', b'\x14', b'\x01', b'\x06')
-=======
         # tuple of field codes for rain related fields in the GW1000 live data
         # so we can isolate these fields
         rain_field_codes = (b'\x0D', b'\x0E', b'\x0F', b'\x10',
                             b'\x11', b'\x12', b'\x13', b'\x14')
         # tuple of field codes for wind related fields in the GW1000 live data
         # so we can isolate these fields
->>>>>>> 39e9c530
         wind_field_codes = (b'\x0A', b'\x0B', b'\x0C', b'\x19')
 
         def __init__(self, is_wh24=False, debug_rain=0, debug_wind=0):
@@ -2811,13 +2677,6 @@
             # (they both share the same battery state bit). By default we are
             # coded to use a WH65. But is there a WH24 connected?
             if is_wh24:
-<<<<<<< HEAD
-                # there is a WH24 connected so create the WH24 decode dict
-                # entry, it's the same as the WH65 decode entry
-                self.multi_batt['wh24'] = self.multi_batt['wh65']
-                # and pop off the no longer needed WH65 decode dict entry
-                self.multi_batt.pop('wh65')
-=======
                 # We have a WH24. On startup we are set for a WH65 but if it is
                 # a restart we will likely already be setup for a WH24. We need
                 # to handle both cases.
@@ -2838,7 +2697,6 @@
                     # and pop off the no longer needed WH65 decode dict entry
                     self.multi_batt.pop('wh24')
             # get debug_rain and debug_wind
->>>>>>> 39e9c530
             self.debug_rain = debug_rain
             self.debug_wind = debug_wind
 
@@ -3609,20 +3467,7 @@
         # obtain the IP address and port number to use
         ip_address = ip_from_config_opts(opts, stn_dict)
         port = port_from_config_opts(opts, stn_dict)
-<<<<<<< HEAD
-        ip_address = opts.ip_address if opts.ip_address else None
-        # get a Gw1000Collector object
-        collector = Gw1000Collector(ip_address=ip_address,
-                                    port=port)
-        # identify the GW1000 being used
-        print()
-        print("Interrogating GW1000 at %s:%d" % (collector.station.ip_address.decode(),
-                                                 collector.station.port))
-        # call the driver objects get_live_sensor_data() method, wrap in a try
-        # so we can catch any socket timeouts
-=======
         # wrap in a try..except in case there is an error
->>>>>>> 39e9c530
         try:
             # get a Gw1000Collector object
             collector = Gw1000Collector(ip_address=ip_address,
