--- conflicted
+++ resolved
@@ -8,19 +8,11 @@
 
 -
 
-<<<<<<< HEAD
 Version: 0.4.0                                   Date: 27 September 2021
 
 Revision History
     27 September 2021   v0.4.0
         - updated to work with GW1000 driver v0.4.0
-=======
-Version: 0.3.2                                   Date: 26 September 2021
-
-Revision History
-    26 September 2021   v0.3.2
-        - updated to work with GW1000 driver v0.3.2
->>>>>>> 204aca8e
 
     20 March 2021       v0.3.0
         - incomplete but works with release v0.3.0 under python3
@@ -63,7 +55,7 @@
 # TODO. Add decode firmware check refer issue #31
 
 TEST_SUITE_NAME = "GW1000 driver"
-TEST_SUITE_VERSION = "0.5.0"
+TEST_SUITE_VERSION = "0.4.0"
 
 
 class SensorsTestCase(unittest.TestCase):
