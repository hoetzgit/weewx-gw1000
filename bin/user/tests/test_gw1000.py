"""
Test suite for the GW1000 driver.

Copyright (C) 2020-21 Gary Roderick                gjroderick<at>gmail.com

A python unittest based test suite for aspects of the GW1000 driver. The test
suite tests correct operation of:

-

Version: 0.4.0                                   Date: 27 September 2021

Revision History
    27 September 2021   v0.4.0
        - updated to work with GW1000 driver v0.4.0

    20 March 2021       v0.3.0
        - incomplete but works with release v0.3.0 under python3
        - initial release

To run the test suite:

-   copy this file to the target machine, nominally to the $BIN/user/tests
    directory

-   run the test suite using:

    $ PYTHONPATH=$BIN python3 -m user.tests.test_gw1000 [-v]
"""
# python imports
import struct
import time
import unittest

# Python 2/3 compatibility shims
import six

# WeeWX imports
import weewx
import user.gw1000

# TODO. Check speed_data data and result are correct
# TODO. Check rain_data data and result are correct
# TODO. Check rainrate_data data and result are correct
# TODO. Check big_rain_data data and result are correct
# TODO. Check light_data data and result are correct
# TODO. Check uv_data data and result are correct
# TODO. Check uvi_data data and result are correct
# TODO. Check datetime_data data and result are correct
# TODO. Check leak_data data and result are correct
# TODO. Check batt_data data and result are correct
# TODO. Check distance_data data and result are correct
# TODO. Check utc_data data and result are correct
# TODO. Check count_data data and result are correct
# TODO. Add decode firmware check refer issue #31

<<<<<<< HEAD

TEST_SUITE_NAME = "GW1000 driver"
TEST_SUITE_VERSION = "0.5.0"
=======
TEST_SUITE_NAME = "GW1000 driver"
TEST_SUITE_VERSION = "0.4.0"
>>>>>>> b8fcb8f8


class SensorsTestCase(unittest.TestCase):
    """Test the Sensors class."""

    def setUp(self):

        # get a Sensors object
        self.sensors = user.gw1000.Gw1000Collector.Sensors()

    def test_battery_methods(self):
        """Test battery state methods"""

        # binary battery states (method batt_binary())
        self.assertEqual(self.sensors.batt_binary(255), 1)
        self.assertEqual(self.sensors.batt_binary(4), 0)

        # integer battery states (method batt_int())
        for int_batt in range(7):
            self.assertEqual(self.sensors.batt_int(int_batt), int_batt)

        # voltage battery states (method batt_volt())
        self.assertEqual(self.sensors.batt_volt(0), 0.00)
        self.assertEqual(self.sensors.batt_volt(100), 2.00)
        self.assertEqual(self.sensors.batt_volt(101), 2.02)
        self.assertEqual(self.sensors.batt_volt(255), 5.1)

        # voltage battery states (method batt_volt_tenth())
        self.assertEqual(self.sensors.batt_volt_tenth(0), 0.00)
        self.assertEqual(self.sensors.batt_volt_tenth(15), 1.5)
        self.assertEqual(self.sensors.batt_volt_tenth(17), 1.7)
        self.assertEqual(self.sensors.batt_volt_tenth(255), 25.5)

        # binary description
        self.assertEqual(self.sensors.battery_desc(b'\x00', 0), 'OK')
        self.assertEqual(self.sensors.battery_desc(b'\x00', 1), 'low')
        self.assertEqual(self.sensors.battery_desc(b'\x00', 2), 'Unknown')
        self.assertEqual(self.sensors.battery_desc(b'\x00', None), 'Unknown')

        # int description
        self.assertEqual(self.sensors.battery_desc(b'\x16', 0), 'low')
        self.assertEqual(self.sensors.battery_desc(b'\x16', 1), 'low')
        self.assertEqual(self.sensors.battery_desc(b'\x16', 4), 'OK')
        self.assertEqual(self.sensors.battery_desc(b'\x16', 6), 'DC')
        self.assertEqual(self.sensors.battery_desc(b'\x16', 7), 'Unknown')
        self.assertEqual(self.sensors.battery_desc(b'\x16', None), 'Unknown')

        # voltage description
        self.assertEqual(self.sensors.battery_desc(b'\x20', 0), 'low')
        self.assertEqual(self.sensors.battery_desc(b'\x20', 1.2), 'low')
        self.assertEqual(self.sensors.battery_desc(b'\x20', 1.5), 'OK')
        self.assertEqual(self.sensors.battery_desc(b'\x20', None), 'Unknown')


class ParseTestCase(unittest.TestCase):
    """Test the Gw1000Collector Parser class."""

    batt_fields = ('multi', 'wh31', 'wh51', 'wh57', 'wh68', 'ws80',
                   'unused', 'wh41', 'wh55')
    response_struct = {
        b'\x01': ('decode_temp', 2, 'intemp'),
        b'\x02': ('decode_temp', 2, 'outtemp'),
        b'\x03': ('decode_temp', 2, 'dewpoint'),
        b'\x04': ('decode_temp', 2, 'windchill'),
        b'\x05': ('decode_temp', 2, 'heatindex'),
        b'\x06': ('decode_humid', 1, 'inhumid'),
        b'\x07': ('decode_humid', 1, 'outhumid'),
        b'\x08': ('decode_press', 2, 'absbarometer'),
        b'\x09': ('decode_press', 2, 'relbarometer'),
        b'\x0A': ('decode_dir', 2, 'winddir'),
        b'\x0B': ('decode_speed', 2, 'windspeed'),
        b'\x0C': ('decode_speed', 2, 'gustspeed'),
        b'\x0D': ('decode_rain', 2, 'rainevent'),
        b'\x0E': ('decode_rainrate', 2, 'rainrate'),
        b'\x0F': ('decode_rain', 2, 'rainhour'),
        b'\x10': ('decode_rain', 2, 'rainday'),
        b'\x11': ('decode_rain', 2, 'rainweek'),
        b'\x12': ('decode_big_rain', 4, 'rainmonth'),
        b'\x13': ('decode_big_rain', 4, 'rainyear'),
        b'\x14': ('decode_big_rain', 4, 'raintotals'),
        b'\x15': ('decode_light', 4, 'light'),
        b'\x16': ('decode_uv', 2, 'uv'),
        b'\x17': ('decode_uvi', 1, 'uvi'),
        b'\x18': ('decode_datetime', 6, 'datetime'),
        b'\x19': ('decode_speed', 2, 'daymaxwind'),
        b'\x1A': ('decode_temp', 2, 'temp1'),
        b'\x1B': ('decode_temp', 2, 'temp2'),
        b'\x1C': ('decode_temp', 2, 'temp3'),
        b'\x1D': ('decode_temp', 2, 'temp4'),
        b'\x1E': ('decode_temp', 2, 'temp5'),
        b'\x1F': ('decode_temp', 2, 'temp6'),
        b'\x20': ('decode_temp', 2, 'temp7'),
        b'\x21': ('decode_temp', 2, 'temp8'),
        b'\x22': ('decode_humid', 1, 'humid1'),
        b'\x23': ('decode_humid', 1, 'humid2'),
        b'\x24': ('decode_humid', 1, 'humid3'),
        b'\x25': ('decode_humid', 1, 'humid4'),
        b'\x26': ('decode_humid', 1, 'humid5'),
        b'\x27': ('decode_humid', 1, 'humid6'),
        b'\x28': ('decode_humid', 1, 'humid7'),
        b'\x29': ('decode_humid', 1, 'humid8'),
        b'\x2A': ('decode_pm25', 2, 'pm251'),
        b'\x2B': ('decode_temp', 2, 'soiltemp1'),
        b'\x2C': ('decode_moist', 1, 'soilmoist1'),
        b'\x2D': ('decode_temp', 2, 'soiltemp2'),
        b'\x2E': ('decode_moist', 1, 'soilmoist2'),
        b'\x2F': ('decode_temp', 2, 'soiltemp3'),
        b'\x30': ('decode_moist', 1, 'soilmoist3'),
        b'\x31': ('decode_temp', 2, 'soiltemp4'),
        b'\x32': ('decode_moist', 1, 'soilmoist4'),
        b'\x33': ('decode_temp', 2, 'soiltemp5'),
        b'\x34': ('decode_moist', 1, 'soilmoist5'),
        b'\x35': ('decode_temp', 2, 'soiltemp6'),
        b'\x36': ('decode_moist', 1, 'soilmoist6'),
        b'\x37': ('decode_temp', 2, 'soiltemp7'),
        b'\x38': ('decode_moist', 1, 'soilmoist7'),
        b'\x39': ('decode_temp', 2, 'soiltemp8'),
        b'\x3A': ('decode_moist', 1, 'soilmoist8'),
        b'\x3B': ('decode_temp', 2, 'soiltemp9'),
        b'\x3C': ('decode_moist', 1, 'soilmoist9'),
        b'\x3D': ('decode_temp', 2, 'soiltemp10'),
        b'\x3E': ('decode_moist', 1, 'soilmoist10'),
        b'\x3F': ('decode_temp', 2, 'soiltemp11'),
        b'\x40': ('decode_moist', 1, 'soilmoist11'),
        b'\x41': ('decode_temp', 2, 'soiltemp12'),
        b'\x42': ('decode_moist', 1, 'soilmoist12'),
        b'\x43': ('decode_temp', 2, 'soiltemp13'),
        b'\x44': ('decode_moist', 1, 'soilmoist13'),
        b'\x45': ('decode_temp', 2, 'soiltemp14'),
        b'\x46': ('decode_moist', 1, 'soilmoist14'),
        b'\x47': ('decode_temp', 2, 'soiltemp15'),
        b'\x48': ('decode_moist', 1, 'soilmoist15'),
        b'\x49': ('decode_temp', 2, 'soiltemp16'),
        b'\x4A': ('decode_moist', 1, 'soilmoist16'),
        b'\x4C': ('decode_batt', 16, 'lowbatt'),
        b'\x4D': ('decode_pm25', 2, 'pm251_24h_avg'),
        b'\x4E': ('decode_pm25', 2, 'pm252_24h_avg'),
        b'\x4F': ('decode_pm25', 2, 'pm253_24h_avg'),
        b'\x50': ('decode_pm25', 2, 'pm254_24h_avg'),
        b'\x51': ('decode_pm25', 2, 'pm252'),
        b'\x52': ('decode_pm25', 2, 'pm253'),
        b'\x53': ('decode_pm25', 2, 'pm254'),
        b'\x58': ('decode_leak', 1, 'leak1'),
        b'\x59': ('decode_leak', 1, 'leak2'),
        b'\x5A': ('decode_leak', 1, 'leak3'),
        b'\x5B': ('decode_leak', 1, 'leak4'),
        b'\x60': ('decode_distance', 1, 'lightningdist'),
        b'\x61': ('decode_utc', 4, 'lightningdettime'),
        b'\x62': ('decode_count', 4, 'lightningcount'),
        # WN34L/WN34S battery data is not obtained from live data rather it is
        # obtained from sensor ID data
        b'\x63': ('decode_wn34', 3, 'temp9'),
        b'\x64': ('decode_wn34', 3, 'temp10'),
        b'\x65': ('decode_wn34', 3, 'temp11'),
        b'\x66': ('decode_wn34', 3, 'temp12'),
        b'\x67': ('decode_wn34', 3, 'temp13'),
        b'\x68': ('decode_wn34', 3, 'temp14'),
        b'\x69': ('decode_wn34', 3, 'temp15'),
        b'\x6A': ('decode_wn34', 3, 'temp16'),
        b'\x70': ('decode_wh45', 16, ('temp17', 'humid17', 'pm10',
                                      'pm10_24h_avg', 'pm255', 'pm255_24h_avg',
                                      'co2', 'co2_24h_avg')),
        b'\x71': (None, None, None),
        b'\x72': ('decode_wet', 1, 'leafwet1'),
        b'\x73': ('decode_wet', 1, 'leafwet2'),
        b'\x74': ('decode_wet', 1, 'leafwet3'),
        b'\x75': ('decode_wet', 1, 'leafwet4'),
        b'\x76': ('decode_wet', 1, 'leafwet5'),
        b'\x77': ('decode_wet', 1, 'leafwet6'),
        b'\x78': ('decode_wet', 1, 'leafwet7'),
        b'\x79': ('decode_wet', 1, 'leafwet8')
    }
    rain_field_codes = (b'\x0D', b'\x0E', b'\x0F', b'\x10',
                        b'\x11', b'\x12', b'\x13', b'\x14')
    wind_field_codes = (b'\x0A', b'\x0B', b'\x0C', b'\x19')

    response_data = 'FF FF 27 00 40 01 01 40 06 26 08 27 D2 09 27 D2 2A 00 5A ' \
                    '4D 00 65 2C 27 2E 14 1A 00 ED 22 3A 1B 01 0B 23 3A 4C 06 ' \
                    '00 00 00 05 FF FF 00 F6 FF FF FF FF FF FF FF 62 00 00 00 ' \
                    '00 61 FF FF FF FF 60 FF EC'
    parsed_response = {'intemp': 32.0,
                       'inhumid': 38,
                       'absbarometer': 1019.4,
                       'relbarometer': 1019.4,
                       'pm251': 9.0,
                       'pm251_24h_avg': 10.1,
                       'soilmoist1': 39,
                       'soilmoist2': 20,
                       'temp1': 23.7,
                       'humid1': 58,
                       'temp2': 26.7,
                       'humid2': 58,
                       'lightningcount': 0,
                       'lightningdettime': None,
                       'lightningdist': None,
                       'datetime': 1599021263}
    temp_data = {'hex': '00 EA', 'value': 23.4}
    humid_data = {'hex': '48', 'value': 72}
    press_data = {'hex': '27 4C', 'value': 1006.0}
    dir_data = {'hex': '00 70', 'value': 112}
    speed_data = {'hex': '00 70', 'value': 11.2}
    rain_data = {'hex': '01 70', 'value': 36.8}
    rainrate_data = {'hex': '00 34', 'value': 5.2}
    big_rain_data = {'hex': '01 70 37 21', 'value': 2413136.1}
    light_data = {'hex': '02 40 72 51', 'value': 3777800.1}
    uv_data = {'hex': '32 70', 'value': 1291.2}
    uvi_data = {'hex': '0C', 'value': 12}
    datetime_data = {'hex': '0C AB 23 41 56 37', 'value': (12, 171, 35, 65, 86, 55)}
    pm25_data = {'hex': '00 39', 'value': 5.7}
    moist_data = {'hex': '3A', 'value': 58}
    leak_data = {'hex': '3A', 'value': 58}
    distance_data = {'hex': '1A', 'value': 26}
    utc_data = {'hex': '5F 40 72 51', 'value': 1598059089}
    count_data = {'hex': '00 40 72 51', 'value': 4223569}
    wn34_data = {'hex': '00 EA 4D',
                 'field': 't',
                 'value': {'t': 23.4}
                 }
    wh45_data = {'hex': '00 EA 4D 35 6D 28 78 34 3D 62 7E 8D 2A 39 9F 04',
                 'field': ('t', 'h', 'p10', 'p10_24', 'p25', 'p25_24', 'c', 'c_24'),
                 'value': {'t': 23.4, 'h': 77, 'p10': 1367.7, 'p10_24': 1036.0,
                           'p25': 1337.3, 'p25_24': 2521.4, 'c': 36138, 'c_24': 14751}
                 }

    def setUp(self):

        # get a Parser object
        self.parser = user.gw1000.Gw1000Collector.Parser()
        self.maxDiff = None

    def tearDown(self):

        pass

    def test_constants(self):
        """Test constants"""

        # test battery mask dicts

        # multi_batt
        self.assertEqual(self.parser.multi_batt['wh40']['mask'], 1 << 4)
        self.assertEqual(self.parser.multi_batt['wh26']['mask'], 1 << 5)
        self.assertEqual(self.parser.multi_batt['wh25']['mask'], 1 << 6)
        self.assertEqual(self.parser.multi_batt['wh65']['mask'], 1 << 7)

        # response_struct
        self.assertEqual(self.parser.response_struct, self.response_struct)

        # rain_field_codes
        self.assertEqual(self.parser.rain_field_codes, self.rain_field_codes)

        # wind_field_codes
        self.assertEqual(self.parser.wind_field_codes, self.wind_field_codes)

    def test_decode(self):
        """Test methods used to decode observation byte data"""

        # test temperature decode (method decode_temp())
        self.assertEqual(self.parser.decode_temp(hex_to_bytes(self.temp_data['hex'])),
                         self.temp_data['value'])
        # test correct handling of too few and too many bytes
        self.assertEqual(self.parser.decode_temp(hex_to_bytes(xbytes(1))), None)
        self.assertEqual(self.parser.decode_temp(hex_to_bytes(xbytes(3))), None)

        # test humidity decode (method decode_humid())
        self.assertEqual(self.parser.decode_humid(hex_to_bytes(self.humid_data['hex'])),
                         self.humid_data['value'])
        # test correct handling of too few and too many bytes
        self.assertEqual(self.parser.decode_humid(hex_to_bytes(xbytes(0))), None)
        self.assertEqual(self.parser.decode_humid(hex_to_bytes(xbytes(2))), None)

        # test pressure decode (method decode_press())
        self.assertEqual(self.parser.decode_press(hex_to_bytes(self.press_data['hex'])),
                         self.press_data['value'])
        # test correct handling of too few and too many bytes
        self.assertEqual(self.parser.decode_press(hex_to_bytes(xbytes(1))), None)
        self.assertEqual(self.parser.decode_press(hex_to_bytes(xbytes(3))), None)

        # test direction decode (method decode_dir())
        self.assertEqual(self.parser.decode_dir(hex_to_bytes(self.dir_data['hex'])),
                         self.dir_data['value'])
        # test correct handling of too few and too many bytes
        self.assertEqual(self.parser.decode_dir(hex_to_bytes(xbytes(1))), None)
        self.assertEqual(self.parser.decode_dir(hex_to_bytes(xbytes(3))), None)

        # test big rain decode (method decode_big_rain())
        self.assertEqual(self.parser.decode_big_rain(hex_to_bytes(self.big_rain_data['hex'])),
                         self.big_rain_data['value'])
        # test correct handling of too few and too many bytes
        self.assertEqual(self.parser.decode_big_rain(hex_to_bytes(xbytes(1))), None)
        self.assertEqual(self.parser.decode_big_rain(hex_to_bytes(xbytes(5))), None)

        # test datetime decode (method decode_datetime())
        self.assertEqual(self.parser.decode_datetime(hex_to_bytes(self.datetime_data['hex'])),
                         self.datetime_data['value'])
        # test correct handling of too few and too many bytes
        self.assertEqual(self.parser.decode_datetime(hex_to_bytes(xbytes(1))), None)
        self.assertEqual(self.parser.decode_datetime(hex_to_bytes(xbytes(7))), None)

        # test distance decode (method decode_distance())
        self.assertEqual(self.parser.decode_distance(hex_to_bytes(self.distance_data['hex'])),
                         self.distance_data['value'])
        # test correct handling of too few and too many bytes
        self.assertEqual(self.parser.decode_distance(hex_to_bytes(xbytes(0))), None)
        self.assertEqual(self.parser.decode_distance(hex_to_bytes(xbytes(2))), None)

        # test utc decode (method decode_utc())
        self.assertEqual(self.parser.decode_utc(hex_to_bytes(self.utc_data['hex'])),
                         self.utc_data['value'])
        # test correct handling of too few and too many bytes
        self.assertEqual(self.parser.decode_utc(hex_to_bytes(xbytes(1))), None)
        self.assertEqual(self.parser.decode_utc(hex_to_bytes(xbytes(5))), None)

        # test count decode (method decode_count())
        self.assertEqual(self.parser.decode_count(hex_to_bytes(self.count_data['hex'])),
                         self.count_data['value'])
        # test correct handling of too few and too many bytes
        self.assertEqual(self.parser.decode_count(hex_to_bytes(xbytes(1))), None)
        self.assertEqual(self.parser.decode_count(hex_to_bytes(xbytes(5))), None)

        # test speed decode (method decode_speed())
        self.assertEqual(self.parser.decode_speed(hex_to_bytes(self.speed_data['hex'])),
                         self.speed_data['value'])
        # test correct handling of too few and too many bytes
        self.assertEqual(self.parser.decode_speed(hex_to_bytes(xbytes(1))), None)
        self.assertEqual(self.parser.decode_speed(hex_to_bytes(xbytes(3))), None)

        # test rain decode (method decode_rain())
        self.assertEqual(self.parser.decode_rain(hex_to_bytes(self.rain_data['hex'])),
                         self.rain_data['value'])
        # test correct handling of too few and too many bytes
        self.assertEqual(self.parser.decode_rain(hex_to_bytes(xbytes(1))), None)
        self.assertEqual(self.parser.decode_rain(hex_to_bytes(xbytes(3))), None)

        # test rain rate decode (method decode_rainrate())
        self.assertEqual(self.parser.decode_rainrate(hex_to_bytes(self.rainrate_data['hex'])),
                         self.rainrate_data['value'])
        # test correct handling of too few and too many bytes
        self.assertEqual(self.parser.decode_rainrate(hex_to_bytes(xbytes(1))), None)
        self.assertEqual(self.parser.decode_rainrate(hex_to_bytes(xbytes(3))), None)

        # test light decode (method decode_light())
        self.assertEqual(self.parser.decode_light(hex_to_bytes(self.light_data['hex'])),
                         self.light_data['value'])
        # test correct handling of too few and too many bytes
        self.assertEqual(self.parser.decode_light(hex_to_bytes(xbytes(1))), None)
        self.assertEqual(self.parser.decode_light(hex_to_bytes(xbytes(5))), None)

        # test uv decode (method decode_uv())
        self.assertEqual(self.parser.decode_uv(hex_to_bytes(self.uv_data['hex'])),
                         self.uv_data['value'])
        # test correct handling of too few and too many bytes
        self.assertEqual(self.parser.decode_uv(hex_to_bytes(xbytes(1))), None)
        self.assertEqual(self.parser.decode_uv(hex_to_bytes(xbytes(3))), None)

        # test uvi decode (method decode_uvi())
        self.assertEqual(self.parser.decode_uvi(hex_to_bytes(self.uvi_data['hex'])),
                         self.uvi_data['value'])
        # test correct handling of too few and too many bytes
        self.assertEqual(self.parser.decode_uvi(hex_to_bytes(xbytes(0))), None)
        self.assertEqual(self.parser.decode_uvi(hex_to_bytes(xbytes(2))), None)

        # test moisture decode (method decode_moist())
        self.assertEqual(self.parser.decode_moist(hex_to_bytes(self.moist_data['hex'])),
                         self.moist_data['value'])
        # test correct handling of too few and too many bytes
        self.assertEqual(self.parser.decode_moist(hex_to_bytes(xbytes(0))), None)
        self.assertEqual(self.parser.decode_moist(hex_to_bytes(xbytes(2))), None)

        # test pm25 decode (method decode_pm25())
        self.assertEqual(self.parser.decode_pm25(hex_to_bytes(self.pm25_data['hex'])),
                         self.pm25_data['value'])
        # test correct handling of too few and too many bytes
        self.assertEqual(self.parser.decode_pm25(hex_to_bytes(xbytes(1))), None)
        self.assertEqual(self.parser.decode_pm25(hex_to_bytes(xbytes(3))), None)

        # test leak decode (method decode_leak())
        self.assertEqual(self.parser.decode_leak(hex_to_bytes(self.leak_data['hex'])),
                         self.leak_data['value'])
        # test correct handling of too few and too many bytes
        self.assertEqual(self.parser.decode_leak(hex_to_bytes(xbytes(0))), None)
        self.assertEqual(self.parser.decode_leak(hex_to_bytes(xbytes(2))), None)

        # TODO. Sensor name and function do not agree
        # test WN34 decode (method decode_pm10())
        pass

        # TODO. Sensor name and function do not agree
        # test WN34 decode (method decode_co2())
        pass

        # test WN34 decode (method decode_wn34())
        self.assertEqual(self.parser.decode_wn34(hex_to_bytes(self.wn34_data['hex']), field=self.wn34_data['field']),
                         self.wn34_data['value'])
        # test correct handling of too few and too many bytes
        self.assertEqual(self.parser.decode_wn34(hex_to_bytes(xbytes(1)), field=self.wn34_data['field']), {})
        self.assertEqual(self.parser.decode_wn34(hex_to_bytes(xbytes(4)), field=self.wn34_data['field']), {})

        # test wh45 decode (method decode_wh45())
        self.assertEqual(self.parser.decode_wh45(hex_to_bytes(self.wh45_data['hex']), fields=self.wh45_data['field']),
                         self.wh45_data['value'])
        # test correct handling of too few and too many bytes
        self.assertEqual(self.parser.decode_wh45(hex_to_bytes(xbytes(1)), fields=self.wh45_data['field']),
                         {})
        self.assertEqual(self.parser.decode_wh45(hex_to_bytes(xbytes(17)), fields=self.wh45_data['field']),
                         {})

        # test parsing of all possible sensors
        self.assertDictEqual(self.parser.parse(raw_data=hex_to_bytes(self.response_data), timestamp=1599021263),
                             self.parsed_response)


class UtilitiesTestCase(unittest.TestCase):
    """Unit tests for utility functions."""

    unsorted_dict = {'leak2': 'leak2',
                     'inHumidity': 'inhumid',
                     'wh31_ch3_batt': 'wh31_ch3_batt',
                     'leak1': 'leak1',
                     'wh31_ch2_batt': 'wh31_ch2_batt',
                     'windDir': 'winddir',
                     'inTemp': 'intemp'}
    sorted_dict_str = "{'inHumidity': 'inhumid', 'inTemp': 'intemp', " \
                      "'leak1': 'leak1', 'leak2': 'leak2', " \
                      "'wh31_ch2_batt': 'wh31_ch2_batt', " \
                      "'wh31_ch3_batt': 'wh31_ch3_batt', " \
                      "'windDir': 'winddir'}"
    sorted_keys = ['inHumidity', 'inTemp', 'leak1', 'leak2',
                   'wh31_ch2_batt', 'wh31_ch3_batt', 'windDir']
    bytes_to_hex_fail_str = "cannot represent '%s' as hexadecimal bytes"

    def test_utilities(self):
        """Test utility functions

        Tests:
        1. natural_sort_keys()
        2. natural_sort_dict()
        3. bytes_to_hex()
        """

        # test natural_sort_keys()
        self.assertEqual(user.gw1000.natural_sort_keys(self.unsorted_dict),
                         self.sorted_keys)

        # test natural_sort_dict()
        self.assertEqual(user.gw1000.natural_sort_dict(self.unsorted_dict),
                         self.sorted_dict_str)

        # test bytes_to_hex()
        # with defaults
        self.assertEqual(user.gw1000.bytes_to_hex(hex_to_bytes('ff 00 66 b2')),
                         'FF 00 66 B2')
        # with defaults and a separator
        self.assertEqual(user.gw1000.bytes_to_hex(hex_to_bytes('ff 00 66 b2'), separator=':'),
                         'FF:00:66:B2')
        # with defaults using lower case
        self.assertEqual(user.gw1000.bytes_to_hex(hex_to_bytes('ff 00 66 b2'), caps=False),
                         'ff 00 66 b2')
        # with a separator and lower case
        self.assertEqual(user.gw1000.bytes_to_hex(hex_to_bytes('ff 00 66 b2'), separator=':', caps=False),
                         'ff:00:66:b2')
        # and check exceptions raised
        # TypeError
        self.assertEqual(user.gw1000.bytes_to_hex(22), self.bytes_to_hex_fail_str % 22)
        # AttributeError
        self.assertEqual(user.gw1000.bytes_to_hex(hex_to_bytes('ff 00 66 b2'), separator=None),
                         self.bytes_to_hex_fail_str % hex_to_bytes('ff 00 66 b2'))

        # test obfuscate()
        # > 8 character string, should see trailing 4 characters
        self.assertEqual(user.gw1000.obfuscate('1234567890'), '******7890')
        # 7 character string, should see trailing 3 characters
        self.assertEqual(user.gw1000.obfuscate('1234567'), '****567')
        # 5 character string, should see trailing 2 characters
        self.assertEqual(user.gw1000.obfuscate('12345'), '***45')
        # 3 character string, should see last character
        self.assertEqual(user.gw1000.obfuscate('123'), '**3')
        # 2 character string, should see no characters
        self.assertEqual(user.gw1000.obfuscate('12'), '**')
        # check obfuscation character
        self.assertEqual(user.gw1000.obfuscate('1234567890', obf_char='#'),
                         '######7890')


class ListsAndDictsTestCase(unittest.TestCase):
    """Test case to test list and dict consistency."""

    def setUp(self):

        # construct the default field map
        default_field_map = dict(user.gw1000.Gw1000.default_field_map)
        # now add in the rain field map
        default_field_map.update(user.gw1000.Gw1000.rain_field_map)
        # now add in the wind field map
        default_field_map.update(user.gw1000.Gw1000.wind_field_map)
        # now add in the battery state field map
        default_field_map.update(user.gw1000.Gw1000.battery_field_map)
        # now add in the sensor signal field map
        default_field_map.update(user.gw1000.Gw1000.sensor_signal_field_map)
        # and save it for later
        self.default_field_map = default_field_map

    def test_dicts(self):
        """Test dicts for consistency"""

        # test that each entry in the GW1000 default field map appears in the
        # observation group dictionary
        for w_field, g_field in six.iteritems(self.default_field_map):
            self.assertIn(g_field,
                          user.gw1000.DirectGw1000.gw1000_obs_group_dict.keys(),
                          msg="A field from the GW1000 default field map is "
                              "missing from the observation group dictionary")

        # test that each entry in the observation group dictionary is included
        # in the GW1000 default field map
        for g_field, group in six.iteritems(user.gw1000.DirectGw1000.gw1000_obs_group_dict):
            self.assertIn(g_field,
                          self.default_field_map.values(),
                          msg="A key from the observation group dictionary is "
                              "missing from the GW1000 default field map")


class StationTestCase(unittest.TestCase):

    cmd_read_fware_ver = b'\x50'
    read_fware_cmd_bytes = b'\xff\xffP\x03S'
    read_fware_resp_bytes = b'\xff\xffP\x11\rGW1000_V1.6.1v'
    read_fware_resp_bad_checksum_bytes = b'\xff\xffP\x11\rGW1000_V1.6.1w'
    read_fware_resp_bad_cmd_bytes = b'\xff\xffQ\x11\rGW1000_V1.6.1v'
    broadcast_response_data = 'FF FF 12 00 26 50 02 91 E3 FD 32 C0 A8 02 20 AF ' \
                              'C8 16 47 57 31 30 30 30 2D 57 49 46 49 46 44 33 ' \
                              '32 20 56 31 2E 36 2E 38 5F'
    decoded_broadcast_response = {'mac': '50:02:91:E3:FD:32',
                                  'ip_address': '192.168.2.32',
                                  'port': 45000,
                                  'ssid': 'GW1000-WIFIFD32 V1.6.8'}
    cmd = 'CMD_READ_FIRMWARE_VERSION'
    cmd_payload = '01 02 FF'
    cmd_packet = 'FF FF 50 06 01 02 FF 58'
    commands = {
        'CMD_WRITE_SSID': 'FF FF 11 03 14',
        'CMD_BROADCAST': 'FF FF 12 03 15',
        'CMD_READ_ECOWITT': 'FF FF 1E 03 21',
        'CMD_WRITE_ECOWITT': 'FF FF 1F 03 22',
        'CMD_READ_WUNDERGROUND': 'FF FF 20 03 23',
        'CMD_WRITE_WUNDERGROUND': 'FF FF 21 03 24',
        'CMD_READ_WOW': 'FF FF 22 03 25',
        'CMD_WRITE_WOW': 'FF FF 23 03 26',
        'CMD_READ_WEATHERCLOUD': 'FF FF 24 03 27',
        'CMD_WRITE_WEATHERCLOUD': 'FF FF 25 03 28',
        'CMD_READ_STATION_MAC': 'FF FF 26 03 29',
        'CMD_GW1000_LIVEDATA': 'FF FF 27 03 2A',
        'CMD_GET_SOILHUMIAD': 'FF FF 28 03 2B',
        'CMD_SET_SOILHUMIAD': 'FF FF 29 03 2C',
        'CMD_READ_CUSTOMIZED': 'FF FF 2A 03 2D',
        'CMD_WRITE_CUSTOMIZED': 'FF FF 2B 03 2E',
        'CMD_GET_MulCH_OFFSET': 'FF FF 2C 03 2F',
        'CMD_SET_MulCH_OFFSET': 'FF FF 2D 03 30',
        'CMD_GET_PM25_OFFSET': 'FF FF 2E 03 31',
        'CMD_SET_PM25_OFFSET': 'FF FF 2F 03 32',
        'CMD_READ_SSSS': 'FF FF 30 03 33',
        'CMD_WRITE_SSSS': 'FF FF 31 03 34',
        'CMD_READ_RAINDATA': 'FF FF 34 03 37',
        'CMD_WRITE_RAINDATA': 'FF FF 35 03 38',
        'CMD_READ_GAIN': 'FF FF 36 03 39',
        'CMD_WRITE_GAIN': 'FF FF 37 03 3A',
        'CMD_READ_CALIBRATION': 'FF FF 38 03 3B',
        'CMD_WRITE_CALIBRATION': 'FF FF 39 03 3C',
        'CMD_READ_SENSOR_ID': 'FF FF 3A 03 3D',
        'CMD_WRITE_SENSOR_ID': 'FF FF 3B 03 3E',
        'CMD_READ_SENSOR_ID_NEW': 'FF FF 3C 03 3F',
        'CMD_WRITE_REBOOT': 'FF FF 40 03 43',
        'CMD_WRITE_RESET': 'FF FF 41 03 44',
        'CMD_WRITE_UPDATE': 'FF FF 43 03 46',
        'CMD_READ_FIRMWARE_VERSION': 'FF FF 50 03 53',
        'CMD_READ_USR_PATH': 'FF FF 51 03 54',
        'CMD_WRITE_USR_PATH': 'FF FF 52 03 55',
        'CMD_GET_CO2_OFFSET': 'FF FF 53 03 56',
        'CMD_SET_CO2_OFFSET': 'FF FF 54 03 57'
    }

    @classmethod
    def setUpClass(cls):
        """Setup the StationTestCase to perform its tests."""

        if cls.ip_address is not None and cls.port is not None:
            print("Please wait, attempting to contact device at %s:%d..." % (cls.ip_address,
                                                                             cls.port))
        else:
            print("Please wait, discovering device on the local network segment...")
        # get a Gw1000Collector Station object, specify phony ip, port and mac
        # to prevent the GW1000 driver from actually looking for a GW1000
<<<<<<< HEAD
        self.station = user.gw1000.Gw1000Collector.Station(ip_address='1.1.1.1',
                                                           port=1234,
                                                           mac='1:2:3:4:5:6')
=======
        cls.station = user.gw1000.Gw1000Collector.Station(ip_address=cls.ip_address,
                                                          port=cls.port)
        if cls.station:
            print("Using %s at %s:%d" % (cls.station.model,
                                         cls.station.ip_address.decode(),
                                         cls.station.port))
        else:
            # we could get a station object for some reason so skip this test
            # class
            raise unittest.SkipTest("%s: Could not obtain Station object" % (cls.__name__,))
>>>>>>> b8fcb8f8

    def test_cmd_vocab(self):
        """Test command dictionaries for completeness

        Tests:
        1. Station.commands contains all commands
        2. the command code for each Station.commands agrees with the test suite
        3. all Station.commands entries are in the test suite
        """

        # Check that the class Station command list is complete. This is a
        # simple check for (1) inclusion of the command and (2) the command
        # code (byte) is correct.
        for cmd, response in six.iteritems(self.commands):
            # check for inclusion of the command
            self.assertIn(cmd,
                          self.station.commands.keys(),
                          msg="Command '%s' not found in Station.commands" % cmd)
            # check the command code byte is correct
            self.assertEqual(hex_to_bytes(response)[2:3],
                             self.station.commands[cmd],
                             msg="Command code for command '%s' in "
                                 "Station.commands(0x%s) disagrees with "
                                 "command code in test suite (0x%s)" % (cmd,
                                                                        bytes_to_hex(self.station.commands[cmd]),
                                                                        bytes_to_hex(hex_to_bytes(response)[2:3])))

        # Check that we are testing everything in class Station command list.
        # This is a simple check that only needs to check for inclusion of the
        # command, the validity of the command code is checked in the earlier
        # iteration.
        for cmd, code in six.iteritems(self.station.commands):
            # check for inclusion of the command
            self.assertIn(cmd,
                          self.commands.keys(),
                          msg="Command '%s' is in Station.commands but it is not being tested" % cmd)

    def test_calc_checksum(self):
        """Test checksum calculation

        Tests:
        1. calculating the checksum of a bytestring
        """

        # test checksum calculation
        self.assertEqual(self.station.calc_checksum(b'00112233bbccddee'), 168)

    def test_build_cmd_packet(self):
        """Test construction of an API command packet

        Tests:
        1. building a command packet for each command in Station.commands
        2. building a command packet with a payload
        3. building a command packet for an unknown command
        """

        # test the command packet built for each API command we know about
        for cmd, packet in six.iteritems(self.commands):
            self.assertEqual(self.station.build_cmd_packet(cmd), hex_to_bytes(packet))
        # test a command packet that has a payload
        self.assertEqual(self.station.build_cmd_packet(self.cmd, hex_to_bytes(self.cmd_payload)),
                         hex_to_bytes(self.cmd_packet))
        # test building a command packet for an unknown command, should be an UnknownCommand exception
        self.assertRaises(user.gw1000.UnknownCommand,
                          self.station.build_cmd_packet,
                          cmd='UNKNOWN_COMMAND')

    def test_decode_broadcast_response(self):
        """Test decoding of a broadcast response

        Tests:
        1. decode a broadcast response
        """

        # get the broadcast response test data as a bytestring
        data = hex_to_bytes(self.broadcast_response_data)
        # test broadcast response decode
        self.assertEqual(self.station.decode_broadcast_response(data), self.decoded_broadcast_response)

    def test_api_response_validity_check(self):
        """Test validity checking of an API response

        Tests:
        1. checks Station.check_response() with good data
        2. checks that Station.check_response() raises an InvalidChecksum
           exception for a response with an invalid checksum
        3. checks that Station.check_response() raises an InvalidApiResponse
           exception for a response with an command code
        """

        # test check_response() with good data, should be no exception
        try:
            self.station.check_response(self.read_fware_resp_bytes,
                                        self.cmd_read_fware_ver)
        except user.gw1000.InvalidChecksum:
            self.fail("check_response() raised an InvalidChecksum exception")
        except user.gw1000.InvalidApiResponse:
            self.fail("check_response() raised an InvalidApiResponse exception")
        # test check_response() with a bad checksum data, should be an InvalidChecksum exception
        self.assertRaises(user.gw1000.InvalidChecksum,
                          self.station.check_response,
                          response=self.read_fware_resp_bad_checksum_bytes,
                          cmd_code=self.cmd_read_fware_ver)
        # test check_response() with a bad response, should be an InvalidApiResponse exception
        self.assertRaises(user.gw1000.InvalidApiResponse,
                          self.station.check_response,
                          response=self.read_fware_resp_bad_cmd_bytes,
                          cmd_code=self.cmd_read_fware_ver)


class Gw1000TestCase(unittest.TestCase):
    """Test the GW1000Service.

    Note this test class requires that a GW1000 can be successfully discovered
    on the local network segment. If a GW1000 cannot/is not discovered then the
    test class is skipped.
    """

    # dummy GW1000 data used to exercise the GW1000 to WeeWX mapping
    gw1000_data = {'absbarometer': 1009.3,
                   'datetime': 1632109437,
                   'inHumidity': 56,
                   'inTemp': 27.3,
                   'lightningcount': 32,
                   'raintotals': 100.3,
                   'relbarometer': 1014.3,
                   'usUnits': 17
                   }
    # mapped dummy GW1000 data
    result_data = {'dateTime': 1632109437,
                   'inHumidity': 56,
                   'inTemp': 27.3,
                   'lightningcount': 32,
                   'pressure': 1009.3,
                   'relbarometer': 1014.3,
                   'totalRain': 100.3,
                   'usUnits': 17
                   }
    # amount to increment delta measurements
    increment = 5.6
    # IP address to use for contacting GW1000, if None discovery will be
    # attempted. Can be overridden using --ip-address command line argument.
    ip_address = None
    # Port to use for contacting GW1000, if None discovery will be attempted.
    # Can be overridden using --port command line argument.
    port = None

    @classmethod
    def setUpClass(cls):
<<<<<<< HEAD
=======
        """Setup the Gw1000TestCase to perform its tests."""
>>>>>>> b8fcb8f8

        # Create a dummy config so we can stand up a dummy engine with a dummy
        # simulator emitting arbitrary loop packets. Only include the GW1000
        # service, we don't need the others. This will be a loop packets only
        # setup, no archive records, but that doesn't matter, we just need to
        # be able to exercise the GW1000 service.
        config = {
            'Station': {
                'station_type': 'Simulator',
                'altitude': [0, 'meter'],
                'latitude': 0,
                'longitude': 0},
            'Simulator': {
                'driver': 'weewx.drivers.simulator',
                'mode': 'simulator'},
            'GW1000': {},
            'Engine': {
                'Services': {
                    'archive_services': 'user.gw1000.Gw1000Service'}}}
        # set the IP address and port to use
        config['GW1000']['ip_address'] = cls.ip_address
        config['GW1000']['port'] = cls.port
        # this could take some time so display a courtesy message
        if config['GW1000']['ip_address'] is not None and config['GW1000']['port'] is not None:
            print("Please wait, attempting to contact GW1000 at %s:%d..." % (config['GW1000']['ip_address'],
                                                                             config['GW1000']['port']))
        else:
            print("Please wait, discovering GW1000 on the local network segment...")
        # wrap in a try..except in case there is an error
        try:
            # create a dummy engine
            cls.engine = weewx.engine.StdEngine(config)
        except user.gw1000.GW1000IOError as e:
            # could not communicate with the GW1000, skip the test
            # if we have an engine try to shut it down
            if cls.engine:
                cls.engine.shutDown()
            # now raise unittest.SkipTest to skip this test class
            raise unittest.SkipTest("%s: Unable to connect to GW1000" % (cls.__name__,))
        else:
            # Our GW1000 service will have been instantiated by the engine during
            # its startup. Whilst access to the service is not normally required we
            # require access here so we can obtain some info about the station we
            # are using for this test. The engine does not provide a ready means to
            # access that GW1000 service so we can do a bit of guessing and iterate
            # over all of the engine's services and select the one that has a
            # 'collector' property. Unlikely to cause a problem since there are
            # only two services in the dummy engine.
            cls.gw1000_svc = None
            for svc in cls.engine.service_obj:
                if hasattr(svc, 'collector'):
                    cls.gw1000_svc = svc
            if cls.gw1000_svc:
                print("Using GW1000 at %s:%d" % (cls.gw1000_svc.collector.station.ip_address.decode(),
                                                 cls.gw1000_svc.collector.station.port))
                cls.gw1000_svc.rain_total_field = 'raintotals'
                cls.gw1000_svc.rain_mapping_confirmed = True
            else:
                # we could get the GW1000 service for some reason, shutdown the
                # engine and skip this test class
                if cls.engine:
                    cls.engine.shutDown()
                # now skip this test class
                raise unittest.SkipTest("%s: Could not obtain GW1000Service object" % (cls.__name__,))

    @classmethod
    def tearDown(cls):
<<<<<<< HEAD
=======
        """Tear down the Gw1000TestCase."""
>>>>>>> b8fcb8f8

        cls.engine.shutDown()

    def test_map(self):
        """Test GW1000Service GW1000 to WeeWX mapping

        Tests:
        1. field dateTime is included in the GW1000 mapped data
        2. field usUnits is included in the GW1000 mapped data
        3. GW1000 obs data is correctly mapped to a WeeWX fields
        """

        # get a mapped  version of our GW1000 test data
        mapped_gw1000_data = self.gw1000_svc.map_data(self.gw1000_data)
        # check that our mapped data has a field 'dateTime'
        self.assertIn('dateTime', mapped_gw1000_data)
        # check that our mapped data has a field 'usUnits'
        self.assertIn('usUnits', mapped_gw1000_data)
        # check that the usUnits field is set to weewx.METRICWX
        self.assertEqual(weewx.METRICWX, mapped_gw1000_data.get('usUnits'))

    def test_rain(self):
        """Test GW1000Service correctly calculates WeeWX field rain

        Tests:
        1. field rain is included in the GW1000 data
        2. field rain is set to None if this is the first packet
        2. field rain is correctly calculated for a subsequent packet
        """

        # take a copy of our test data as we will be changing it
        _gw1000_data = dict(self.gw1000_data)
        # perform the rain calculation
        self.gw1000_svc.calculate_rain(_gw1000_data)
        # check that our data now has field 'rain'
        self.assertIn('rain', _gw1000_data)
        # check that the field rain is None as this is the first packet
        self.assertIsNone(_gw1000_data.get('rain', 1))
        # increment increase the rainfall in our GW1000 data
        _gw1000_data['raintotals'] += self.increment
        # perform the rain calculation
        self.gw1000_svc.calculate_rain(_gw1000_data)
        # Check that the field rain is now the increment we used. Use
        # AlmostEqual as unit conversion could cause assertEqual to fail.
        self.assertAlmostEqual(_gw1000_data.get('rain'), self.increment, places=3)
        # check delta_rain calculation
        # last_rain is None
        self.assertIsNone(self.gw1000_svc.delta_rain(rain=10.2, last_rain=None))
        # rain is None
        self.assertIsNone(self.gw1000_svc.delta_rain(rain=None, last_rain=5.2))
        # rain < last_rain
        self.assertEqual(self.gw1000_svc.delta_rain(rain=4.2, last_rain=5.8), 4.2)
        # rain and last_rain are not None
        self.assertAlmostEqual(self.gw1000_svc.delta_rain(rain=12.2, last_rain=5.8),
                               6.4,
                               places=3)

    def test_lightning(self):
        """Test GW1000Service correctly calculates WeeWX field lightning_strike_count

        Tests:
        1. field lightning_strike_count is included in the GW1000 data
        2. field lightning_strike_count is set to None if this is the first
           packet
        2. field lightning_strike_count is correctly calculated for a
           subsequent packet
        """

        # take a copy of our test data as we will be changing it
        _gw1000_data = dict(self.gw1000_data)
        # perform the lightning calculation
        self.gw1000_svc.calculate_lightning_count(_gw1000_data)
        # check that our data now has field 'lightning_strike_count'
        self.assertIn('lightning_strike_count', _gw1000_data)
        # check that the field lightning_strike_count is None as this is the
        # first packet
        self.assertIsNone(_gw1000_data.get('lightning_strike_count', 1))
        # increment increase the lightning count in our GW1000 data
        _gw1000_data['lightningcount'] += self.increment
        # perform the lightning calculation
        self.gw1000_svc.calculate_lightning_count(_gw1000_data)
        # check that the field lightning_strike_count is now the increment we
        # used
        self.assertAlmostEqual(_gw1000_data.get('lightning_strike_count'),
                               self.increment,
                               places=1)
        # check delta_lightning calculation
        # last_count is None
        self.assertIsNone(self.gw1000_svc.delta_lightning(count=10, last_count=None))
        # count is None
        self.assertIsNone(self.gw1000_svc.delta_lightning(count=None, last_count=5))
        # count < last_count
        self.assertEqual(self.gw1000_svc.delta_lightning(count=42, last_count=58), 42)
        # count and last_count are not None
        self.assertEqual(self.gw1000_svc.delta_lightning(count=122, last_count=58), 64)


def hex_to_bytes(hex_string):
    """Takes a string of hex character pairs and returns a string of bytes.

    Allows us to specify a byte string in a little more human readable format.
    Takes a space delimited string of hex pairs and converts to a string of
    bytes. hex_string pairs must be spaced delimited, eg 'AB 2E 3B'.

    If we only ran under python3 we could use bytes.fromhex(), but we need to
    cater for python2 as well so use struct.pack.
    """

    # first get our hex string as a list of integers
    dec_list = [int(a, 16) for a in hex_string.split()]
    # now pack them in a sequence of bytes
    return struct.pack('B' * len(dec_list), *dec_list)


def bytes_to_hex(iterable, separator=' ', caps=True):
    """Produce a hex string representation of a sequence of bytes."""

    # assume 'iterable' can be iterated by iterbytes and the individual
    # elements can be formatted with {:02X}
    format_str = "{:02X}" if caps else "{:02x}"
    try:
        return separator.join(format_str.format(c) for c in six.iterbytes(iterable))
    except ValueError:
        # most likely we are running python3 and iterable is not a bytestring,
        # try again coercing iterable to a bytestring
        return separator.join(format_str.format(c) for c in six.iterbytes(six.b(iterable)))
    except (TypeError, AttributeError):
        # TypeError - 'iterable' is not iterable
        # AttributeError - likely because separator is None
        # either way we can't represent as a string of hex bytes
        return "cannot represent '%s' as hexadecimal bytes" % (iterable,)


def xbytes(num, hex_string='00', separator=' '):
    """Construct a string of delimited repeated hex pairs.

    Resulting string contains num occurrences of hex_string separated by
    separator.
    """

    return separator.join([hex_string] * num)


def suite(test_cases):
    """Create a TestSuite object containing the tests we are to perform."""

    # get a test loader
    loader = unittest.TestLoader()
    # create an empty test suite
    suite = unittest.TestSuite()
    # iterate over the test cases we are to add
    for test_class in test_cases:
        # get the tests from the test case
        tests = loader.loadTestsFromTestCase(test_class)
        # add the tests to the test suite
        suite.addTests(tests)
    # finally return the populated test suite
    return suite


def main():
    import argparse

    # test cases that are production ready
    test_cases = (SensorsTestCase, ParseTestCase, UtilitiesTestCase,
                  ListsAndDictsTestCase, StationTestCase, Gw1000TestCase)

    usage = """python -m user.tests.test_gw1000 --help
           python -m user.tests.test_gw1000 --version
           python -m user.tests.test_gw1000 [-v|--verbose=VERBOSITY] [--ip-address=IP_ADDRESS] [--port=PORT]

        Arguments:

           VERBOSITY: Path and file name of the WeeWX configuration file to be used.
                        Default is weewx.conf.
           IP_ADDRESS: IP address to use to contact GW1000. If omitted discovery is used.
           PORT: Port to use to contact GW1000. If omitted discovery is used."""
    description = 'Test the GW1000 driver code.'
    epilog = """You must ensure the WeeWX modules are in your PYTHONPATH. For example:

    PYTHONPATH=/home/weewx/bin python -m user.tests.test_gw1000 --help
    """

    parser = argparse.ArgumentParser(usage=usage,
                                     description=description,
                                     epilog=epilog,
                                     formatter_class=argparse.RawDescriptionHelpFormatter)
    parser.add_argument('--version', dest='version', action='store_true',
                        help='display GW1000 driver test suite version number')
    parser.add_argument('--verbose', dest='verbosity', type=int, metavar="VERBOSITY",
                        default=2,
                        help='How much status to display, 0-2')
    parser.add_argument('--ip-address', dest='ip_address', metavar="IP_ADDRESS",
                        help='GW1000 IP address to use')
    parser.add_argument('--port', dest='port', type=int, metavar="PORT",
                        help='GW1000 port to use')
    # parse the arguments
    args = parser.parse_args()

    # display version number
    if args.version:
        print("%s test suite version: %s" % (TEST_SUITE_NAME, TEST_SUITE_VERSION))
        print("args=%s" % (args,))
        exit(0)
    # run the tests
<<<<<<< HEAD
    # first set the IP address and port to use in Gw1000TestCase
=======
    # first set the IP address and port to use in StationTestCase and
    # Gw1000TestCase
    StationTestCase.ip_address = args.ip_address
    StationTestCase.port = args.port
>>>>>>> b8fcb8f8
    Gw1000TestCase.ip_address = args.ip_address
    Gw1000TestCase.port = args.port
    # get a test runner with appropriate verbosity
    runner = unittest.TextTestRunner(verbosity=args.verbosity)
    # create a test suite and run the included tests
    runner.run(suite(test_cases))


if __name__ == '__main__':
    main()<|MERGE_RESOLUTION|>--- conflicted
+++ resolved
@@ -54,14 +54,8 @@
 # TODO. Check count_data data and result are correct
 # TODO. Add decode firmware check refer issue #31
 
-<<<<<<< HEAD
-
-TEST_SUITE_NAME = "GW1000 driver"
-TEST_SUITE_VERSION = "0.5.0"
-=======
 TEST_SUITE_NAME = "GW1000 driver"
 TEST_SUITE_VERSION = "0.4.0"
->>>>>>> b8fcb8f8
 
 
 class SensorsTestCase(unittest.TestCase):
@@ -654,11 +648,6 @@
             print("Please wait, discovering device on the local network segment...")
         # get a Gw1000Collector Station object, specify phony ip, port and mac
         # to prevent the GW1000 driver from actually looking for a GW1000
-<<<<<<< HEAD
-        self.station = user.gw1000.Gw1000Collector.Station(ip_address='1.1.1.1',
-                                                           port=1234,
-                                                           mac='1:2:3:4:5:6')
-=======
         cls.station = user.gw1000.Gw1000Collector.Station(ip_address=cls.ip_address,
                                                           port=cls.port)
         if cls.station:
@@ -669,7 +658,6 @@
             # we could get a station object for some reason so skip this test
             # class
             raise unittest.SkipTest("%s: Could not obtain Station object" % (cls.__name__,))
->>>>>>> b8fcb8f8
 
     def test_cmd_vocab(self):
         """Test command dictionaries for completeness
@@ -819,10 +807,7 @@
 
     @classmethod
     def setUpClass(cls):
-<<<<<<< HEAD
-=======
         """Setup the Gw1000TestCase to perform its tests."""
->>>>>>> b8fcb8f8
 
         # Create a dummy config so we can stand up a dummy engine with a dummy
         # simulator emitting arbitrary loop packets. Only include the GW1000
@@ -890,10 +875,7 @@
 
     @classmethod
     def tearDown(cls):
-<<<<<<< HEAD
-=======
         """Tear down the Gw1000TestCase."""
->>>>>>> b8fcb8f8
 
         cls.engine.shutDown()
 
@@ -1099,14 +1081,10 @@
         print("args=%s" % (args,))
         exit(0)
     # run the tests
-<<<<<<< HEAD
-    # first set the IP address and port to use in Gw1000TestCase
-=======
     # first set the IP address and port to use in StationTestCase and
     # Gw1000TestCase
     StationTestCase.ip_address = args.ip_address
     StationTestCase.port = args.port
->>>>>>> b8fcb8f8
     Gw1000TestCase.ip_address = args.ip_address
     Gw1000TestCase.port = args.port
     # get a test runner with appropriate verbosity
